/* Copyright (c) 2010-2019, The Linux Foundation. All rights reserved.
 *
 * This program is free software; you can redistribute it and/or modify
 * it under the terms of the GNU General Public License version 2 and
 * only version 2 as published by the Free Software Foundation.
 *
 * This program is distributed in the hope that it will be useful,
 * but WITHOUT ANY WARRANTY; without even the implied warranty of
 * MERCHANTABILITY or FITNESS FOR A PARTICULAR PURPOSE.  See the
 * GNU General Public License for more details.
 *
 */
#include <linux/errno.h>
#include <linux/module.h>
#include <linux/devfreq.h>
#include <linux/math64.h>
#include <linux/spinlock.h>
#include <linux/slab.h>
#include <linux/io.h>
#include <linux/ftrace.h>
#include <linux/mm.h>
#include <linux/msm_adreno_devfreq.h>
#include <asm/cacheflush.h>
#include <soc/qcom/scm.h>
#include "governor.h"

static DEFINE_SPINLOCK(tz_lock);
static DEFINE_SPINLOCK(sample_lock);
static DEFINE_SPINLOCK(suspend_lock);
/*
 * FLOOR is 5msec to capture up to 3 re-draws
 * per frame for 60fps content.
 */
#define FLOOR		        5000
/*
 * MIN_BUSY is 1 msec for the sample to be sent
 */
#define MIN_BUSY		1000
#define MAX_TZ_VERSION		0

/*
 * CEILING is 50msec, larger than any standard
 * frame length, but less than the idle timer.
 */
#define CEILING			50000
#define TZ_RESET_ID		0x3
#define TZ_UPDATE_ID		0x4
#define TZ_INIT_ID		0x6

#define TZ_RESET_ID_64          0x7
#define TZ_UPDATE_ID_64         0x8
#define TZ_INIT_ID_64           0x9

#define TZ_V2_UPDATE_ID_64         0xA
#define TZ_V2_INIT_ID_64           0xB
#define TZ_V2_INIT_CA_ID_64        0xC
#define TZ_V2_UPDATE_WITH_CA_ID_64 0xD

#define TAG "msm_adreno_tz: "

static u64 suspend_time;
static u64 suspend_start;
static unsigned long acc_total, acc_relative_busy;

/*
 * Returns GPU suspend time in millisecond.
 */
u64 suspend_time_ms(void)
{
	u64 suspend_sampling_time;
	u64 time_diff = 0;

	if (suspend_start == 0)
		return 0;

	suspend_sampling_time = (u64)ktime_to_ms(ktime_get());
	time_diff = suspend_sampling_time - suspend_start;
	/* Update the suspend_start sample again */
	suspend_start = suspend_sampling_time;
	return time_diff;
}

static ssize_t gpu_load_show(struct device *dev,
		struct device_attribute *attr,
		char *buf)
{
	unsigned long sysfs_busy_perc = 0;
	/*
	 * Average out the samples taken since last read
	 * This will keep the average value in sync with
	 * with the client sampling duration.
	 */
	spin_lock(&sample_lock);
	if (acc_total)
		sysfs_busy_perc = (acc_relative_busy * 100) / acc_total;

	/* Reset the parameters */
	acc_total = 0;
	acc_relative_busy = 0;
	spin_unlock(&sample_lock);
	return snprintf(buf, PAGE_SIZE, "%lu\n", sysfs_busy_perc);
}

/*
 * Returns the time in ms for which gpu was in suspend state
 * since last time the entry is read.
 */
static ssize_t suspend_time_show(struct device *dev,
	struct device_attribute *attr,
	char *buf)
{
	u64 time_diff = 0;

	spin_lock(&suspend_lock);
	time_diff = suspend_time_ms();
	/*
	 * Adding the previous suspend time also as the gpu
	 * can go and come out of suspend states in between
	 * reads also and we should have the total suspend
	 * since last read.
	 */
	time_diff += suspend_time;
	suspend_time = 0;
	spin_unlock(&suspend_lock);

	return snprintf(buf, PAGE_SIZE, "%llu\n", time_diff);
}

static DEVICE_ATTR(gpu_load, 0444, gpu_load_show, NULL);

static DEVICE_ATTR(suspend_time, 0444,
		suspend_time_show,
		NULL);

static const struct device_attribute *adreno_tz_attr_list[] = {
		&dev_attr_gpu_load,
		&dev_attr_suspend_time,
		NULL
};

void compute_work_load(struct devfreq_dev_status *stats,
		struct devfreq_msm_adreno_tz_data *priv,
		struct devfreq *devfreq)
{
	u64 busy;

	spin_lock(&sample_lock);
	/*
	 * Keep collecting the stats till the client
	 * reads it. Average of all samples and reset
	 * is done when the entry is read
	 */
	acc_total += stats->total_time;
<<<<<<< HEAD
	acc_relative_busy += ((u64)stats->busy_time *
				stats->current_frequency) /
				devfreq->profile->freq_table[0];
=======
	busy = (u64)stats->busy_time * stats->current_frequency;
	do_div(busy, devfreq->profile->freq_table[0]);
	acc_relative_busy += busy;

>>>>>>> f609d3ff
	spin_unlock(&sample_lock);
}

/* Trap into the TrustZone, and call funcs there. */
static int __secure_tz_reset_entry2(unsigned int *scm_data, u32 size_scm_data,
					bool is_64)
{
	int ret;
	/* sync memory before sending the commands to tz */
	__iowmb();

	if (!is_64) {
		struct scm_desc desc = {
			.args[0] = scm_data[0],
			.args[1] = scm_data[1],
			.arginfo = SCM_ARGS(2),
		};
		spin_lock(&tz_lock);
		ret = scm_call2_atomic(SCM_SIP_FNID(SCM_SVC_IO, TZ_RESET_ID),
			&desc);
		spin_unlock(&tz_lock);
	} else {
		struct scm_desc desc = {0};

		desc.arginfo = 0;
		ret = scm_call2(SCM_SIP_FNID(SCM_SVC_DCVS,
				 TZ_RESET_ID_64), &desc);
	}
	return ret;
}

static int __secure_tz_update_entry3(unsigned int *scm_data, u32 size_scm_data,
		int *val, u32 size_val, struct devfreq_msm_adreno_tz_data *priv)
{
	int ret;
	/* sync memory before sending the commands to tz */
	__iowmb();

	if (!priv->is_64) {
		struct scm_desc desc = {
			.args[0] = scm_data[0],
			.args[1] = scm_data[1],
			.args[2] = scm_data[2],
			.arginfo = SCM_ARGS(3),
		};
		spin_lock(&tz_lock);
		ret = scm_call2_atomic(SCM_SIP_FNID(SCM_SVC_IO, TZ_UPDATE_ID),
			&desc);
		spin_unlock(&tz_lock);
		*val = ret;
	} else {
		unsigned int cmd_id;
		struct scm_desc desc = {0};

		desc.args[0] = scm_data[0];
		desc.args[1] = scm_data[1];
		desc.args[2] = scm_data[2];

		if (!priv->ctxt_aware_enable) {
			desc.arginfo = SCM_ARGS(3);
			cmd_id =  TZ_V2_UPDATE_ID_64;
		} else {
			/* Add context count infomration to update*/
			desc.args[3] = scm_data[3];
			desc.arginfo = SCM_ARGS(4);
			cmd_id =  TZ_V2_UPDATE_WITH_CA_ID_64;
		}
			ret = scm_call2(SCM_SIP_FNID(SCM_SVC_DCVS, cmd_id),
						&desc);
			*val = desc.ret[0];
	}
	return ret;
}

static int tz_init_ca(struct devfreq_msm_adreno_tz_data *priv)
{
	unsigned int tz_ca_data[2];
	struct scm_desc desc = {0};
	u8 *tz_buf;
	int ret;

	/* Set data for TZ */
	tz_ca_data[0] = priv->bin.ctxt_aware_target_pwrlevel;
	tz_ca_data[1] = priv->bin.ctxt_aware_busy_penalty;

	tz_buf = kzalloc(PAGE_ALIGN(sizeof(tz_ca_data)), GFP_KERNEL);
	if (!tz_buf)
		return -ENOMEM;

	memcpy(tz_buf, tz_ca_data, sizeof(tz_ca_data));
	/* Ensure memcpy completes execution */
	mb();
	dmac_flush_range(tz_buf,
		tz_buf + PAGE_ALIGN(sizeof(tz_ca_data)));

	desc.args[0] = virt_to_phys(tz_buf);
	desc.args[1] = sizeof(tz_ca_data);
	desc.arginfo = SCM_ARGS(2, SCM_RW, SCM_VAL);

	ret = scm_call2(SCM_SIP_FNID(SCM_SVC_DCVS,
			TZ_V2_INIT_CA_ID_64),
			&desc);

	kzfree(tz_buf);

	return ret;
}

static int tz_init(struct devfreq_msm_adreno_tz_data *priv,
			unsigned int *tz_pwrlevels, u32 size_pwrlevels,
			unsigned int *version, u32 size_version)
{
	int ret;
	/* Make sure all CMD IDs are avaialble */
	if (scm_is_call_available(SCM_SVC_DCVS, TZ_INIT_ID_64) &&
			scm_is_call_available(SCM_SVC_DCVS, TZ_UPDATE_ID_64) &&
			scm_is_call_available(SCM_SVC_DCVS, TZ_RESET_ID_64)) {
		struct scm_desc desc = {0};
		u8 *tz_buf;

		tz_buf = kzalloc(PAGE_ALIGN(size_pwrlevels), GFP_KERNEL);
		if (!tz_buf)
			return -ENOMEM;
		memcpy(tz_buf, tz_pwrlevels, size_pwrlevels);
		/* Ensure memcpy completes execution */
		mb();
		dmac_flush_range(tz_buf, tz_buf + PAGE_ALIGN(size_pwrlevels));

		desc.args[0] = virt_to_phys(tz_buf);
		desc.args[1] = size_pwrlevels;
		desc.arginfo = SCM_ARGS(2, SCM_RW, SCM_VAL);

		ret = scm_call2(SCM_SIP_FNID(SCM_SVC_DCVS, TZ_V2_INIT_ID_64),
				&desc);
		*version = desc.ret[0];
		if (!ret)
			priv->is_64 = true;
		kzfree(tz_buf);
	} else
		ret = -EINVAL;

	 /* Initialize context aware feature, if enabled. */
	if (!ret && priv->ctxt_aware_enable) {
		if (priv->is_64 &&
			(scm_is_call_available(SCM_SVC_DCVS,
				TZ_V2_INIT_CA_ID_64)) &&
			(scm_is_call_available(SCM_SVC_DCVS,
				TZ_V2_UPDATE_WITH_CA_ID_64))) {
			ret = tz_init_ca(priv);
			/*
			 * If context aware feature initialization fails,
			 * just print an error message and return
			 * success as normal DCVS will still work.
			 */
			if (ret) {
				pr_err(TAG "tz: context aware DCVS init failed\n");
				priv->ctxt_aware_enable = false;
				return 0;
			}
		} else {
			pr_warn(TAG "tz: context aware DCVS not supported\n");
			priv->ctxt_aware_enable = false;
		}
	}

	return ret;
}

static inline int devfreq_get_freq_level(struct devfreq *devfreq,
	unsigned long freq)
{
	int lev;

	for (lev = 0; lev < devfreq->profile->max_state; lev++)
		if (freq == devfreq->profile->freq_table[lev])
			return lev;

	return -EINVAL;
}

static int tz_get_target_freq(struct devfreq *devfreq, unsigned long *freq)
{
	int result = 0;
	struct devfreq_msm_adreno_tz_data *priv = devfreq->data;
	struct devfreq_dev_status stats;
	int val, level = 0;
	unsigned int scm_data[4];
	int context_count = 0;

	/* keeps stats.private_data == NULL   */
	result = devfreq->profile->get_dev_status(devfreq->dev.parent, &stats);
	if (result) {
		pr_err(TAG "get_status failed %d\n", result);
		return result;
	}

	*freq = stats.current_frequency;
	priv->bin.total_time += stats.total_time;
	priv->bin.busy_time += stats.busy_time;

	if (stats.private_data)
		context_count =  *((int *)stats.private_data);

	/* Update the GPU load statistics */
	compute_work_load(&stats, priv, devfreq);
	/*
	 * Do not waste CPU cycles running this algorithm if
	 * the GPU just started, or if less than FLOOR time
	 * has passed since the last run or the gpu hasn't been
	 * busier than MIN_BUSY.
	 */
	if ((stats.total_time == 0) ||
		(priv->bin.total_time < FLOOR) ||
		(unsigned int) priv->bin.busy_time < MIN_BUSY) {
		return 0;
	}

	level = devfreq_get_freq_level(devfreq, stats.current_frequency);
	if (level < 0) {
		pr_err(TAG "bad freq %ld\n", stats.current_frequency);
		return level;
	}

	/*
	 * If there is an extended block of busy processing,
	 * increase frequency.  Otherwise run the normal algorithm.
	 */
	if (!priv->disable_busy_time_burst &&
			priv->bin.busy_time > CEILING) {
		val = -1 * level;
	} else {

		scm_data[0] = level;
		scm_data[1] = priv->bin.total_time;
		scm_data[2] = priv->bin.busy_time;
		scm_data[3] = context_count;
		__secure_tz_update_entry3(scm_data, sizeof(scm_data),
					&val, sizeof(val), priv);
	}
	priv->bin.total_time = 0;
	priv->bin.busy_time = 0;

	/*
	 * If the decision is to move to a different level, make sure the GPU
	 * frequency changes.
	 */
	if (val) {
		level += val;
		level = max(level, 0);
		level = min_t(int, level, devfreq->profile->max_state - 1);
	}

	*freq = devfreq->profile->freq_table[level];
	return 0;
}

static int tz_start(struct devfreq *devfreq)
{
	struct devfreq_msm_adreno_tz_data *priv;
	unsigned int tz_pwrlevels[MSM_ADRENO_MAX_PWRLEVELS + 1];
	int i, out, ret;
	unsigned int version;

	struct msm_adreno_extended_profile *gpu_profile = container_of(
					(devfreq->profile),
					struct msm_adreno_extended_profile,
					profile);

	/*
	 * Assuming that we have only one instance of the adreno device
	 * connected to this governor,
	 * can safely restore the pointer to the governor private data
	 * from the container of the device profile
	 */
	devfreq->data = gpu_profile->private_data;

	priv = devfreq->data;

	out = 1;
	if (devfreq->profile->max_state < MSM_ADRENO_MAX_PWRLEVELS) {
		for (i = 0; i < devfreq->profile->max_state; i++)
			tz_pwrlevels[out++] = devfreq->profile->freq_table[i];
		tz_pwrlevels[0] = i;
	} else {
		pr_err(TAG "tz_pwrlevels[] is too short\n");
		return -EINVAL;
	}

	ret = tz_init(priv, tz_pwrlevels, sizeof(tz_pwrlevels), &version,
				sizeof(version));
	if (ret != 0 || version > MAX_TZ_VERSION) {
		pr_err(TAG "tz_init failed\n");
		return ret;
	}

	for (i = 0; adreno_tz_attr_list[i] != NULL; i++)
		device_create_file(&devfreq->dev, adreno_tz_attr_list[i]);

	return 0;
}

static int tz_stop(struct devfreq *devfreq)
{
	int i;

	for (i = 0; adreno_tz_attr_list[i] != NULL; i++)
		device_remove_file(&devfreq->dev, adreno_tz_attr_list[i]);

	/* leaving the governor and cleaning the pointer to private data */
	devfreq->data = NULL;
	return 0;
}

static int tz_suspend(struct devfreq *devfreq)
{
	struct devfreq_msm_adreno_tz_data *priv = devfreq->data;
	unsigned int scm_data[2] = {0, 0};

	__secure_tz_reset_entry2(scm_data, sizeof(scm_data), priv->is_64);

	priv->bin.total_time = 0;
	priv->bin.busy_time = 0;
	return 0;
}

static int tz_handler(struct devfreq *devfreq, unsigned int event, void *data)
{
	int result;

	switch (event) {
	case DEVFREQ_GOV_START:
		result = tz_start(devfreq);
		break;

	case DEVFREQ_GOV_STOP:
		spin_lock(&suspend_lock);
		suspend_start = 0;
		spin_unlock(&suspend_lock);
		result = tz_stop(devfreq);
		break;

	case DEVFREQ_GOV_SUSPEND:
		result = tz_suspend(devfreq);
		if (!result) {
			spin_lock(&suspend_lock);
			/* Collect the start sample for suspend time */
			suspend_start = (u64)ktime_to_ms(ktime_get());
			spin_unlock(&suspend_lock);
		}
		break;

	case DEVFREQ_GOV_RESUME:
		spin_lock(&suspend_lock);
		suspend_time += suspend_time_ms();
		/* Reset the suspend_start when gpu resumes */
		suspend_start = 0;
		spin_unlock(&suspend_lock);
		/* fallthrough */
	case DEVFREQ_GOV_INTERVAL:
		/* fallthrough, this governor doesn't use polling */
	default:
		result = 0;
		break;
	}

	return result;
}

int msm_adreno_devfreq_init_tz(struct devfreq *devfreq)
{
	struct devfreq_msm_adreno_tz_data *priv;
	unsigned int tz_pwrlevels[MSM_ADRENO_MAX_PWRLEVELS + 1];
	int i, out = 1, ret;
	unsigned int version;

	if (!devfreq)
		return -EINVAL;

	priv = devfreq->data;

	if (devfreq->profile->max_state < MSM_ADRENO_MAX_PWRLEVELS) {
		for (i = 0; i < devfreq->profile->max_state; i++)
			tz_pwrlevels[out++] = devfreq->profile->freq_table[i];
		tz_pwrlevels[0] = i;
	} else {
		pr_err(TAG "tz_pwrlevels[] is too short\n");
		return -EINVAL;
	}

	ret = tz_init(priv, tz_pwrlevels, sizeof(tz_pwrlevels), &version,
				sizeof(version));
	if (ret != 0 || version > MAX_TZ_VERSION) {
		pr_err(TAG "tz_init failed\n");
		return ret ? ret : -EINVAL;
	}

	return 0;
}
EXPORT_SYMBOL(msm_adreno_devfreq_init_tz);

static struct devfreq_governor msm_adreno_tz = {
	.name = "msm-adreno-tz",
	.get_target_freq = tz_get_target_freq,
	.event_handler = tz_handler,
};

static int __init msm_adreno_tz_init(void)
{
	return devfreq_add_governor(&msm_adreno_tz);
}
subsys_initcall(msm_adreno_tz_init);

static void __exit msm_adreno_tz_exit(void)
{
	int ret = devfreq_remove_governor(&msm_adreno_tz);

	if (ret)
		pr_err(TAG "failed to remove governor %d\n", ret);

}

module_exit(msm_adreno_tz_exit);

MODULE_LICENSE("GPL v2");<|MERGE_RESOLUTION|>--- conflicted
+++ resolved
@@ -151,16 +151,9 @@
 	 * is done when the entry is read
 	 */
 	acc_total += stats->total_time;
-<<<<<<< HEAD
 	acc_relative_busy += ((u64)stats->busy_time *
 				stats->current_frequency) /
 				devfreq->profile->freq_table[0];
-=======
-	busy = (u64)stats->busy_time * stats->current_frequency;
-	do_div(busy, devfreq->profile->freq_table[0]);
-	acc_relative_busy += busy;
-
->>>>>>> f609d3ff
 	spin_unlock(&sample_lock);
 }
 
