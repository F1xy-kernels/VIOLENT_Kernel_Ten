--- conflicted
+++ resolved
@@ -35,11 +35,6 @@
 
 #include <asm/hardware.h>	/* Pick up IXP4xx-specific bits */
 
-<<<<<<< HEAD
-static struct platform_driver ixp4xx_i2c_driver;
-
-=======
->>>>>>> 20913a9f
 static inline int ixp4xx_scl_pin(void *data)
 {
 	return ((struct ixp4xx_i2c_pins*)data)->scl_pin;
@@ -131,11 +126,7 @@
 	drv_data->algo_data.timeout = 100;
 
 	drv_data->adapter.id = I2C_HW_B_IXP4XX;
-<<<<<<< HEAD
-	strlcpy(drv_data->adapter.name, ixp4xx_i2c_driver.driver.name,
-=======
 	strlcpy(drv_data->adapter.name, plat_dev->dev.driver->name,
->>>>>>> 20913a9f
 		I2C_NAME_SIZE);
 	drv_data->adapter.algo_data = &drv_data->algo_data;
 
@@ -147,12 +138,7 @@
 	gpio_line_set(gpio->sda_pin, 0);
 
 	if ((err = i2c_bit_add_bus(&drv_data->adapter) != 0)) {
-<<<<<<< HEAD
-		printk(KERN_ERR "ERROR: Could not install %s\n", 
-				plat_dev->dev.bus_id);
-=======
 		printk(KERN_ERR "ERROR: Could not install %s\n", plat_dev->dev.bus_id);
->>>>>>> 20913a9f
 
 		kfree(drv_data);
 		return err;
