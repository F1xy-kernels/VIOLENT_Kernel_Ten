--- conflicted
+++ resolved
@@ -18,10 +18,7 @@
  */
 #include <linux/clk.h>
 #include <linux/interrupt.h>
-<<<<<<< HEAD
-=======
 #include <linux/irq.h>
->>>>>>> d8914c3a
 #include <linux/io.h>
 #include <linux/of_platform.h>
 #include <linux/regulator/consumer.h>
@@ -159,15 +156,12 @@
 	{ BWMON2_ZONE_COUNT_THRESHOLD, 0, false },
 };
 
-<<<<<<< HEAD
-=======
 static const struct npu_irq npu_irq_info[NPU_MAX_IRQ] = {
 	{"ipc_irq", 0},
 	{"error_irq", 0},
 	{"wdg_bite_irq", 0},
 };
 
->>>>>>> d8914c3a
 /* -------------------------------------------------------------------------
  * Entry Points for Probe
  * -------------------------------------------------------------------------
@@ -310,11 +304,7 @@
 		return;
 	pwr->pwr_vote_num--;
 	if (!pwr->pwr_vote_num) {
-<<<<<<< HEAD
-		if (!npu_dev->host_ctx.fw_enabled)
-=======
 		if (npu_dev->host_ctx.fw_state == FW_DISABLED)
->>>>>>> d8914c3a
 			npu_suspend_devbw(npu_dev);
 		npu_disable_core_clocks(npu_dev);
 		npu_disable_regulators(npu_dev);
@@ -389,11 +379,7 @@
 			npu_dev->core_clks[i].clk_name))
 			continue;
 
-<<<<<<< HEAD
-		if (!npu_dev->host_ctx.fw_enabled) {
-=======
 		if (npu_dev->host_ctx.fw_state == FW_DISABLED) {
->>>>>>> d8914c3a
 			if (npu_is_post_clock(
 				npu_dev->core_clks[i].clk_name))
 				continue;
@@ -401,16 +387,12 @@
 
 		pr_debug("requested rate of clock [%s] to [%ld]\n",
 			npu_dev->core_clks[i].clk_name, pwrlevel->clk_freq[i]);
-<<<<<<< HEAD
-
-		clk_rate = clk_round_rate(npu_dev->core_clks[i].clk,
-			pwrlevel->clk_freq[i]);
 
 		pr_debug("actual round clk rate [%ld]\n", clk_rate);
 
 		ret = clk_set_rate(npu_dev->core_clks[i].clk, clk_rate);
 		if (ret) {
-			pr_err("clk_set_rate %s to %ld failed with %d\n",
+			pr_debug("clk_set_rate %s to %ld failed with %d\n",
 				npu_dev->core_clks[i].clk_name,
 				clk_rate, ret);
 			break;
@@ -593,7 +575,7 @@
 	for (i = (npu_dev->core_clk_num)-1; i >= 0 ; i--) {
 		if (npu_is_exclude_clock(core_clks[i].clk_name))
 			continue;
-		if (!npu_dev->host_ctx.fw_enabled) {
+		if (npu_dev->host_ctx.fw_state == FW_DISABLED) {
 			if (npu_is_post_clock(npu_dev->core_clks[i].clk_name))
 				continue;
 		}
@@ -701,18 +683,38 @@
  */
 int npu_enable_irq(struct npu_device *npu_dev)
 {
+	int i;
+
 	/* clear pending irq state */
 	REGW(npu_dev, NPU_MASTERn_IPC_IRQ_OUT(0), 0x0);
-	enable_irq(npu_dev->irq);
+	REGW(npu_dev, NPU_MASTERn_ERROR_IRQ_CLEAR(0), NPU_ERROR_IRQ_MASK);
+	REGW(npu_dev, NPU_MASTERn_ERROR_IRQ_ENABLE(0), NPU_ERROR_IRQ_MASK);
+
+	for (i = 0; i < NPU_MAX_IRQ; i++) {
+		if (npu_dev->irq[i].irq != 0) {
+			enable_irq(npu_dev->irq[i].irq);
+			pr_debug("enable irq %d\n", npu_dev->irq[i].irq);
+		}
+	}
 
 	return 0;
 }
 
 void npu_disable_irq(struct npu_device *npu_dev)
 {
-	disable_irq(npu_dev->irq);
+	int i;
+
+	for (i = 0; i < NPU_MAX_IRQ; i++) {
+		if (npu_dev->irq[i].irq != 0) {
+			disable_irq(npu_dev->irq[i].irq);
+			pr_debug("disable irq %d\n", npu_dev->irq[i].irq);
+		}
+	}
+
+	REGW(npu_dev, NPU_MASTERn_ERROR_IRQ_ENABLE(0), 0);
 	/* clear pending irq state */
 	REGW(npu_dev, NPU_MASTERn_IPC_IRQ_OUT(0), 0x0);
+	REGW(npu_dev, NPU_MASTERn_ERROR_IRQ_CLEAR(0), NPU_ERROR_IRQ_MASK);
 }
 
 /* -------------------------------------------------------------------------
@@ -852,475 +854,6 @@
 	return 0;
 }
 
-=======
-
-		pr_debug("actual round clk rate [%ld]\n", clk_rate);
-
-		ret = clk_set_rate(npu_dev->core_clks[i].clk, clk_rate);
-		if (ret) {
-			pr_debug("clk_set_rate %s to %ld failed with %d\n",
-				npu_dev->core_clks[i].clk_name,
-				clk_rate, ret);
-			break;
-		}
-	}
-
-	return ret;
-}
-
-int npu_set_uc_power_level(struct npu_device *npu_dev,
-	uint32_t perf_mode)
-{
-	struct npu_pwrctrl *pwr = &npu_dev->pwrctrl;
-
-	if (perf_mode == PERF_MODE_DEFAULT)
-		pwr->uc_pwrlevel = POWER_LEVEL_NOMINAL;
-	else
-		pwr->uc_pwrlevel = perf_mode - 1;
-
-	return npu_set_power_level(npu_dev);
-}
-
-/* -------------------------------------------------------------------------
- * Bandwidth Related
- * -------------------------------------------------------------------------
- */
-static void npu_save_bw_registers(struct npu_device *npu_dev)
-{
-	int i;
-
-	for (i = 0; i < ARRAY_SIZE(npu_saved_bw_registers); i++) {
-		npu_saved_bw_registers[i].val = REGR(npu_dev,
-			npu_saved_bw_registers[i].off);
-		npu_saved_bw_registers[i].valid = true;
-	}
-}
-
-static void npu_restore_bw_registers(struct npu_device *npu_dev)
-{
-	int i;
-
-	for (i = 0; i < ARRAY_SIZE(npu_saved_bw_registers); i++) {
-		if (npu_saved_bw_registers[i].valid) {
-			REGW(npu_dev, npu_saved_bw_registers[i].off,
-				npu_saved_bw_registers[i].val);
-			npu_saved_bw_registers[i].valid = false;
-		}
-	}
-}
-
-static void npu_suspend_devbw(struct npu_device *npu_dev)
-{
-	struct npu_pwrctrl *pwr = &npu_dev->pwrctrl;
-	int ret;
-
-	if (pwr->bwmon_enabled) {
-		pwr->bwmon_enabled = 0;
-		ret = devfreq_suspend_devbw(pwr->devbw);
-		if (ret)
-			pr_err("devfreq_suspend_devbw failed rc:%d\n",
-				ret);
-		npu_save_bw_registers(npu_dev);
-	}
-}
-
-static void npu_resume_devbw(struct npu_device *npu_dev)
-{
-	struct npu_pwrctrl *pwr = &npu_dev->pwrctrl;
-	int ret;
-
-	if (!pwr->bwmon_enabled) {
-		pwr->bwmon_enabled = 1;
-		npu_restore_bw_registers(npu_dev);
-		ret = devfreq_resume_devbw(pwr->devbw);
-
-		if (ret)
-			pr_err("devfreq_resume_devbw failed rc:%d\n", ret);
-	}
-}
-
-/* -------------------------------------------------------------------------
- * Clocks Related
- * -------------------------------------------------------------------------
- */
-static bool npu_is_post_clock(const char *clk_name)
-{
-	int ret = false;
-	int i;
-
-	for (i = 0; i < ARRAY_SIZE(npu_post_clocks); i++) {
-		if (!strcmp(clk_name, npu_post_clocks[i])) {
-			ret = true;
-			break;
-		}
-	}
-	return ret;
-}
-
-static bool npu_is_exclude_clock(const char *clk_name)
-{
-	int ret = false;
-	int i;
-
-	for (i = 0; i < ARRAY_SIZE(npu_exclude_clocks); i++) {
-		if (!strcmp(clk_name, npu_exclude_clocks[i])) {
-			ret = true;
-			break;
-		}
-	}
-	return ret;
-}
-
-static bool npu_is_exclude_rate_clock(const char *clk_name)
-{
-	int ret = false;
-	int i;
-
-	for (i = 0; i < ARRAY_SIZE(npu_exclude_rate_clocks); i++) {
-		if (!strcmp(clk_name, npu_exclude_rate_clocks[i])) {
-			ret = true;
-			break;
-		}
-	}
-	return ret;
-}
-
-static int npu_enable_core_clocks(struct npu_device *npu_dev, bool post_pil)
-{
-	int i, rc = 0;
-	struct npu_clk *core_clks = npu_dev->core_clks;
-	struct npu_pwrctrl *pwr = &npu_dev->pwrctrl;
-	struct npu_pwrlevel *pwrlevel =
-		&npu_dev->pwrctrl.pwrlevels[pwr->active_pwrlevel];
-
-	for (i = 0; i < npu_dev->core_clk_num; i++) {
-		if (post_pil) {
-			if (!npu_is_post_clock(core_clks[i].clk_name))
-				continue;
-		} else {
-			if (npu_is_post_clock(core_clks[i].clk_name))
-				continue;
-		}
-
-		if (npu_is_exclude_clock(core_clks[i].clk_name))
-			continue;
-
-		pr_debug("enabling clock [%s]\n", core_clks[i].clk_name);
-
-		rc = clk_prepare_enable(core_clks[i].clk);
-		if (rc) {
-			pr_err("%s enable failed\n",
-				core_clks[i].clk_name);
-			break;
-		}
-
-		if (npu_is_exclude_rate_clock(core_clks[i].clk_name))
-			continue;
-
-		pr_debug("setting rate of clock [%s] to [%ld]\n",
-			core_clks[i].clk_name, pwrlevel->clk_freq[i]);
-
-		rc = clk_set_rate(core_clks[i].clk,
-			pwrlevel->clk_freq[i]);
-		if (rc) {
-			pr_debug("clk_set_rate %s to %ld failed\n",
-				core_clks[i].clk_name,
-				pwrlevel->clk_freq[i]);
-			break;
-		}
-	}
-
-	return rc;
-}
-
-static void npu_disable_core_clocks(struct npu_device *npu_dev)
-{
-	int i = 0;
-	struct npu_clk *core_clks = npu_dev->core_clks;
-
-	for (i = (npu_dev->core_clk_num)-1; i >= 0 ; i--) {
-		if (npu_is_exclude_clock(core_clks[i].clk_name))
-			continue;
-		if (npu_dev->host_ctx.fw_state == FW_DISABLED) {
-			if (npu_is_post_clock(npu_dev->core_clks[i].clk_name))
-				continue;
-		}
-
-		pr_debug("disabling clock [%s]\n", core_clks[i].clk_name);
-		clk_disable_unprepare(core_clks[i].clk);
-	}
-}
-
-/* -------------------------------------------------------------------------
- * Thermal Functions
- * -------------------------------------------------------------------------
- */
-static int npu_get_max_state(struct thermal_cooling_device *cdev,
-				 unsigned long *state)
-{
-	struct npu_device *npu_dev = cdev->devdata;
-	struct npu_thermalctrl *thermalctrl = &npu_dev->thermalctrl;
-
-	pr_debug("enter %s thermal max state=%lu\n", __func__,
-		thermalctrl->max_state);
-
-	*state = thermalctrl->max_state;
-
-	return 0;
-}
-
-static int npu_get_cur_state(struct thermal_cooling_device *cdev,
-				 unsigned long *state)
-{
-	struct npu_device *npu_dev = cdev->devdata;
-	struct npu_thermalctrl *thermal = &npu_dev->thermalctrl;
-
-	pr_debug("enter %s thermal current state=%lu\n", __func__,
-		thermal->current_state);
-
-	*state = thermal->current_state;
-
-	return 0;
-}
-
-static int
-npu_set_cur_state(struct thermal_cooling_device *cdev, unsigned long state)
-{
-	struct npu_device *npu_dev = cdev->devdata;
-	struct npu_thermalctrl *thermal = &npu_dev->thermalctrl;
-	struct npu_pwrctrl *pwr = &npu_dev->pwrctrl;
-
-	pr_debug("enter %s request state=%lu\n", __func__, state);
-	if (state > thermal->max_state)
-		return -EINVAL;
-
-	thermal->current_state = state;
-	thermal->pwr_level =  pwr->max_pwrlevel - state;
-
-	return npu_set_power_level(npu_dev);
-}
-
-/* -------------------------------------------------------------------------
- * Regulator Related
- * -------------------------------------------------------------------------
- */
-static int npu_enable_regulators(struct npu_device *npu_dev)
-{
-	int i = 0;
-	int rc = 0;
-	struct npu_host_ctx *host_ctx = &npu_dev->host_ctx;
-	struct npu_regulator *regulators = npu_dev->regulators;
-
-	if (!host_ctx->power_vote_num) {
-		for (i = 0; i < npu_dev->regulator_num; i++) {
-			rc = regulator_enable(regulators[i].regulator);
-			if (rc < 0) {
-				pr_err("%s enable failed\n",
-					regulators[i].regulator_name);
-				break;
-			}
-			pr_debug("regulator %s enabled\n",
-				regulators[i].regulator_name);
-		}
-	}
-	host_ctx->power_vote_num++;
-	return rc;
-}
-
-static void npu_disable_regulators(struct npu_device *npu_dev)
-{
-	int i = 0;
-	struct npu_host_ctx *host_ctx = &npu_dev->host_ctx;
-	struct npu_regulator *regulators = npu_dev->regulators;
-
-	if (host_ctx->power_vote_num > 0) {
-		for (i = 0; i < npu_dev->regulator_num; i++) {
-			regulator_disable(regulators[i].regulator);
-			pr_debug("regulator %s disabled\n",
-				regulators[i].regulator_name);
-		}
-		host_ctx->power_vote_num--;
-	}
-}
-
-/* -------------------------------------------------------------------------
- * Interrupt Related
- * -------------------------------------------------------------------------
- */
-int npu_enable_irq(struct npu_device *npu_dev)
-{
-	int i;
-
-	/* clear pending irq state */
-	REGW(npu_dev, NPU_MASTERn_IPC_IRQ_OUT(0), 0x0);
-	REGW(npu_dev, NPU_MASTERn_ERROR_IRQ_CLEAR(0), NPU_ERROR_IRQ_MASK);
-	REGW(npu_dev, NPU_MASTERn_ERROR_IRQ_ENABLE(0), NPU_ERROR_IRQ_MASK);
-
-	for (i = 0; i < NPU_MAX_IRQ; i++) {
-		if (npu_dev->irq[i].irq != 0) {
-			enable_irq(npu_dev->irq[i].irq);
-			pr_debug("enable irq %d\n", npu_dev->irq[i].irq);
-		}
-	}
-
-	return 0;
-}
-
-void npu_disable_irq(struct npu_device *npu_dev)
-{
-	int i;
-
-	for (i = 0; i < NPU_MAX_IRQ; i++) {
-		if (npu_dev->irq[i].irq != 0) {
-			disable_irq(npu_dev->irq[i].irq);
-			pr_debug("disable irq %d\n", npu_dev->irq[i].irq);
-		}
-	}
-
-	REGW(npu_dev, NPU_MASTERn_ERROR_IRQ_ENABLE(0), 0);
-	/* clear pending irq state */
-	REGW(npu_dev, NPU_MASTERn_IPC_IRQ_OUT(0), 0x0);
-	REGW(npu_dev, NPU_MASTERn_ERROR_IRQ_CLEAR(0), NPU_ERROR_IRQ_MASK);
-}
-
-/* -------------------------------------------------------------------------
- * System Cache
- * -------------------------------------------------------------------------
- */
-int npu_enable_sys_cache(struct npu_device *npu_dev)
-{
-	int rc = 0;
-	uint32_t reg_val = 0;
-
-	if (!npu_dev->host_ctx.sys_cache_disable) {
-		npu_dev->sys_cache = llcc_slice_getd(&(npu_dev->pdev->dev),
-			"npu");
-		if (IS_ERR_OR_NULL(npu_dev->sys_cache)) {
-			pr_debug("unable to init sys cache\n");
-			npu_dev->sys_cache = NULL;
-			return -ENODEV;
-		}
-
-		/* set npu side regs - program SCID */
-		reg_val = NPU_CACHE_ATTR_IDn___POR | SYS_CACHE_SCID;
-
-		REGW(npu_dev, NPU_CACHE_ATTR_IDn(0), reg_val);
-		REGW(npu_dev, NPU_CACHE_ATTR_IDn(1), reg_val);
-		REGW(npu_dev, NPU_CACHE_ATTR_IDn(2), reg_val);
-		REGW(npu_dev, NPU_CACHE_ATTR_IDn(3), reg_val);
-		REGW(npu_dev, NPU_CACHE_ATTR_IDn(4), reg_val);
-
-		pr_debug("prior to activate sys cache\n");
-		rc = llcc_slice_activate(npu_dev->sys_cache);
-		if (rc)
-			pr_err("failed to activate sys cache\n");
-		else
-			pr_debug("sys cache activated\n");
-	}
-
-	return rc;
-}
-
-void npu_disable_sys_cache(struct npu_device *npu_dev)
-{
-	int rc = 0;
-
-	if (!npu_dev->host_ctx.sys_cache_disable) {
-		if (npu_dev->sys_cache) {
-			rc = llcc_slice_deactivate(npu_dev->sys_cache);
-			if (rc) {
-				pr_err("failed to deactivate sys cache\n");
-				return;
-			}
-			pr_debug("sys cache deactivated\n");
-			llcc_slice_putd(npu_dev->sys_cache);
-			npu_dev->sys_cache = NULL;
-		}
-	}
-}
-
-/* -------------------------------------------------------------------------
- * Open/Close
- * -------------------------------------------------------------------------
- */
-static int npu_open(struct inode *inode, struct file *file)
-{
-	struct npu_device *npu_dev = container_of(inode->i_cdev,
-		struct npu_device, cdev);
-
-	file->private_data = npu_dev;
-
-	return 0;
-}
-
-static int npu_close(struct inode *inode, struct file *file)
-{
-	return 0;
-}
-
-/* -------------------------------------------------------------------------
- * IOCTL Implementations
- * -------------------------------------------------------------------------
- */
-static int npu_get_info(struct npu_device *npu_dev, unsigned long arg)
-{
-	struct msm_npu_get_info_ioctl req;
-	void __user *argp = (void __user *)arg;
-	int ret = 0;
-
-	ret = copy_from_user(&req, argp, sizeof(req));
-
-	if (ret) {
-		pr_err("fail to copy from user\n");
-		return -EFAULT;
-	}
-
-	ret = npu_host_get_info(npu_dev, &req);
-
-	if (ret) {
-		pr_err("npu_host_get_info failed\n");
-		return ret;
-	}
-
-	ret = copy_to_user(argp, &req, sizeof(req));
-
-	if (ret) {
-		pr_err("fail to copy to user\n");
-		return -EFAULT;
-	}
-	return 0;
-}
-
-static int npu_map_buf(struct npu_device *npu_dev, unsigned long arg)
-{
-	struct msm_npu_map_buf_ioctl req;
-	void __user *argp = (void __user *)arg;
-	int ret = 0;
-
-	ret = copy_from_user(&req, argp, sizeof(req));
-
-	if (ret) {
-		pr_err("fail to copy from user\n");
-		return -EFAULT;
-	}
-
-	ret = npu_host_map_buf(npu_dev, &req);
-
-	if (ret) {
-		pr_err("npu_host_map_buf failed\n");
-		return ret;
-	}
-
-	ret = copy_to_user(argp, &req, sizeof(req));
-
-	if (ret) {
-		pr_err("fail to copy to user\n");
-		return -EFAULT;
-	}
-	return 0;
-}
-
->>>>>>> d8914c3a
 static int npu_unmap_buf(struct npu_device *npu_dev, unsigned long arg)
 {
 	struct msm_npu_unmap_buf_ioctl req;
@@ -1580,10 +1113,7 @@
 		uint32_t j = 0;
 		uint32_t index;
 		uint32_t clk_array_values[NUM_TOTAL_CLKS];
-<<<<<<< HEAD
-=======
 		uint32_t clk_rate;
->>>>>>> d8914c3a
 		struct npu_pwrlevel *level;
 
 		if (of_property_read_u32(child, "reg", &index))
@@ -1611,16 +1141,6 @@
 			of_property_read_string_index(pdev->dev.of_node,
 				"clock-names", i, &clock_name);
 
-<<<<<<< HEAD
-			for (j = 0; j < npu_dev->core_clk_num; j++) {
-				if (!strcmp(npu_clock_order[j],
-					clock_name)) {
-					level->clk_freq[j] =
-						clk_array_values[i];
-					break;
-				}
-			}
-=======
 			if (npu_is_exclude_rate_clock(clock_name))
 				continue;
 
@@ -1630,20 +1150,16 @@
 					break;
 			}
 
->>>>>>> d8914c3a
 			if (j == npu_dev->core_clk_num) {
 				pr_err("pwrlevel clock is not in ordered list\n");
 				return -EINVAL;
 			}
-<<<<<<< HEAD
-=======
 
 			clk_rate = clk_round_rate(npu_dev->core_clks[j].clk,
 				clk_array_values[i]);
 			pr_debug("clk %s rate [%ld]:[%ld]\n", clock_name,
 				clk_array_values[i], clk_rate);
 			level->clk_freq[j] = clk_rate;
->>>>>>> d8914c3a
 		}
 	}
 
@@ -1717,8 +1233,6 @@
 	return ret;
 }
 
-<<<<<<< HEAD
-=======
 static int npu_irq_init(struct npu_device *npu_dev)
 {
 	unsigned long irq_type;
@@ -1755,7 +1269,6 @@
 	return ret;
 }
 
->>>>>>> d8914c3a
 /* -------------------------------------------------------------------------
  * Probe/Remove
  * -------------------------------------------------------------------------
@@ -1800,13 +1313,10 @@
 	if (rc)
 		goto error_get_dev_num;
 
-<<<<<<< HEAD
-=======
 	rc = npu_irq_init(npu_dev);
 	if (rc)
 		goto error_get_dev_num;
 
->>>>>>> d8914c3a
 	npu_dev->npu_base = devm_ioremap(&pdev->dev, res->start,
 					npu_dev->reg_size);
 	if (unlikely(!npu_dev->npu_base)) {
@@ -1819,24 +1329,6 @@
 	pr_debug("hw base phy address=0x%x virt=%pK\n",
 		npu_dev->npu_phys, npu_dev->npu_base);
 
-<<<<<<< HEAD
-	res = platform_get_resource(pdev, IORESOURCE_IRQ, 0);
-	if (!res) {
-		pr_err("unable to get irq\n");
-		rc = -ENOMEM;
-		goto error_get_dev_num;
-	}
-	rc = devm_request_irq(&pdev->dev, res->start,
-				npu_intr_hdler, 0x0, "npu", npu_dev);
-	if (rc) {
-		pr_err("devm_request_irq() failed\n");
-		goto error_get_dev_num;
-	}
-	disable_irq(res->start);
-	npu_dev->irq = res->start;
-	pr_debug("irq %d\n", npu_dev->irq);
-=======
->>>>>>> d8914c3a
 	/* character device might be optional */
 	rc = alloc_chrdev_region(&npu_dev->dev_num, 0, 1, DRIVER_NAME);
 	if (rc < 0) {
