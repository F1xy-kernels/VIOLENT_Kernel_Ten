/* Copyright (c) 2016-2018, The Linux Foundation. All rights reserved.
 *
 * This program is free software; you can redistribute it and/or modify
 * it under the terms of the GNU General Public License version 2 and
 * only version 2 as published by the Free Software Foundation.
 *
 * This program is distributed in the hope that it will be useful,
 * but WITHOUT ANY WARRANTY; without even the implied warranty of
 * MERCHANTABILITY or FITNESS FOR A PARTICULAR PURPOSE.  See the
 * GNU General Public License for more details.
 */

#include <linux/module.h>
#include <linux/of_platform.h>
#include <linux/slab.h>
#include <linux/mutex.h>
#include "cam_req_mgr_interface.h"
#include "cam_req_mgr_util.h"
#include "cam_req_mgr_core.h"
#include "cam_req_mgr_workq.h"
#include "cam_req_mgr_debug.h"
#include "cam_trace.h"
#include "cam_debug_util.h"
#include "cam_req_mgr_dev.h"

static struct cam_req_mgr_core_device *g_crm_core_dev;

void cam_req_mgr_handle_core_shutdown(void)
{
	struct cam_req_mgr_core_session *session;
	struct cam_req_mgr_core_session *tsession;
	struct cam_req_mgr_session_info ses_info;

	if (!list_empty(&g_crm_core_dev->session_head)) {
		list_for_each_entry_safe(session, tsession,
			&g_crm_core_dev->session_head, entry) {
			ses_info.session_hdl =
				session->session_hdl;
			cam_req_mgr_destroy_session(&ses_info);
		}
	}
}

static int __cam_req_mgr_setup_payload(struct cam_req_mgr_core_workq *workq)
{
	int32_t                  i = 0;
	int                      rc = 0;
	struct crm_task_payload *task_data = NULL;

	task_data = kcalloc(
		workq->task.num_task, sizeof(*task_data),
		GFP_KERNEL);
	if (!task_data) {
		rc = -ENOMEM;
	} else {
		for (i = 0; i < workq->task.num_task; i++)
			workq->task.pool[i].payload = &task_data[i];
	}

	return rc;
}

/**
 * __cam_req_mgr_reset_req_tbl()
 *
 * @brief : Initialize req table data
 * @in_q  : request queue pointer
 *
 * @return: 0 for success, negative for failure
 *
 */
static int __cam_req_mgr_print_req_tbl(struct cam_req_mgr_req_data *req)
{
	int                           rc = 0;
	int32_t                       i = 0;
	struct cam_req_mgr_req_queue *in_q = req->in_q;
	struct cam_req_mgr_req_tbl   *req_tbl = req->l_tbl;

	if (!in_q || !req_tbl) {
		CAM_WARN(CAM_CRM, "NULL pointer %pK %pK", in_q, req_tbl);
		return -EINVAL;
	}
	CAM_DBG(CAM_CRM, "in_q %pK %pK %d", in_q, req_tbl, req_tbl->num_slots);
	mutex_lock(&req->lock);
	for (i = 0; i < in_q->num_slots; i++) {
		CAM_DBG(CAM_CRM, "IN_Q %d: idx %d, red_id %lld", i,
			in_q->slot[i].idx, CRM_GET_REQ_ID(in_q, i));
	}

	while (req_tbl != NULL) {
		for (i = 0; i < req_tbl->num_slots; i++) {
			CAM_DBG(CAM_CRM, "idx= %d, map= %x, state= %d",
				req_tbl->slot[i].idx,
				req_tbl->slot[i].req_ready_map,
				req_tbl->slot[i].state);
		}
		CAM_DBG(CAM_CRM,
			"TBL:id= %d, pd=%d cnt=%d mask=%x skip=%d num_slt= %d",
			req_tbl->id, req_tbl->pd, req_tbl->dev_count,
			req_tbl->dev_mask, req_tbl->skip_traverse,
			req_tbl->num_slots);
		req_tbl = req_tbl->next;
	}
	mutex_unlock(&req->lock);

	return rc;
}

/**
 * __cam_req_mgr_find_pd_tbl()
 *
 * @brief    : Find pipeline delay based table pointer which matches delay
 * @tbl      : Pointer to list of request table
 * @delay    : Pipeline delay value to be searched for comparison
 *
 * @return   : pointer to request table for matching pipeline delay table.
 *
 */
static struct cam_req_mgr_req_tbl *__cam_req_mgr_find_pd_tbl(
	struct cam_req_mgr_req_tbl *tbl, int32_t delay)
{
	if (!tbl)
		return NULL;

	do {
		if (delay != tbl->pd)
			tbl = tbl->next;
		else
			return tbl;
	} while (tbl != NULL);

	return NULL;
}

/**
 * __cam_req_mgr_inc_idx()
 *
 * @brief    : Increment val passed by step size and rollover after max_val
 * @val      : value to be incremented
 * @step     : amount/step by which val is incremented
 * @max_val  : max val after which idx will roll over
 *
 */
static void __cam_req_mgr_inc_idx(int32_t *val, int32_t step, int32_t max_val)
{
	*val = (*val + step) % max_val;
}

/**
 * __cam_req_mgr_dec_idx()
 *
 * @brief    : Decrement val passed by step size and rollover after max_val
 * @val      : value to be decremented
 * @step     : amount/step by which val is decremented
 * @max_val  : after zero value will roll over to max val
 *
 */
static void __cam_req_mgr_dec_idx(int32_t *val, int32_t step, int32_t max_val)
{
	*val = *val - step;
	if (*val < 0)
		*val = max_val + (*val);
}

/**
 * __cam_req_mgr_validate_inject_delay()
 *
 * @brief    : Check if any pd device is introducing inject delay
 * @tbl      : cam_req_mgr_req_tbl
 * @curr_idx : slot idx
 *
 * @return   : 0 for success, negative for failure
 */
static int __cam_req_mgr_validate_inject_delay(
	struct cam_req_mgr_req_tbl  *tbl,
	int32_t curr_idx)
{
	struct cam_req_mgr_tbl_slot *slot = NULL;

	while (tbl) {
		slot = &tbl->slot[curr_idx];
		if (slot->inject_delay > 0) {
			slot->inject_delay--;
			return -EAGAIN;
		}
		__cam_req_mgr_dec_idx(&curr_idx, tbl->pd_delta,
			tbl->num_slots);
		tbl = tbl->next;
	}
	return 0;
}

/**
 * __cam_req_mgr_traverse()
 *
 * @brief    : Traverse through pd tables, it will internally cover all linked
 *             pd tables. Each pd table visited will check if idx passed to its
 *             in ready state. If ready means all devices linked to the pd table
 *             have this request id packet ready. Then it calls subsequent pd
 *             tbl with new idx. New idx value takes into account the delta
 *             between current pd table and next one.
 * @traverse_data: contains all the info to traverse through pd tables
 *
 * @return: 0 for success, negative for failure
 *
 */
static int __cam_req_mgr_traverse(struct cam_req_mgr_traverse *traverse_data)
{
	int                          rc = 0;
	int32_t                      next_idx = traverse_data->idx;
	int32_t                      curr_idx = traverse_data->idx;
	struct cam_req_mgr_req_tbl  *tbl;
	struct cam_req_mgr_apply    *apply_data;
	struct cam_req_mgr_tbl_slot *slot = NULL;

	if (!traverse_data->tbl || !traverse_data->apply_data) {
		CAM_ERR(CAM_CRM, "NULL pointer %pK %pK",
			traverse_data->tbl, traverse_data->apply_data);
		traverse_data->result = 0;
		return -EINVAL;
	}

	tbl = traverse_data->tbl;
	apply_data = traverse_data->apply_data;
	slot = &tbl->slot[curr_idx];
	CAM_DBG(CAM_CRM,
		"Enter pd %d idx %d state %d skip %d status %d skip_idx %d",
		tbl->pd, curr_idx, tbl->slot[curr_idx].state,
		tbl->skip_traverse, traverse_data->in_q->slot[curr_idx].status,
		traverse_data->in_q->slot[curr_idx].skip_idx);

	if ((traverse_data->self_link == true) &&
		(!traverse_data->inject_delay_chk)) {
		rc = __cam_req_mgr_validate_inject_delay(tbl, curr_idx);
		if (rc) {
			CAM_DBG(CAM_CRM, "Injecting Delay of one frame");
			apply_data[tbl->pd].req_id = -1;
			/* This pd tbl not ready to proceed with asked idx */
			SET_FAILURE_BIT(traverse_data->result, tbl->pd);
			return -EAGAIN;
		}
		traverse_data->inject_delay_chk = true;
	}

	/* Check if req is ready or in skip mode or pd tbl is in skip mode */
	if (tbl->slot[curr_idx].state == CRM_REQ_STATE_READY ||
		traverse_data->in_q->slot[curr_idx].skip_idx == 1 ||
		tbl->skip_traverse > 0) {
		if (tbl->next) {
			__cam_req_mgr_dec_idx(&next_idx, tbl->pd_delta,
				tbl->num_slots);
			traverse_data->idx = next_idx;
			traverse_data->tbl = tbl->next;
			rc = __cam_req_mgr_traverse(traverse_data);
		}
		if (rc >= 0) {
			SET_SUCCESS_BIT(traverse_data->result, tbl->pd);

			if (traverse_data->validate_only == false) {
				apply_data[tbl->pd].pd = tbl->pd;
				apply_data[tbl->pd].req_id =
					CRM_GET_REQ_ID(
					traverse_data->in_q, curr_idx);
				apply_data[tbl->pd].idx = curr_idx;

				CAM_DBG(CAM_CRM, "req_id: %lld with pd of %d",
				apply_data[tbl->pd].req_id,
				apply_data[tbl->pd].pd);
				/*
				 * If traverse is successful decrement
				 * traverse skip
				 */
				if (tbl->skip_traverse > 0) {
					apply_data[tbl->pd].req_id = -1;
					tbl->skip_traverse--;
				}
			}
		} else {
			/* linked pd table is not ready for this traverse yet */
			return rc;
		}
	} else {
		/* This pd table is not ready to proceed with asked idx */
		CAM_INFO(CAM_CRM,
			"Skip Frame: req: %lld not ready pd: %d open_req count: %d",
			CRM_GET_REQ_ID(traverse_data->in_q, curr_idx),
			tbl->pd,
			traverse_data->open_req_cnt);
		SET_FAILURE_BIT(traverse_data->result, tbl->pd);
		return -EAGAIN;
	}
	return 0;
}

/**
 * __cam_req_mgr_in_q_skip_idx()
 *
 * @brief    : Decrement val passed by step size and rollover after max_val
 * @in_q     : input queue pointer
 * @idx      : Sets skip_idx bit of the particular slot to true so when traverse
 *             happens for this idx, no req will be submitted for devices
 *             handling this idx.
 *
 */
static void __cam_req_mgr_in_q_skip_idx(struct cam_req_mgr_req_queue *in_q,
	int32_t idx)
{
	in_q->slot[idx].req_id = -1;
	in_q->slot[idx].skip_idx = 1;
	in_q->slot[idx].status = CRM_SLOT_STATUS_REQ_ADDED;
	CAM_DBG(CAM_CRM, "SET IDX SKIP on slot= %d", idx);
}

/**
 * __cam_req_mgr_tbl_set_id()
 *
 * @brief    : Set unique id to table
 * @tbl      : pipeline based table which requires new id
 * @req      : pointer to request data wihch contains num_tables counter
 *
 */
static void __cam_req_mgr_tbl_set_id(struct cam_req_mgr_req_tbl *tbl,
	struct cam_req_mgr_req_data *req)
{
	if (!tbl)
		return;
	do {
		tbl->id = req->num_tbl++;
		CAM_DBG(CAM_CRM, "%d: pd %d skip_traverse %d delta %d",
			tbl->id, tbl->pd, tbl->skip_traverse,
			tbl->pd_delta);
		tbl = tbl->next;
	} while (tbl != NULL);
}

/**
 * __cam_req_mgr_tbl_set_all_skip_cnt()
 *
 * @brief    : Each pd table sets skip value based on delta between itself and
 *             max pd value. During initial streamon or bubble case this is
 *             used. That way each pd table skips required num of traverse and
 *             align themselve with req mgr connected devs.
 * @l_tbl    : iterates through list of pd tables and sets skip traverse
 *
 */
static void __cam_req_mgr_tbl_set_all_skip_cnt(
	struct cam_req_mgr_req_tbl **l_tbl)
{
	struct cam_req_mgr_req_tbl *tbl = *l_tbl;
	int32_t                     max_pd;

	if (!tbl)
		return;

	max_pd = tbl->pd;
	do {
		tbl->skip_traverse = max_pd - tbl->pd;
		CAM_DBG(CAM_CRM, "%d: pd %d skip_traverse %d delta %d",
			tbl->id, tbl->pd, tbl->skip_traverse,
			tbl->pd_delta);
		tbl = tbl->next;
	} while (tbl != NULL);
}

/**
 * __cam_req_mgr_reset_req_slot()
 *
 * @brief    : reset specified idx/slot in input queue as well as all pd tables
 * @link     : link pointer
 * @idx      : slot index which will be reset
 *
 */
static void __cam_req_mgr_reset_req_slot(struct cam_req_mgr_core_link *link,
	int32_t idx)
{
	struct cam_req_mgr_slot      *slot;
	struct cam_req_mgr_req_tbl   *tbl = link->req.l_tbl;
	struct cam_req_mgr_req_queue *in_q = link->req.in_q;

	slot = &in_q->slot[idx];
	CAM_DBG(CAM_CRM, "RESET: idx: %d: slot->status %d", idx, slot->status);

	/* Check if CSL has already pushed new request*/
	if (slot->status == CRM_SLOT_STATUS_REQ_ADDED)
		return;

	/* Reset input queue slot */
	slot->req_id = -1;
	slot->skip_idx = 0;
	slot->recover = 0;
	slot->sync_mode = CAM_REQ_MGR_SYNC_MODE_NO_SYNC;
	slot->status = CRM_SLOT_STATUS_NO_REQ;

	/* Reset all pd table slot */
	while (tbl != NULL) {
		CAM_DBG(CAM_CRM, "pd: %d: idx %d state %d",
			tbl->pd, idx, tbl->slot[idx].state);
		tbl->slot[idx].req_ready_map = 0;
		tbl->slot[idx].state = CRM_REQ_STATE_EMPTY;
		tbl = tbl->next;
	}
}

/**
 * __cam_req_mgr_check_next_req_slot()
 *
 * @brief    : While streaming if input queue does not contain any pending
 *             request, req mgr still needs to submit pending request ids to
 *             devices with lower pipeline delay value.
 * @in_q     : Pointer to input queue where req mgr wil peep into
 *
 */
static void __cam_req_mgr_check_next_req_slot(
	struct cam_req_mgr_req_queue *in_q)
{
	int32_t                  idx = in_q->rd_idx;
	struct cam_req_mgr_slot *slot;

	__cam_req_mgr_inc_idx(&idx, 1, in_q->num_slots);
	slot = &in_q->slot[idx];

	CAM_DBG(CAM_CRM, "idx: %d: slot->status %d", idx, slot->status);

	/* Check if there is new req from CSL, if not complete req */
	if (slot->status == CRM_SLOT_STATUS_NO_REQ) {
		__cam_req_mgr_in_q_skip_idx(in_q, idx);
		if (in_q->wr_idx != idx)
			CAM_WARN(CAM_CRM,
				"CHECK here wr %d, rd %d", in_q->wr_idx, idx);
		__cam_req_mgr_inc_idx(&in_q->wr_idx, 1, in_q->num_slots);
	}
}

/**
 * __cam_req_mgr_send_req()
 *
 * @brief    : send request id to be applied to each device connected on link
 * @link     : pointer to link whose input queue and req tbl are
 *             traversed through
 * @in_q     : pointer to input request queue
 *
 * @return   : 0 for success, negative for failure
 *
 */
static int __cam_req_mgr_send_req(struct cam_req_mgr_core_link *link,
	struct cam_req_mgr_req_queue *in_q, uint32_t trigger)
{
	int                                  rc = 0, pd, i, idx;
	struct cam_req_mgr_connected_device *dev = NULL;
	struct cam_req_mgr_apply_request     apply_req;
	struct cam_req_mgr_link_evt_data     evt_data;

	apply_req.link_hdl = link->link_hdl;
	apply_req.report_if_bubble = 0;

	for (i = 0; i < link->num_devs; i++) {
		dev = &link->l_dev[i];
		if (dev) {
			pd = dev->dev_info.p_delay;
			if (pd >= CAM_PIPELINE_DELAY_MAX) {
				CAM_WARN(CAM_CRM, "pd %d greater than max",
					pd);
				continue;
			}
			if (link->req.apply_data[pd].skip_idx ||
				link->req.apply_data[pd].req_id < 0) {
				CAM_DBG(CAM_CRM, "skip %d req_id %lld",
					link->req.apply_data[pd].skip_idx,
					link->req.apply_data[pd].req_id);
				continue;
			}
			if (!(dev->dev_info.trigger & trigger))
				continue;

			apply_req.dev_hdl = dev->dev_hdl;
			apply_req.request_id =
				link->req.apply_data[pd].req_id;
			idx = link->req.apply_data[pd].idx;
			apply_req.report_if_bubble =
				in_q->slot[idx].recover;

			trace_cam_req_mgr_apply_request(link, &apply_req, dev);

			apply_req.trigger_point = trigger;
			CAM_DBG(CAM_REQ,
				"SEND: link_hdl: %x pd %d req_id %lld",
				link->link_hdl, pd, apply_req.request_id);
			if (dev->ops && dev->ops->apply_req) {
				rc = dev->ops->apply_req(&apply_req);
				if (rc < 0)
					break;

				if (pd == link->max_delay)
					link->open_req_cnt--;
			}
		}
	}
	if (rc < 0) {
		CAM_ERR_RATE_LIMIT(CAM_CRM, "APPLY FAILED pd %d req_id %lld",
			dev->dev_info.p_delay, apply_req.request_id);
		/* Apply req failed notify already applied devs */
		for (; i >= 0; i--) {
			dev = &link->l_dev[i];
			evt_data.evt_type = CAM_REQ_MGR_LINK_EVT_ERR;
			evt_data.link_hdl =  link->link_hdl;
			evt_data.req_id = apply_req.request_id;
			evt_data.u.error = CRM_KMD_ERR_BUBBLE;
			if (dev->ops && dev->ops->process_evt)
				dev->ops->process_evt(&evt_data);
		}
	}
	return rc;
}

/**
 * __cam_req_mgr_check_link_is_ready()
 *
 * @brief    : traverse through all request tables and see if all devices are
 *             ready to apply request settings.
 * @link     : pointer to link whose input queue and req tbl are
 *             traversed through
 * @idx      : index within input request queue
 * @validate_only : Whether to validate only and/or update settings
 * @self_link : To indicate whether the validation is for the given link or
 *              other sync link
 *
 * @return   : 0 for success, negative for failure
 *
 */
static int __cam_req_mgr_check_link_is_ready(struct cam_req_mgr_core_link *link,
	int32_t idx, bool validate_only, bool self_link)
{
	int                            rc;
	struct cam_req_mgr_traverse    traverse_data;
	struct cam_req_mgr_req_queue  *in_q;
	struct cam_req_mgr_apply      *apply_data;

	in_q = link->req.in_q;

	apply_data = link->req.apply_data;

	if (validate_only == false) {
		memset(apply_data, 0,
		    sizeof(struct cam_req_mgr_apply) * CAM_PIPELINE_DELAY_MAX);
	}

	traverse_data.apply_data = apply_data;
	traverse_data.idx = idx;
	traverse_data.tbl = link->req.l_tbl;
	traverse_data.in_q = in_q;
	traverse_data.result = 0;
	traverse_data.validate_only = validate_only;
	traverse_data.self_link = self_link;
	traverse_data.inject_delay_chk = false;
	traverse_data.open_req_cnt = link->open_req_cnt;
	/*
	 *  Traverse through all pd tables, if result is success,
	 *  apply the settings
	 */

	rc = __cam_req_mgr_traverse(&traverse_data);
	CAM_DBG(CAM_CRM,
		"SOF: idx %d self_link %d validate %d result %x pd_mask %x rc %d",
		idx, traverse_data.self_link, traverse_data.validate_only,
		traverse_data.result, link->pd_mask, rc);

	if (!rc && traverse_data.result == link->pd_mask) {
		CAM_DBG(CAM_CRM,
			"READY: link_hdl= %x idx= %d, req_id= %lld :%lld :%lld",
			link->link_hdl, idx,
			apply_data[2].req_id,
			apply_data[1].req_id,
			apply_data[0].req_id);
	} else
		rc = -EAGAIN;

	return rc;
}

/**
 * __cam_req_mgr_find_slot_for_req()
 *
 * @brief    : Find idx from input queue at which req id is enqueued
 * @in_q     : input request queue pointer
 * @req_id   : request id which needs to be searched in input queue
 *
 * @return   : slot index where passed request id is stored, -1 for failure
 *
 */
static int32_t __cam_req_mgr_find_slot_for_req(
	struct cam_req_mgr_req_queue *in_q, int64_t req_id)
{
	int32_t                   idx, i;
	struct cam_req_mgr_slot  *slot;

	idx = in_q->rd_idx;
	for (i = 0; i < in_q->num_slots; i++) {
		slot = &in_q->slot[idx];
		if (slot->req_id == req_id) {
			CAM_DBG(CAM_CRM,
				"req: %lld found at idx: %d status: %d sync_mode: %d",
				req_id, idx, slot->status, slot->sync_mode);
			break;
		}
		__cam_req_mgr_dec_idx(&idx, 1, in_q->num_slots);
	}
	if (i >= in_q->num_slots)
		idx = -1;

	return idx;
}

/**
 * __cam_req_mgr_reset_sof_cnt()
 *
 * @brief    : the sof_count for both the links are reset
 * @link     : pointer to link whose input queue and req tbl are
 *             traversed through
 *
 */
static void __cam_req_mgr_reset_sof_cnt(
	struct cam_req_mgr_core_link *link)
{
	link->sof_counter = -1;
	link->sync_link->sof_counter = -1;
	link->frame_skip_flag = false;

	CAM_DBG(CAM_CRM,
		"link_hdl %x self_counter %lld other_counter %lld frame_skip_lag %d",
		link->link_hdl, link->sof_counter,
		link->sync_link->sof_counter, link->frame_skip_flag);
}

/**
 * __cam_req_mgr_sof_cnt_initialize()
 *
 * @brief    : when the sof count is intially -1 it increments count
 *             and computes the sync_self_ref for this link
 *             the count needs to be wrapped back starting from 0
 * @link     : pointer to link whose input queue and req tbl are
 *             traversed through
 *
 */
static void __cam_req_mgr_sof_cnt_initialize(
	struct cam_req_mgr_core_link *link)
{
	link->sof_counter++;
	link->sync_self_ref = link->sof_counter -
		link->sync_link->sof_counter;

	CAM_DBG(CAM_CRM,
		"link_hdl %x self_counter %lld other_counter %lld",
		link->link_hdl, link->sof_counter,
		link->sync_link->sof_counter);
}

/**
 * __cam_req_mgr_wrap_sof_cnt()
 *
 * @brief    : once the sof count reaches a predefined maximum
 *             the count needs to be wrapped back starting from 0
 * @link     : pointer to link whose input queue and req tbl are
 *             traversed through
 *
 */
static void __cam_req_mgr_wrap_sof_cnt(
	struct cam_req_mgr_core_link *link)
{
	link->sof_counter = (MAX_SYNC_COUNT -
		(link->sync_link->sof_counter));
	link->sync_link->sof_counter = 0;

	CAM_DBG(CAM_CRM,
		"link_hdl %x self_counter %lld sync_link_hdl %x other_counter %lld",
		link->link_hdl, link->sof_counter,
		link->sync_link->link_hdl, link->sync_link->sof_counter);
}

/**
 * __cam_req_mgr_validate_sof_cnt()
 *
 * @brief     : validates sof count difference for a given link
 * @link      : pointer to link whose input queue and req tbl are
 *              traversed through
 * @sync_link : pointer to the sync link
 * @return   : 0 for success, negative for failure
 *
 */
static int __cam_req_mgr_validate_sof_cnt(
	struct cam_req_mgr_core_link *link,
	struct cam_req_mgr_core_link *sync_link)
{
	int64_t sync_diff = 0;
	int rc = 0;

	if (link->sof_counter == MAX_SYNC_COUNT)
		__cam_req_mgr_wrap_sof_cnt(link);

	sync_diff = link->sof_counter - sync_link->sof_counter;

	CAM_DBG(CAM_CRM,
		"link[%x] self_counter=%lld other_counter=%lld diff=%lld sync_self_ref=%lld",
		link->link_hdl, link->sof_counter,
		sync_link->sof_counter, sync_diff, link->sync_self_ref);

	if (sync_diff > SYNC_LINK_SOF_CNT_MAX_LMT) {
		link->sync_link->frame_skip_flag = true;
		CAM_WARN(CAM_CRM,
			"Detected anomaly, skip link_hdl %x self_counter=%lld other_counter=%lld sync_self_ref=%lld",
			link->link_hdl, link->sof_counter,
			sync_link->sof_counter, link->sync_self_ref);
		rc = -EPERM;
	}

	return rc;
}


/**
 * __cam_req_mgr_process_sync_req()
 *
 * @brief    : processes requests during sync mode
 * @link     : pointer to link whose input queue and req tbl are
 *             traversed through
 * @slot     : pointer to the current slot being processed
 * @return   : 0 for success, negative for failure
 *
 */
static int __cam_req_mgr_process_sync_req(
	struct cam_req_mgr_core_link *link,
	struct cam_req_mgr_slot *slot)
{
	struct cam_req_mgr_core_link *sync_link = NULL;
	int64_t req_id = 0;
	int sync_slot_idx = 0, rc = 0;

	if (!link->sync_link) {
		CAM_ERR(CAM_CRM, "Sync link null");
		return -EINVAL;
	}

	sync_link = link->sync_link;
	req_id = slot->req_id;

	CAM_DBG(CAM_REQ,
		"link_hdl %x req %lld sync_self_ref %lld sof_counter %lld frame_skip_flag %d sync_link_self_ref %lld",
		link->link_hdl, req_id, link->sync_self_ref, link->sof_counter,
		link->frame_skip_flag, link->sync_link->sync_self_ref);

	if (sync_link->sync_link_sof_skip) {
		CAM_DBG(CAM_REQ,
			"No req applied on corresponding SOF on sync link: %x",
			sync_link->link_hdl);
		sync_link->sync_link_sof_skip = false;
		/*It is to manage compensate inject delay for each pd*/
		__cam_req_mgr_check_link_is_ready(link, slot->idx, true, true);
		return -EINVAL;
	}

	if (link->sof_counter == -1) {
		__cam_req_mgr_sof_cnt_initialize(link);
	} else if ((link->frame_skip_flag) &&
		(sync_link->sync_self_ref != -1)) {
		CAM_DBG(CAM_REQ, "Link[%x] Req[%lld] Resetting values ",
			link->link_hdl, req_id);
		__cam_req_mgr_reset_sof_cnt(link);
		__cam_req_mgr_sof_cnt_initialize(link);
	} else {
		link->sof_counter++;
	}

	rc = __cam_req_mgr_check_link_is_ready(link, slot->idx, true, true);
	if (rc) {
		CAM_DBG(CAM_REQ,
			"Req: %lld [My link] not ready on link: %x, rc=%d",
			req_id, link->link_hdl, rc);
		link->sync_link_sof_skip = true;
		goto failure;
	}

	sync_slot_idx = __cam_req_mgr_find_slot_for_req(
		sync_link->req.in_q, req_id);

	if (sync_slot_idx != -1) {
		rc = __cam_req_mgr_check_link_is_ready(
			sync_link, sync_slot_idx, true, false);
		CAM_DBG(CAM_CRM, "sync_slot_idx=%d, status=%d, rc=%d",
			sync_slot_idx,
			sync_link->req.in_q->slot[sync_slot_idx].status,
			rc);
	} else {
		CAM_DBG(CAM_CRM, "sync_slot_idx=%d, rc=%d",
			sync_slot_idx, rc);
	}

	if ((sync_slot_idx != -1) &&
		((sync_link->req.in_q->slot[sync_slot_idx].status ==
		CRM_SLOT_STATUS_REQ_APPLIED) || (rc == 0))) {
		rc = __cam_req_mgr_validate_sof_cnt(link, sync_link);
		if (rc) {
			CAM_DBG(CAM_CRM,
				"Req: %lld validate failed: %x",
				req_id, sync_link->link_hdl);
			goto failure;
		}

		CAM_DBG(CAM_REQ,
			"Req: %lld ready to apply on link: %x [validation successful]",
			req_id, link->link_hdl);
		/*
		 *  At this point all validation is successfully done
		 *  and we can proceed to apply the given request.
		 *  Ideally the next call should return success.
		 */
		rc = __cam_req_mgr_check_link_is_ready(link,
			slot->idx, false, true);

		if (rc)
			CAM_WARN(CAM_CRM, "Unexpected return value rc: %d", rc);
	} else {
		CAM_DBG(CAM_REQ,
			"Req: %lld [Other link] not ready to apply on link: %x",
			req_id, sync_link->link_hdl);
		rc = -EPERM;
		link->sync_link_sof_skip = true;
		goto failure;
	}

	return rc;

failure:
	link->sof_counter--;
	return rc;
}

/**
 * __cam_req_mgr_process_req()
 *
 * @brief    : processes read index in request queue and traverse through table
 * @link     : pointer to link whose input queue and req tbl are
 *             traversed through
 *
 * @return   : 0 for success, negative for failure
 *
 */
static int __cam_req_mgr_process_req(struct cam_req_mgr_core_link *link,
	uint32_t trigger)
{
	int                                  rc = 0, idx;
	struct cam_req_mgr_slot             *slot = NULL;
	struct cam_req_mgr_req_queue        *in_q;
	struct cam_req_mgr_core_session     *session;

	in_q = link->req.in_q;
	session = (struct cam_req_mgr_core_session *)link->parent;
	mutex_lock(&session->lock);
	/*
	 * Check if new read index,
	 * - if in pending  state, traverse again to complete
	 *    transaction of this read index.
	 * - if in applied_state, somthign wrong.
	 * - if in no_req state, no new req
	 */
	CAM_DBG(CAM_REQ, "SOF Req[%lld] idx %d req_status %d link_hdl %x",
		in_q->slot[in_q->rd_idx].req_id, in_q->rd_idx,
		in_q->slot[in_q->rd_idx].status, link->link_hdl);

	slot = &in_q->slot[in_q->rd_idx];
	if (slot->status == CRM_SLOT_STATUS_NO_REQ) {
		CAM_DBG(CAM_CRM, "No Pending req");
		rc = 0;
		goto error;
	}

	if ((trigger != CAM_TRIGGER_POINT_SOF) &&
		(trigger != CAM_TRIGGER_POINT_EOF))
		goto error;

	if ((trigger == CAM_TRIGGER_POINT_EOF) &&
		(!(link->trigger_mask & CAM_TRIGGER_POINT_SOF))) {
		CAM_DBG(CAM_CRM, "Applying for last SOF fails");
		rc = -EINVAL;
		goto error;
	}

	if (trigger == CAM_TRIGGER_POINT_SOF) {
		if (link->trigger_mask) {
			CAM_ERR_RATE_LIMIT(CAM_CRM,
				"Applying for last EOF fails");
			rc = -EINVAL;
			goto error;
		}

		if (slot->sync_mode == CAM_REQ_MGR_SYNC_MODE_SYNC)
			rc = __cam_req_mgr_process_sync_req(link, slot);
		else
			rc = __cam_req_mgr_check_link_is_ready(link,
				slot->idx, false, true);

		if (rc < 0) {
			/*
			 * If traverse result is not success, then some devices
			 * are not ready with packet for the asked request id,
			 * hence try again in next sof
			 */
			slot->status = CRM_SLOT_STATUS_REQ_PENDING;
			spin_lock_bh(&link->link_state_spin_lock);
			if (link->state == CAM_CRM_LINK_STATE_ERR) {
				/*
				 * During error recovery all tables should be
				 * ready, don't expect to enter here.
				 * @TODO: gracefully handle if recovery fails.
				 */
				CAM_ERR_RATE_LIMIT(CAM_CRM,
					"FATAL recovery cant finish idx %d status %d",
					in_q->rd_idx,
					in_q->slot[in_q->rd_idx].status);
				rc = -EPERM;
			}
			spin_unlock_bh(&link->link_state_spin_lock);
			goto error;
		}
	}

	rc = __cam_req_mgr_send_req(link, link->req.in_q, trigger);
	if (rc < 0) {
		/* Apply req failed retry at next sof */
		slot->status = CRM_SLOT_STATUS_REQ_PENDING;
	} else {
		link->trigger_mask |= trigger;

		CAM_DBG(CAM_CRM, "Applied req[%lld] on link[%x] success",
			slot->req_id, link->link_hdl);
		spin_lock_bh(&link->link_state_spin_lock);
		if (link->state == CAM_CRM_LINK_STATE_ERR) {
			CAM_WARN(CAM_CRM, "Err recovery done idx %d",
				in_q->rd_idx);
			link->state = CAM_CRM_LINK_STATE_READY;
		}
		spin_unlock_bh(&link->link_state_spin_lock);

		if (link->sync_link_sof_skip)
			link->sync_link_sof_skip = false;

		if (link->trigger_mask == link->subscribe_event) {
			slot->status = CRM_SLOT_STATUS_REQ_APPLIED;
			link->trigger_mask = 0;
			CAM_DBG(CAM_CRM, "req %d is applied on link %x",
				slot->req_id,
				link->link_hdl);
			idx = in_q->rd_idx;
			__cam_req_mgr_dec_idx(
				&idx, link->max_delay + 1,
				in_q->num_slots);
			__cam_req_mgr_reset_req_slot(link, idx);
		}
	}

	mutex_unlock(&session->lock);
	return rc;
error:
	mutex_unlock(&session->lock);
	return rc;
}

/**
 * __cam_req_mgr_add_tbl_to_link()
 *
 * @brief    : Add table to list under link sorted by pd decremeting order
 * @l_tbl    : list of pipeline delay tables.
 * @new_tbl  : new tbl which will be appended to above list as per its pd value
 *
 */
static void __cam_req_mgr_add_tbl_to_link(struct cam_req_mgr_req_tbl **l_tbl,
	struct cam_req_mgr_req_tbl *new_tbl)
{
	struct cam_req_mgr_req_tbl *tbl;

	if (!(*l_tbl) || (*l_tbl)->pd < new_tbl->pd) {
		new_tbl->next = *l_tbl;
		if (*l_tbl) {
			new_tbl->pd_delta =
				new_tbl->pd - (*l_tbl)->pd;
		}
		*l_tbl = new_tbl;
	} else {
		tbl = *l_tbl;

		/* Reach existing  tbl which has less pd value */
		while (tbl->next != NULL &&
			new_tbl->pd < tbl->next->pd) {
			tbl = tbl->next;
		}
		if (tbl->next != NULL) {
			new_tbl->pd_delta =
				new_tbl->pd - tbl->next->pd;
		} else {
			/* This is last table in linked list*/
			new_tbl->pd_delta = 0;
		}
		new_tbl->next = tbl->next;
		tbl->next = new_tbl;
		tbl->pd_delta = tbl->pd - new_tbl->pd;
	}
	CAM_DBG(CAM_CRM, "added pd %d tbl to link delta %d", new_tbl->pd,
		new_tbl->pd_delta);
}

/**
 * __cam_req_mgr_create_pd_tbl()
 *
 * @brief    : Creates new request table for new delay value
 * @delay    : New pd table allocated will have this delay value
 *
 * @return   : pointer to newly allocated table, NULL for failure
 *
 */
static struct cam_req_mgr_req_tbl *__cam_req_mgr_create_pd_tbl(int32_t delay)
{
	struct cam_req_mgr_req_tbl *tbl =
		kzalloc(sizeof(struct cam_req_mgr_req_tbl), GFP_KERNEL);
	if (tbl != NULL) {
		tbl->num_slots = MAX_REQ_SLOTS;
		CAM_DBG(CAM_CRM, "pd= %d slots= %d", delay, tbl->num_slots);
	}

	return tbl;
}

/**
 * __cam_req_mgr_destroy_all_tbl()
 *
 * @brief   : This func will destroy all pipeline delay based req table structs
 * @l_tbl    : pointer to first table in list and it has max pd .
 *
 */
static void __cam_req_mgr_destroy_all_tbl(struct cam_req_mgr_req_tbl **l_tbl)
{
	struct cam_req_mgr_req_tbl  *tbl = *l_tbl, *temp;

	CAM_DBG(CAM_CRM, "*l_tbl %pK", tbl);
	while (tbl != NULL) {
		temp = tbl->next;
		kfree(tbl);
		tbl = temp;
	}
	*l_tbl = NULL;
}

/**
 * __cam_req_mgr_setup_in_q()
 *
 * @brief : Initialize req table data
 * @req   : request data pointer
 *
 * @return: 0 for success, negative for failure
 *
 */
static int  __cam_req_mgr_setup_in_q(struct cam_req_mgr_req_data *req)
{
	int                           i;
	struct cam_req_mgr_req_queue *in_q = req->in_q;

	if (!in_q) {
		CAM_ERR(CAM_CRM, "NULL in_q");
		return -EINVAL;
	}

	mutex_lock(&req->lock);
	in_q->num_slots = MAX_REQ_SLOTS;

	for (i = 0; i < in_q->num_slots; i++) {
		in_q->slot[i].idx = i;
		in_q->slot[i].req_id = -1;
		in_q->slot[i].skip_idx = 0;
		in_q->slot[i].status = CRM_SLOT_STATUS_NO_REQ;
	}

	in_q->wr_idx = 0;
	in_q->rd_idx = 0;
	mutex_unlock(&req->lock);

	return 0;
}

/**
 * __cam_req_mgr_reset_req_tbl()
 *
 * @brief : Initialize req table data
 * @req   : request queue pointer
 *
 * @return: 0 for success, negative for failure
 *
 */
static int __cam_req_mgr_reset_in_q(struct cam_req_mgr_req_data *req)
{
	struct cam_req_mgr_req_queue *in_q = req->in_q;

	if (!in_q) {
		CAM_ERR(CAM_CRM, "NULL in_q");
		return -EINVAL;
	}

	mutex_lock(&req->lock);
	memset(in_q->slot, 0,
		sizeof(struct cam_req_mgr_slot) * in_q->num_slots);
	in_q->num_slots = 0;

	in_q->wr_idx = 0;
	in_q->rd_idx = 0;
	mutex_unlock(&req->lock);

	return 0;
}

/**
 * __cam_req_mgr_notify_sof_freeze()
 *
 * @brief : Notify devices on link on detecting a SOF freeze
 * @link  : link on which the sof freeze was detected
 *
 */
static void __cam_req_mgr_notify_sof_freeze(
	struct cam_req_mgr_core_link *link)
{
	int                                  i = 0;
	struct cam_req_mgr_link_evt_data     evt_data;
	struct cam_req_mgr_connected_device *dev = NULL;

	for (i = 0; i < link->num_devs; i++) {
		dev = &link->l_dev[i];
		evt_data.evt_type = CAM_REQ_MGR_LINK_EVT_SOF_FREEZE;
		evt_data.dev_hdl = dev->dev_hdl;
		evt_data.link_hdl =  link->link_hdl;
		evt_data.req_id = 0;
		evt_data.u.error = CRM_KMD_ERR_FATAL;
		if (dev->ops && dev->ops->process_evt)
			dev->ops->process_evt(&evt_data);
	}
}

/**
<<<<<<< HEAD
 * __cam_req_mgr_sof_freeze()
=======
 * __cam_req_mgr_process_sof_freeze()
>>>>>>> 0f6c2abb
 *
 * @brief : Apoptosis - Handles case when connected devices are not responding
 * @priv  : link information
 * @data  : task data
 *
 */
static int __cam_req_mgr_process_sof_freeze(void *priv, void *data)
{
	struct cam_req_mgr_core_link    *link = NULL;
	struct cam_req_mgr_core_session *session = NULL;
	struct cam_req_mgr_message       msg;
	int rc = 0;

	if (!data || !priv) {
		CAM_ERR(CAM_CRM, "input args NULL %pK %pK", data, priv);
		return -EINVAL;
	}

	link = (struct cam_req_mgr_core_link *)priv;
	session = (struct cam_req_mgr_core_session *)link->parent;

	CAM_ERR(CAM_CRM, "SOF freeze for session %d link 0x%x",
		session->session_hdl, link->link_hdl);

	__cam_req_mgr_notify_sof_freeze(link);
	memset(&msg, 0, sizeof(msg));

	msg.session_hdl = session->session_hdl;
	msg.u.err_msg.error_type = CAM_REQ_MGR_ERROR_TYPE_DEVICE;
	msg.u.err_msg.request_id = 0;
	msg.u.err_msg.link_hdl   = link->link_hdl;

	rc = cam_req_mgr_notify_message(&msg,
		V4L_EVENT_CAM_REQ_MGR_ERROR, V4L_EVENT_CAM_REQ_MGR_EVENT);

	if (rc)
		CAM_ERR(CAM_CRM,
			"Error notifying SOF freeze for session %d link 0x%x rc %d",
			session->session_hdl, link->link_hdl, rc);

	return rc;
}

/**
 * __cam_req_mgr_sof_freeze()
 *
 * @brief : Callback function for timer timeout indicating SOF freeze
 * @data  : timer pointer
 *
 */
static void __cam_req_mgr_sof_freeze(unsigned long data)
{
	struct cam_req_mgr_timer     *timer = (struct cam_req_mgr_timer *)data;
	struct crm_workq_task               *task = NULL;
	struct cam_req_mgr_core_link        *link = NULL;
	struct crm_task_payload             *task_data;

	if (!timer) {
		CAM_ERR(CAM_CRM, "NULL timer");
		return;
	}

	link = (struct cam_req_mgr_core_link *)timer->parent;
	task = cam_req_mgr_workq_get_task(link->workq);
	if (!task) {
		CAM_ERR(CAM_CRM, "No empty task");
		return;
	}

	task_data = (struct crm_task_payload *)task->payload;
	task_data->type = CRM_WORKQ_TASK_NOTIFY_FREEZE;
	task->process_cb = &__cam_req_mgr_process_sof_freeze;
	cam_req_mgr_workq_enqueue_task(task, link, CRM_TASK_PRIORITY_0);
}

/**
 * __cam_req_mgr_create_subdevs()
 *
 * @brief   : Create new crm  subdev to link with realtime devices
 * @l_dev   : list of subdevs internal to crm
 * @num_dev : num of subdevs to be created for link
 *
 * @return  : pointer to allocated list of devices
 */
static int __cam_req_mgr_create_subdevs(
	struct cam_req_mgr_connected_device **l_dev, int32_t num_dev)
{
	int rc = 0;
	*l_dev = (struct cam_req_mgr_connected_device *)
		kzalloc(sizeof(struct cam_req_mgr_connected_device) * num_dev,
		GFP_KERNEL);
	if (!*l_dev)
		rc = -ENOMEM;

	return rc;
}

/**
 * __cam_req_mgr_destroy_subdev()
 *
 * @brief    : Cleans up the subdevs allocated by crm for link
 * @l_device : pointer to list of subdevs crm created
 *
 */
static void __cam_req_mgr_destroy_subdev(
	struct cam_req_mgr_connected_device *l_device)
{
	kfree(l_device);
	l_device = NULL;
}

/**
 * __cam_req_mgr_destroy_link_info()
 *
 * @brief    : Cleans up the mem allocated while linking
 * @link     : pointer to link, mem associated with this link is freed
 *
 * @return   : returns if unlink for any device was success or failure
 */
static int __cam_req_mgr_destroy_link_info(struct cam_req_mgr_core_link *link)
{
	int32_t                                 i = 0;
	struct cam_req_mgr_connected_device    *dev;
	struct cam_req_mgr_core_dev_link_setup  link_data;
	int                                     rc = 0;

	link_data.link_enable = 0;
	link_data.link_hdl = link->link_hdl;
	link_data.crm_cb = NULL;
	link_data.subscribe_event = 0;

	/* Using device ops unlink devices */
	for (i = 0; i < link->num_devs; i++) {
		dev = &link->l_dev[i];
		if (dev != NULL) {
			link_data.dev_hdl = dev->dev_hdl;
			if (dev->ops && dev->ops->link_setup) {
				rc = dev->ops->link_setup(&link_data);
				if (rc)
					CAM_ERR(CAM_CRM,
						"Unlink failed dev_hdl %d",
						dev->dev_hdl);
			}
			dev->dev_hdl = 0;
			dev->parent = NULL;
			dev->ops = NULL;
		}
	}
	__cam_req_mgr_destroy_all_tbl(&link->req.l_tbl);
	__cam_req_mgr_reset_in_q(&link->req);
	link->req.num_tbl = 0;
	mutex_destroy(&link->req.lock);

	link->pd_mask = 0;
	link->num_devs = 0;
	link->max_delay = 0;

	return rc;
}

/**
 * __cam_req_mgr_reserve_link()
 *
 * @brief: Reserves one link data struct within session
 * @session: session identifier
 *
 * @return: pointer to link reserved
 *
 */
static struct cam_req_mgr_core_link *__cam_req_mgr_reserve_link(
	struct cam_req_mgr_core_session *session)
{
	struct cam_req_mgr_core_link *link;
	struct cam_req_mgr_req_queue *in_q;
	int i;

	if (!session || !g_crm_core_dev) {
		CAM_ERR(CAM_CRM, "NULL session/core_dev ptr");
		return NULL;
	}

	if (session->num_links >= MAX_LINKS_PER_SESSION) {
		CAM_ERR(CAM_CRM, "Reached max links %d per session limit %d",
			session->num_links, MAX_LINKS_PER_SESSION);
		return NULL;
	}

	link = (struct cam_req_mgr_core_link *)
		kzalloc(sizeof(struct cam_req_mgr_core_link), GFP_KERNEL);
	if (!link) {
		CAM_ERR(CAM_CRM, "failed to create link, no mem");
		return NULL;
	}
	in_q = (struct cam_req_mgr_req_queue *)
		kzalloc(sizeof(struct cam_req_mgr_req_queue), GFP_KERNEL);
	if (!in_q) {
		CAM_ERR(CAM_CRM, "failed to create input queue, no mem");
		kfree(link);
		return NULL;
	}
	mutex_init(&link->lock);
	spin_lock_init(&link->link_state_spin_lock);

	mutex_lock(&link->lock);
	link->state = CAM_CRM_LINK_STATE_AVAILABLE;
	link->num_devs = 0;
	link->max_delay = 0;
	memset(in_q->slot, 0,
		sizeof(struct cam_req_mgr_slot) * MAX_REQ_SLOTS);
	link->req.in_q = in_q;
	in_q->num_slots = 0;
	link->state = CAM_CRM_LINK_STATE_IDLE;
	link->parent = (void *)session;
	link->sync_link = NULL;
	mutex_unlock(&link->lock);

	mutex_lock(&session->lock);
	/*  Loop through and find a free index */
	for (i = 0; i < MAX_LINKS_PER_SESSION; i++) {
		if (!session->links[i]) {
			CAM_DBG(CAM_CRM,
				"Free link index %d found, num_links=%d",
				i, session->num_links);
			session->links[i] = link;
			break;
		}
	}

	if (i == MAX_LINKS_PER_SESSION) {
		CAM_ERR(CAM_CRM, "Free link index not found");
		goto error;
	}

	session->num_links++;
	CAM_DBG(CAM_CRM, "Active session links (%d)",
		session->num_links);
	mutex_unlock(&session->lock);

	return link;
error:
	mutex_unlock(&session->lock);
	kfree(link);
	kfree(in_q);
	return NULL;
}

/*
 * __cam_req_mgr_free_link()
 *
 * @brief: Frees the link and its request queue
 *
 * @link: link identifier
 *
 */
static void __cam_req_mgr_free_link(struct cam_req_mgr_core_link *link)
{
	kfree(link->req.in_q);
	link->req.in_q = NULL;
	kfree(link);
}

/**
 * __cam_req_mgr_unreserve_link()
 *
 * @brief  : Removes the link data struct from the session and frees it
 * @session: session identifier
 * @link   : link identifier
 *
 */
static void __cam_req_mgr_unreserve_link(
	struct cam_req_mgr_core_session *session,
	struct cam_req_mgr_core_link *link)
{
	int i;

	if (!session || !link) {
		CAM_ERR(CAM_CRM, "NULL session/link ptr %pK %pK",
			session, link);
		return;
	}

	mutex_lock(&session->lock);
	if (!session->num_links) {
		CAM_WARN(CAM_CRM, "No active link or invalid state: hdl %x",
			link->link_hdl);
		mutex_unlock(&session->lock);
		return;
	}

	for (i = 0; i < MAX_LINKS_PER_SESSION; i++) {
		if (session->links[i] == link)
			session->links[i] = NULL;
	}

	if ((session->sync_mode != CAM_REQ_MGR_SYNC_MODE_NO_SYNC) &&
		(link->sync_link)) {
		/*
		 * make sure to unlink sync setup under the assumption
		 * of only having 2 links in a given session
		 */
		session->sync_mode = CAM_REQ_MGR_SYNC_MODE_NO_SYNC;
		for (i = 0; i < MAX_LINKS_PER_SESSION; i++) {
			if (session->links[i])
				session->links[i]->sync_link = NULL;
		}
	}

	session->num_links--;
	CAM_DBG(CAM_CRM, "Active session links (%d)", session->num_links);
	mutex_unlock(&session->lock);
	__cam_req_mgr_free_link(link);
}

/* Workqueue context processing section */

/**
 * cam_req_mgr_process_send_req()
 *
 * @brief: This runs in workque thread context. Call core funcs to send
 *         apply request id to drivers.
 * @priv : link information.
 * @data : contains information about frame_id, link etc.
 *
 * @return: 0 on success.
 */
int cam_req_mgr_process_send_req(void *priv, void *data)
{
	int                                 rc = 0;
	struct cam_req_mgr_core_link        *link = NULL;
	struct cam_req_mgr_send_request     *send_req = NULL;
	struct cam_req_mgr_req_queue        *in_q = NULL;

	if (!data || !priv) {
		CAM_ERR(CAM_CRM, "input args NULL %pK %pK", data, priv);
		rc = -EINVAL;
		goto end;
	}
	link = (struct cam_req_mgr_core_link *)priv;
	send_req = (struct cam_req_mgr_send_request *)data;
	in_q = send_req->in_q;

	rc = __cam_req_mgr_send_req(link, in_q, CAM_TRIGGER_POINT_SOF);
end:
	return rc;
}

/**
 * cam_req_mgr_process_flush_req()
 *
 * @brief: This runs in workque thread context. Call core funcs to check
 *         which requests need to be removed/cancelled.
 * @priv : link information.
 * @data : contains information about frame_id, link etc.
 *
 * @return: 0 on success.
 */
int cam_req_mgr_process_flush_req(void *priv, void *data)
{
	int                                  rc = 0, i = 0, idx = -1;
	struct cam_req_mgr_flush_info       *flush_info = NULL;
	struct cam_req_mgr_core_link        *link = NULL;
	struct cam_req_mgr_req_queue        *in_q = NULL;
	struct cam_req_mgr_slot             *slot = NULL;
	struct cam_req_mgr_connected_device *device = NULL;
	struct cam_req_mgr_flush_request     flush_req;
	struct crm_task_payload             *task_data = NULL;

	if (!data || !priv) {
		CAM_ERR(CAM_CRM, "input args NULL %pK %pK", data, priv);
		rc = -EINVAL;
		goto end;
	}
	link = (struct cam_req_mgr_core_link *)priv;
	task_data = (struct crm_task_payload *)data;
	flush_info  = (struct cam_req_mgr_flush_info *)&task_data->u;
	CAM_DBG(CAM_REQ, "link_hdl %x req_id %lld type %d",
		flush_info->link_hdl,
		flush_info->req_id,
		flush_info->flush_type);

	in_q = link->req.in_q;

	trace_cam_flush_req(link, flush_info);

	mutex_lock(&link->req.lock);
	if (flush_info->flush_type == CAM_REQ_MGR_FLUSH_TYPE_ALL) {
		for (i = 0; i < in_q->num_slots; i++) {
			slot = &in_q->slot[i];
			slot->req_id = -1;
			slot->sync_mode = CAM_REQ_MGR_SYNC_MODE_NO_SYNC;
			slot->skip_idx = 1;
			slot->status = CRM_SLOT_STATUS_NO_REQ;
		}
		in_q->wr_idx = 0;
		in_q->rd_idx = 0;
	} else if (flush_info->flush_type ==
		CAM_REQ_MGR_FLUSH_TYPE_CANCEL_REQ) {
		idx = __cam_req_mgr_find_slot_for_req(in_q, flush_info->req_id);
		if (idx < 0) {
			CAM_ERR(CAM_CRM, "req_id %lld not found in input queue",
			flush_info->req_id);
		} else {
			CAM_DBG(CAM_CRM, "req_id %lld found at idx %d",
				flush_info->req_id, idx);
			slot = &in_q->slot[idx];
			if (slot->status == CRM_SLOT_STATUS_REQ_PENDING ||
				slot->status == CRM_SLOT_STATUS_REQ_APPLIED) {
				CAM_WARN(CAM_CRM,
					"req_id %lld can not be cancelled",
					flush_info->req_id);
				mutex_unlock(&link->req.lock);
				return -EINVAL;
			}
			__cam_req_mgr_in_q_skip_idx(in_q, idx);
		}
	}

	for (i = 0; i < link->num_devs; i++) {
		device = &link->l_dev[i];
		flush_req.link_hdl = flush_info->link_hdl;
		flush_req.dev_hdl = device->dev_hdl;
		flush_req.req_id = flush_info->req_id;
		flush_req.type = flush_info->flush_type;
		/* @TODO: error return handling from drivers */
		if (device->ops && device->ops->flush_req)
			rc = device->ops->flush_req(&flush_req);
	}
	complete(&link->workq_comp);
	mutex_unlock(&link->req.lock);

end:
	return rc;
}

/**
 * cam_req_mgr_process_sched_req()
 *
 * @brief: This runs in workque thread context. Call core funcs to check
 *         which peding requests can be processed.
 * @priv : link information.
 * @data : contains information about frame_id, link etc.
 *
 * @return: 0 on success.
 */
int cam_req_mgr_process_sched_req(void *priv, void *data)
{
	int                               rc = 0;
	struct cam_req_mgr_sched_request *sched_req = NULL;
	struct cam_req_mgr_core_link     *link = NULL;
	struct cam_req_mgr_req_queue     *in_q = NULL;
	struct cam_req_mgr_slot          *slot = NULL;
	struct crm_task_payload          *task_data = NULL;

	if (!data || !priv) {
		CAM_ERR(CAM_CRM, "input args NULL %pK %pK", data, priv);
		rc = -EINVAL;
		goto end;
	}
	link = (struct cam_req_mgr_core_link *)priv;
	task_data = (struct crm_task_payload *)data;
	sched_req  = (struct cam_req_mgr_sched_request *)&task_data->u;
	in_q = link->req.in_q;

	CAM_DBG(CAM_CRM, "link_hdl %x req_id %lld at slot %d sync_mode %d",
		sched_req->link_hdl, sched_req->req_id,
		in_q->wr_idx, sched_req->sync_mode);

	mutex_lock(&link->req.lock);
	slot = &in_q->slot[in_q->wr_idx];

	if (slot->status != CRM_SLOT_STATUS_NO_REQ &&
		slot->status != CRM_SLOT_STATUS_REQ_APPLIED)
		CAM_WARN(CAM_CRM, "in_q overwrite %d", slot->status);

	slot->status = CRM_SLOT_STATUS_REQ_ADDED;
	slot->req_id = sched_req->req_id;
	slot->sync_mode = sched_req->sync_mode;
	slot->skip_idx = 0;
	slot->recover = sched_req->bubble_enable;
	link->open_req_cnt++;
	__cam_req_mgr_inc_idx(&in_q->wr_idx, 1, in_q->num_slots);
	mutex_unlock(&link->req.lock);

end:
	return rc;
}

/**
 * cam_req_mgr_process_add_req()
 *
 * @brief: This runs in workque thread context. Call core funcs to check
 *         which peding requests can be processed.
 * @priv : link information.
 * @data : contains information about frame_id, link etc.
 *
 * @return: 0 on success.
 */
int cam_req_mgr_process_add_req(void *priv, void *data)
{
	int                                  rc = 0, i = 0, idx;
	struct cam_req_mgr_add_request      *add_req = NULL;
	struct cam_req_mgr_core_link        *link = NULL;
	struct cam_req_mgr_connected_device *device = NULL;
	struct cam_req_mgr_req_tbl          *tbl = NULL;
	struct cam_req_mgr_tbl_slot         *slot = NULL;
	struct crm_task_payload             *task_data = NULL;

	if (!data || !priv) {
		CAM_ERR(CAM_CRM, "input args NULL %pK %pK", data, priv);
		rc = -EINVAL;
		goto end;
	}

	link = (struct cam_req_mgr_core_link *)priv;
	task_data = (struct crm_task_payload *)data;
	add_req = (struct cam_req_mgr_add_request *)&task_data->u;

	for (i = 0; i < link->num_devs; i++) {
		device = &link->l_dev[i];
		if (device->dev_hdl == add_req->dev_hdl) {
			tbl = device->pd_tbl;
			break;
		}
	}
	if (!tbl) {
		CAM_ERR_RATE_LIMIT(CAM_CRM, "dev_hdl not found %x, %x %x",
			add_req->dev_hdl,
			link->l_dev[0].dev_hdl,
			link->l_dev[1].dev_hdl);
		rc = -EINVAL;
		goto end;
	}
	/*
	 * Go through request table and add
	 * request id to proper table
	 * 1. find req slot in in_q matching req_id.sent by dev
	 * 2. goto table of this device based on p_delay
	 * 3. mark req_ready_map with this dev_bit.
	 */

	mutex_lock(&link->req.lock);
	idx = __cam_req_mgr_find_slot_for_req(link->req.in_q, add_req->req_id);
	if (idx < 0) {
		CAM_ERR(CAM_CRM, "req %lld not found in in_q", add_req->req_id);
		rc = -EBADSLT;
		mutex_unlock(&link->req.lock);
		goto end;
	}

	slot = &tbl->slot[idx];
	if (add_req->skip_before_applying > slot->inject_delay) {
		slot->inject_delay = add_req->skip_before_applying;
		CAM_DBG(CAM_CRM, "Req_id %llu injecting delay %u",
			add_req->req_id, add_req->skip_before_applying);
	}

	if (slot->state != CRM_REQ_STATE_PENDING &&
		slot->state != CRM_REQ_STATE_EMPTY) {
		CAM_WARN(CAM_CRM, "Unexpected state %d for slot %d map %x",
			slot->state, idx, slot->req_ready_map);
	}

	slot->state = CRM_REQ_STATE_PENDING;
	slot->req_ready_map |= (1 << device->dev_bit);

	CAM_DBG(CAM_CRM, "idx %d dev_hdl %x req_id %lld pd %d ready_map %x",
		idx, add_req->dev_hdl, add_req->req_id, tbl->pd,
		slot->req_ready_map);

	trace_cam_req_mgr_add_req(link, idx, add_req, tbl, device);

	if (slot->req_ready_map == tbl->dev_mask) {
		CAM_DBG(CAM_REQ, "idx %d req_id %lld pd %d SLOT READY",
			idx, add_req->req_id, tbl->pd);
		slot->state = CRM_REQ_STATE_READY;
	}
	mutex_unlock(&link->req.lock);

end:
	return rc;
}

/**
 * cam_req_mgr_process_error()
 *
 * @brief: This runs in workque thread context. bubble /err recovery.
 * @priv : link information.
 * @data : contains information about frame_id, link etc.
 *
 * @return: 0 on success.
 */
int cam_req_mgr_process_error(void *priv, void *data)
{
	int                                  rc = 0, idx = -1, i;
	struct cam_req_mgr_error_notify     *err_info = NULL;
	struct cam_req_mgr_core_link        *link = NULL;
	struct cam_req_mgr_req_queue        *in_q = NULL;
	struct cam_req_mgr_slot             *slot = NULL;
	struct cam_req_mgr_connected_device *device = NULL;
	struct cam_req_mgr_link_evt_data     evt_data;
	struct crm_task_payload             *task_data = NULL;

	if (!data || !priv) {
		CAM_ERR(CAM_CRM, "input args NULL %pK %pK", data, priv);
		rc = -EINVAL;
		goto end;
	}
	link = (struct cam_req_mgr_core_link *)priv;
	task_data = (struct crm_task_payload *)data;
	err_info  = (struct cam_req_mgr_error_notify *)&task_data->u;
	CAM_DBG(CAM_CRM, "link_hdl %x req_id %lld error %d",
		err_info->link_hdl,
		err_info->req_id,
		err_info->error);

	in_q = link->req.in_q;

	mutex_lock(&link->req.lock);
	if (err_info->error == CRM_KMD_ERR_BUBBLE) {
		idx = __cam_req_mgr_find_slot_for_req(in_q, err_info->req_id);
		if (idx < 0) {
			CAM_ERR_RATE_LIMIT(CAM_CRM,
				"req_id %lld not found in input queue",
				err_info->req_id);
		} else {
			CAM_DBG(CAM_CRM, "req_id %lld found at idx %d",
				err_info->req_id, idx);
			slot = &in_q->slot[idx];
			if (!slot->recover) {
				CAM_WARN(CAM_CRM,
					"err recovery disabled req_id %lld",
					err_info->req_id);
				mutex_unlock(&link->req.lock);
				return 0;
			} else if (slot->status != CRM_SLOT_STATUS_REQ_PENDING
			&& slot->status != CRM_SLOT_STATUS_REQ_APPLIED) {
				CAM_WARN(CAM_CRM,
					"req_id %lld can not be recovered %d",
					err_info->req_id, slot->status);
				mutex_unlock(&link->req.lock);
				return -EINVAL;
			}
			/* Notify all devices in the link about error */
			for (i = 0; i < link->num_devs; i++) {
				device = &link->l_dev[i];
				if (device != NULL) {
					evt_data.dev_hdl = device->dev_hdl;
					evt_data.evt_type =
						CAM_REQ_MGR_LINK_EVT_ERR;
					evt_data.link_hdl =  link->link_hdl;
					evt_data.req_id = err_info->req_id;
					evt_data.u.error = err_info->error;
					if (device->ops &&
						device->ops->process_evt)
						rc = device->ops->process_evt(
							&evt_data);
				}
			}
			/* Bring processing pointer to bubbled req id */
			__cam_req_mgr_tbl_set_all_skip_cnt(&link->req.l_tbl);
			in_q->rd_idx = idx;
			in_q->slot[idx].status = CRM_SLOT_STATUS_REQ_ADDED;
			spin_lock_bh(&link->link_state_spin_lock);
			link->state = CAM_CRM_LINK_STATE_ERR;
			spin_unlock_bh(&link->link_state_spin_lock);
		}
	}
	mutex_unlock(&link->req.lock);

end:
	return rc;
}

/**
 * cam_req_mgr_process_trigger()
 *
 * @brief: This runs in workque thread context. Call core funcs to check
 *         which peding requests can be processed.
 * @priv : link information.
 * @data : contains information about frame_id, link etc.
 *
 * @return: 0 on success.
 */
static int cam_req_mgr_process_trigger(void *priv, void *data)
{
	int                                  rc = 0;
	struct cam_req_mgr_trigger_notify   *trigger_data = NULL;
	struct cam_req_mgr_core_link        *link = NULL;
	struct cam_req_mgr_req_queue        *in_q = NULL;
	struct crm_task_payload             *task_data = NULL;

	if (!data || !priv) {
		CAM_ERR(CAM_CRM, "input args NULL %pK %pK", data, priv);
		rc = -EINVAL;
		goto end;
	}
	link = (struct cam_req_mgr_core_link *)priv;
	task_data = (struct crm_task_payload *)data;
	trigger_data = (struct cam_req_mgr_trigger_notify *)&task_data->u;

	CAM_DBG(CAM_REQ, "link_hdl %x frame_id %lld, trigger %x\n",
		trigger_data->link_hdl,
		trigger_data->frame_id,
		trigger_data->trigger);

	in_q = link->req.in_q;

	mutex_lock(&link->req.lock);
	/*
	 * Check if current read index is in applied state, if yes make it free
	 *    and increment read index to next slot.
	 */
	CAM_DBG(CAM_CRM, "link_hdl %x curent idx %d req_status %d",
		link->link_hdl, in_q->rd_idx, in_q->slot[in_q->rd_idx].status);

	spin_lock_bh(&link->link_state_spin_lock);
	if (link->state == CAM_CRM_LINK_STATE_ERR)
		CAM_WARN(CAM_CRM, "Error recovery idx %d status %d",
			in_q->rd_idx,
			in_q->slot[in_q->rd_idx].status);

	spin_unlock_bh(&link->link_state_spin_lock);

	if (in_q->slot[in_q->rd_idx].status == CRM_SLOT_STATUS_REQ_APPLIED) {
		/*
		 * Do NOT reset req q slot data here, it can not be done
		 * here because we need to preserve the data to handle bubble.
		 *
		 * Check if any new req is pending in slot, if not finish the
		 * lower pipeline delay device with available req ids.
		 */
		CAM_DBG(CAM_CRM, "link[%x] Req[%lld] invalidating slot",
			link->link_hdl, in_q->slot[in_q->rd_idx].req_id);
		__cam_req_mgr_check_next_req_slot(in_q);
		__cam_req_mgr_inc_idx(&in_q->rd_idx, 1, in_q->num_slots);
	}
	rc = __cam_req_mgr_process_req(link, trigger_data->trigger);
	mutex_unlock(&link->req.lock);

end:
	return rc;
}

/**
 * __cam_req_mgr_dev_handle_to_name()
 *
 * @brief    : Finds device name based on the device handle
 * @dev_hdl  : Device handle whose name is to be found
 * @link     : Link on which the device is connected
 * @return   : String containing the device name
 *
 */
static const char *__cam_req_mgr_dev_handle_to_name(
	int32_t dev_hdl, struct cam_req_mgr_core_link *link)
{
	struct cam_req_mgr_connected_device *dev = NULL;
	int i = 0;

	for (i = 0; i < link->num_devs; i++) {
		dev = &link->l_dev[i];

		if (dev_hdl == dev->dev_hdl)
			return dev->dev_info.name;
	}

	return "Invalid dev_hdl";
}

/* Linked devices' Callback section */

/**
 * cam_req_mgr_cb_add_req()
 *
 * @brief    : Drivers call this function to notify new packet is available.
 * @add_req  : Information about new request available at a device.
 *
 * @return   : 0 on success, negative in case of failure
 *
 */
static int cam_req_mgr_cb_add_req(struct cam_req_mgr_add_request *add_req)
{
	int                             rc = 0, idx;
	struct crm_workq_task          *task = NULL;
	struct cam_req_mgr_core_link   *link = NULL;
	struct cam_req_mgr_add_request *dev_req;
	struct crm_task_payload        *task_data;

	if (!add_req) {
		CAM_ERR(CAM_CRM, "sof_data is NULL");
		return -EINVAL;
	}

	link = (struct cam_req_mgr_core_link *)
		cam_get_device_priv(add_req->link_hdl);

	if (!link) {
		CAM_DBG(CAM_CRM, "link ptr NULL %x", add_req->link_hdl);
		return -EINVAL;
	}

	CAM_DBG(CAM_REQ, "dev name %s dev_hdl %d dev req %lld",
		__cam_req_mgr_dev_handle_to_name(add_req->dev_hdl, link),
		add_req->dev_hdl, add_req->req_id);

	mutex_lock(&link->lock);
	spin_lock_bh(&link->link_state_spin_lock);
	if (link->state < CAM_CRM_LINK_STATE_READY) {
		CAM_WARN(CAM_CRM, "invalid link state:%d", link->state);
		rc = -EPERM;
		spin_unlock_bh(&link->link_state_spin_lock);
		goto end;
	}
	spin_unlock_bh(&link->link_state_spin_lock);

	/* Validate if req id is present in input queue */
	idx = __cam_req_mgr_find_slot_for_req(link->req.in_q, add_req->req_id);
	if (idx < 0) {
		CAM_ERR(CAM_CRM, "req %lld not found in in_q", add_req->req_id);
		rc = -ENOENT;
		goto end;
	}

	task = cam_req_mgr_workq_get_task(link->workq);
	if (!task) {
		CAM_ERR_RATE_LIMIT(CAM_CRM, "no empty task dev %x req %lld",
			add_req->dev_hdl, add_req->req_id);
		rc = -EBUSY;
		goto end;
	}

	task_data = (struct crm_task_payload *)task->payload;
	task_data->type = CRM_WORKQ_TASK_DEV_ADD_REQ;
	dev_req = (struct cam_req_mgr_add_request *)&task_data->u;
	dev_req->req_id = add_req->req_id;
	dev_req->link_hdl = add_req->link_hdl;
	dev_req->dev_hdl = add_req->dev_hdl;
	dev_req->skip_before_applying = add_req->skip_before_applying;
	task->process_cb = &cam_req_mgr_process_add_req;
	rc = cam_req_mgr_workq_enqueue_task(task, link, CRM_TASK_PRIORITY_0);
	CAM_DBG(CAM_CRM, "X: dev %x dev req %lld",
		add_req->dev_hdl, add_req->req_id);

end:
	mutex_unlock(&link->lock);
	return rc;
}

/**
 * cam_req_mgr_cb_notify_err()
 *
 * @brief    : Error received from device, sends bubble recovery
 * @err_info : contains information about error occurred like bubble/overflow
 *
 * @return   : 0 on success, negative in case of failure
 *
 */
static int cam_req_mgr_cb_notify_err(
	struct cam_req_mgr_error_notify *err_info)
{
	int                              rc = 0;
	struct crm_workq_task           *task = NULL;
	struct cam_req_mgr_core_link    *link = NULL;
	struct cam_req_mgr_error_notify *notify_err;
	struct crm_task_payload         *task_data;

	if (!err_info) {
		CAM_ERR(CAM_CRM, "err_info is NULL");
		rc = -EINVAL;
		goto end;
	}

	link = (struct cam_req_mgr_core_link *)
		cam_get_device_priv(err_info->link_hdl);
	if (!link) {
		CAM_DBG(CAM_CRM, "link ptr NULL %x", err_info->link_hdl);
		rc = -EINVAL;
		goto end;
	}

	spin_lock_bh(&link->link_state_spin_lock);
	if (link->state != CAM_CRM_LINK_STATE_READY) {
		CAM_WARN(CAM_CRM, "invalid link state:%d", link->state);
		spin_unlock_bh(&link->link_state_spin_lock);
		rc = -EPERM;
		goto end;
	}
	crm_timer_reset(link->watchdog);
	spin_unlock_bh(&link->link_state_spin_lock);

	task = cam_req_mgr_workq_get_task(link->workq);
	if (!task) {
		CAM_ERR(CAM_CRM, "no empty task req_id %lld", err_info->req_id);
		rc = -EBUSY;
		goto end;
	}

	task_data = (struct crm_task_payload *)task->payload;
	task_data->type = CRM_WORKQ_TASK_NOTIFY_ERR;
	notify_err = (struct cam_req_mgr_error_notify *)&task_data->u;
	notify_err->req_id = err_info->req_id;
	notify_err->link_hdl = err_info->link_hdl;
	notify_err->dev_hdl = err_info->dev_hdl;
	notify_err->error = err_info->error;
	task->process_cb = &cam_req_mgr_process_error;
	rc = cam_req_mgr_workq_enqueue_task(task, link, CRM_TASK_PRIORITY_0);

end:
	return rc;
}

/**
 * cam_req_mgr_cb_notify_trigger()
 *
 * @brief   : SOF received from device, sends trigger through workqueue
 * @sof_data: contains information about frame_id, link etc.
 *
 * @return  : 0 on success
 *
 */
static int cam_req_mgr_cb_notify_trigger(
	struct cam_req_mgr_trigger_notify *trigger_data)
{
	int                              rc = 0;
	struct crm_workq_task           *task = NULL;
	struct cam_req_mgr_core_link    *link = NULL;
	struct cam_req_mgr_trigger_notify   *notify_trigger;
	struct crm_task_payload         *task_data;

	if (!trigger_data) {
		CAM_ERR(CAM_CRM, "sof_data is NULL");
		rc = -EINVAL;
		goto end;
	}

	link = (struct cam_req_mgr_core_link *)
		cam_get_device_priv(trigger_data->link_hdl);
	if (!link) {
		CAM_DBG(CAM_CRM, "link ptr NULL %x", trigger_data->link_hdl);
		rc = -EINVAL;
		goto end;
	}

	spin_lock_bh(&link->link_state_spin_lock);
	if (link->state < CAM_CRM_LINK_STATE_READY) {
		CAM_WARN(CAM_CRM, "invalid link state:%d", link->state);
		spin_unlock_bh(&link->link_state_spin_lock);
		rc = -EPERM;
		goto end;
	}
	crm_timer_reset(link->watchdog);
	spin_unlock_bh(&link->link_state_spin_lock);

	task = cam_req_mgr_workq_get_task(link->workq);
	if (!task) {
		CAM_ERR(CAM_CRM, "no empty task frame %lld",
			trigger_data->frame_id);
		rc = -EBUSY;
		goto end;
	}
	task_data = (struct crm_task_payload *)task->payload;
	task_data->type = CRM_WORKQ_TASK_NOTIFY_SOF;
	notify_trigger = (struct cam_req_mgr_trigger_notify *)&task_data->u;
	notify_trigger->frame_id = trigger_data->frame_id;
	notify_trigger->link_hdl = trigger_data->link_hdl;
	notify_trigger->dev_hdl = trigger_data->dev_hdl;
	notify_trigger->trigger = trigger_data->trigger;
	task->process_cb = &cam_req_mgr_process_trigger;
	rc = cam_req_mgr_workq_enqueue_task(task, link, CRM_TASK_PRIORITY_0);

end:
	return rc;
}

static struct cam_req_mgr_crm_cb cam_req_mgr_ops = {
	.notify_trigger = cam_req_mgr_cb_notify_trigger,
	.notify_err     = cam_req_mgr_cb_notify_err,
	.add_req        = cam_req_mgr_cb_add_req,
};

/**
 * __cam_req_mgr_setup_link_info()
 *
 * @brief     : Sets up input queue, create pd based tables, communicate with
 *              devs connected on this link and setup communication.
 * @link      : pointer to link to setup
 * @link_info : link_info coming from CSL to prepare link
 *
 * @return    : 0 on success, negative in case of failure
 *
 */
static int __cam_req_mgr_setup_link_info(struct cam_req_mgr_core_link *link,
	struct cam_req_mgr_link_info *link_info)
{
	int                                     rc = 0, i = 0;
	struct cam_req_mgr_core_dev_link_setup  link_data;
	struct cam_req_mgr_connected_device    *dev;
	struct cam_req_mgr_req_tbl             *pd_tbl;
	enum cam_pipeline_delay                 max_delay;
	uint32_t                                subscribe_event = 0;

	if (link_info->num_devices > CAM_REQ_MGR_MAX_HANDLES)
		return -EPERM;

	mutex_init(&link->req.lock);
	CAM_DBG(CAM_CRM, "LOCK_DBG in_q lock %pK", &link->req.lock);
	link->req.num_tbl = 0;

	rc = __cam_req_mgr_setup_in_q(&link->req);
	if (rc < 0)
		return rc;

	max_delay = CAM_PIPELINE_DELAY_0;
	for (i = 0; i < link_info->num_devices; i++) {
		dev = &link->l_dev[i];
		/* Using dev hdl, get ops ptr to communicate with device */
		dev->ops = (struct cam_req_mgr_kmd_ops *)
			cam_get_device_ops(link_info->dev_hdls[i]);
		if (!dev->ops ||
			!dev->ops->get_dev_info ||
			!dev->ops->link_setup) {
			CAM_ERR(CAM_CRM, "FATAL: device ops NULL");
			rc = -ENXIO;
			goto error;
		}
		dev->dev_hdl = link_info->dev_hdls[i];
		dev->parent = (void *)link;
		dev->dev_info.dev_hdl = dev->dev_hdl;
		rc = dev->ops->get_dev_info(&dev->dev_info);

		trace_cam_req_mgr_connect_device(link, &dev->dev_info);

		CAM_DBG(CAM_CRM,
			"%x: connected: %s, id %d, delay %d, trigger %x",
			link_info->session_hdl, dev->dev_info.name,
			dev->dev_info.dev_id, dev->dev_info.p_delay,
			dev->dev_info.trigger);
		if (rc < 0 ||
			dev->dev_info.p_delay >=
			CAM_PIPELINE_DELAY_MAX ||
			dev->dev_info.p_delay <
			CAM_PIPELINE_DELAY_0) {
			CAM_ERR(CAM_CRM, "get device info failed");
			goto error;
		} else {
			CAM_DBG(CAM_CRM, "%x: connected: %s, delay %d",
				link_info->session_hdl,
				dev->dev_info.name,
				dev->dev_info.p_delay);
			if (dev->dev_info.p_delay > max_delay)
				max_delay = dev->dev_info.p_delay;

			subscribe_event |= (uint32_t)dev->dev_info.trigger;
		}
	}

	link->subscribe_event = subscribe_event;
	link_data.link_enable = 1;
	link_data.link_hdl = link->link_hdl;
	link_data.crm_cb = &cam_req_mgr_ops;
	link_data.max_delay = max_delay;
	link_data.subscribe_event = subscribe_event;

	for (i = 0; i < link_info->num_devices; i++) {
		dev = &link->l_dev[i];

		link_data.dev_hdl = dev->dev_hdl;
		/*
		 * For unique pipeline delay table create request
		 * tracking table
		 */
		if (link->pd_mask & (1 << dev->dev_info.p_delay)) {
			pd_tbl = __cam_req_mgr_find_pd_tbl(link->req.l_tbl,
				dev->dev_info.p_delay);
			if (!pd_tbl) {
				CAM_ERR(CAM_CRM, "pd %d tbl not found",
					dev->dev_info.p_delay);
				rc = -ENXIO;
				goto error;
			}
		} else {
			pd_tbl = __cam_req_mgr_create_pd_tbl(
				dev->dev_info.p_delay);
			if (pd_tbl == NULL) {
				CAM_ERR(CAM_CRM, "create new pd tbl failed");
				rc = -ENXIO;
				goto error;
			}
			pd_tbl->pd = dev->dev_info.p_delay;
			link->pd_mask |= (1 << pd_tbl->pd);
			/*
			 * Add table to list and also sort list
			 * from max pd to lowest
			 */
			__cam_req_mgr_add_tbl_to_link(&link->req.l_tbl, pd_tbl);
		}
		dev->dev_bit = pd_tbl->dev_count++;
		dev->pd_tbl = pd_tbl;
		pd_tbl->dev_mask |= (1 << dev->dev_bit);

		/* Communicate with dev to establish the link */
		dev->ops->link_setup(&link_data);

		if (link->max_delay < dev->dev_info.p_delay)
			link->max_delay = dev->dev_info.p_delay;
	}
	link->num_devs = link_info->num_devices;

	/* Assign id for pd tables */
	__cam_req_mgr_tbl_set_id(link->req.l_tbl, &link->req);

	/* At start, expect max pd devices, all are in skip state */
	__cam_req_mgr_tbl_set_all_skip_cnt(&link->req.l_tbl);

	return 0;

error:
	__cam_req_mgr_destroy_link_info(link);
	return rc;
}

/* IOCTLs handling section */
int cam_req_mgr_create_session(
	struct cam_req_mgr_session_info *ses_info)
{
	int                              rc = 0;
	int32_t                          session_hdl;
	struct cam_req_mgr_core_session *cam_session = NULL;

	if (!ses_info) {
		CAM_DBG(CAM_CRM, "NULL session info pointer");
		return -EINVAL;
	}
	mutex_lock(&g_crm_core_dev->crm_lock);
	cam_session = (struct cam_req_mgr_core_session *)
		kzalloc(sizeof(*cam_session), GFP_KERNEL);
	if (!cam_session) {
		rc = -ENOMEM;
		goto end;
	}

	session_hdl = cam_create_session_hdl((void *)cam_session);
	if (session_hdl < 0) {
		CAM_ERR(CAM_CRM, "unable to create session_hdl = %x",
			session_hdl);
		rc = session_hdl;
		kfree(cam_session);
		goto end;
	}
	ses_info->session_hdl = session_hdl;

	mutex_init(&cam_session->lock);
	CAM_DBG(CAM_CRM, "LOCK_DBG session lock %pK", &cam_session->lock);

	mutex_lock(&cam_session->lock);
	cam_session->session_hdl = session_hdl;
	cam_session->num_links = 0;
	cam_session->sync_mode = CAM_REQ_MGR_SYNC_MODE_NO_SYNC;
	list_add(&cam_session->entry, &g_crm_core_dev->session_head);
	mutex_unlock(&cam_session->lock);
end:
	mutex_unlock(&g_crm_core_dev->crm_lock);
	return rc;
}

/**
 * __cam_req_mgr_unlink()
 *
 * @brief : Unlink devices on a link structure from the session
 * @link  : Pointer to the link structure
 *
 * @return: 0 for success, negative for failure
 *
 */
static int __cam_req_mgr_unlink(struct cam_req_mgr_core_link *link)
{
	int rc;

	mutex_lock(&link->lock);
	spin_lock_bh(&link->link_state_spin_lock);
	link->state = CAM_CRM_LINK_STATE_IDLE;

	/* Destroy timer of link */
	crm_timer_exit(&link->watchdog);
	spin_unlock_bh(&link->link_state_spin_lock);
	__cam_req_mgr_print_req_tbl(&link->req);

	/* Destroy workq payload data */
	kfree(link->workq->task.pool[0].payload);
	link->workq->task.pool[0].payload = NULL;

	/* Destroy workq of link */
	cam_req_mgr_workq_destroy(&link->workq);

	/* Cleanup request tables and unlink devices */
	rc = __cam_req_mgr_destroy_link_info(link);
	if (rc)
		CAM_ERR(CAM_CORE,
			"Unlink for all devices was not successful");

	/* Free memory holding data of linked devs */
	__cam_req_mgr_destroy_subdev(link->l_dev);

	/* Destroy the link handle */
	rc = cam_destroy_device_hdl(link->link_hdl);
	if (rc < 0) {
		CAM_ERR(CAM_CRM, "error while destroying dev handle %d %x",
			rc, link->link_hdl);
	}

	mutex_unlock(&link->lock);
	return rc;
}

int cam_req_mgr_destroy_session(
		struct cam_req_mgr_session_info *ses_info)
{
	int rc;
	int i;
	struct cam_req_mgr_core_session *cam_session = NULL;
	struct cam_req_mgr_core_link *link;

	if (!ses_info) {
		CAM_DBG(CAM_CRM, "NULL session info pointer");
		return -EINVAL;
	}

	mutex_lock(&g_crm_core_dev->crm_lock);
	cam_session = (struct cam_req_mgr_core_session *)
		cam_get_device_priv(ses_info->session_hdl);
	if (!cam_session) {
		CAM_ERR(CAM_CRM, "failed to get session priv");
		rc = -ENOENT;
		goto end;

	}
	mutex_lock(&cam_session->lock);
	if (cam_session->num_links) {
		CAM_DBG(CAM_CRM, "destroy session %x num_active_links %d",
			ses_info->session_hdl,
			cam_session->num_links);

		for (i = 0; i < MAX_LINKS_PER_SESSION; i++) {
			link = cam_session->links[i];

			if (!link)
				continue;

			/* Ignore return value since session is going away */
			__cam_req_mgr_unlink(link);
			__cam_req_mgr_free_link(link);
		}
	}
	list_del(&cam_session->entry);
	mutex_unlock(&cam_session->lock);
	mutex_destroy(&cam_session->lock);
	kfree(cam_session);

	rc = cam_destroy_session_hdl(ses_info->session_hdl);
	if (rc < 0)
		CAM_ERR(CAM_CRM, "unable to destroy session_hdl = %x rc %d",
			ses_info->session_hdl, rc);

end:
	mutex_unlock(&g_crm_core_dev->crm_lock);
	return rc;
}

int cam_req_mgr_link(struct cam_req_mgr_link_info *link_info)
{
	int                                     rc = 0;
	int                                     wq_flag = 0;
	char                                    buf[128];
	struct cam_create_dev_hdl               root_dev;
	struct cam_req_mgr_core_session        *cam_session;
	struct cam_req_mgr_core_link           *link;

	if (!link_info) {
		CAM_DBG(CAM_CRM, "NULL pointer");
		return -EINVAL;
	}
	if (link_info->num_devices > CAM_REQ_MGR_MAX_HANDLES) {
		CAM_ERR(CAM_CRM, "Invalid num devices %d",
			link_info->num_devices);
		return -EINVAL;
	}

	/* session hdl's priv data is cam session struct */
	cam_session = (struct cam_req_mgr_core_session *)
		cam_get_device_priv(link_info->session_hdl);
	if (!cam_session) {
		CAM_DBG(CAM_CRM, "NULL pointer");
		return -EINVAL;
	}

	mutex_lock(&g_crm_core_dev->crm_lock);

	/* Allocate link struct and map it with session's request queue */
	link = __cam_req_mgr_reserve_link(cam_session);
	if (!link) {
		CAM_ERR(CAM_CRM, "failed to reserve new link");
		mutex_unlock(&g_crm_core_dev->crm_lock);
		return -EINVAL;
	}
	CAM_DBG(CAM_CRM, "link reserved %pK %x", link, link->link_hdl);

	memset(&root_dev, 0, sizeof(struct cam_create_dev_hdl));
	root_dev.session_hdl = link_info->session_hdl;
	root_dev.priv = (void *)link;

	mutex_lock(&link->lock);
	/* Create unique dev handle for link */
	link->link_hdl = cam_create_device_hdl(&root_dev);
	if (link->link_hdl < 0) {
		CAM_ERR(CAM_CRM,
			"Insufficient memory to create new device handle");
		rc = link->link_hdl;
		goto link_hdl_fail;
	}
	link_info->link_hdl = link->link_hdl;

	/* Allocate memory to hold data of all linked devs */
	rc = __cam_req_mgr_create_subdevs(&link->l_dev,
		link_info->num_devices);
	if (rc < 0) {
		CAM_ERR(CAM_CRM,
			"Insufficient memory to create new crm subdevs");
		goto create_subdev_failed;
	}

	/* Using device ops query connected devs, prepare request tables */
	rc = __cam_req_mgr_setup_link_info(link, link_info);
	if (rc < 0)
		goto setup_failed;

	spin_lock_bh(&link->link_state_spin_lock);
	link->state = CAM_CRM_LINK_STATE_READY;
	spin_unlock_bh(&link->link_state_spin_lock);

	/* Create worker for current link */
	snprintf(buf, sizeof(buf), "%x-%x",
		link_info->session_hdl, link->link_hdl);
	wq_flag = CAM_WORKQ_FLAG_HIGH_PRIORITY | CAM_WORKQ_FLAG_SERIAL;
	rc = cam_req_mgr_workq_create(buf, CRM_WORKQ_NUM_TASKS,
		&link->workq, CRM_WORKQ_USAGE_NON_IRQ, wq_flag);
	if (rc < 0) {
		CAM_ERR(CAM_CRM, "FATAL: unable to create worker");
		__cam_req_mgr_destroy_link_info(link);
		goto setup_failed;
	}

	/* Assign payload to workqueue tasks */
	rc = __cam_req_mgr_setup_payload(link->workq);
	if (rc < 0) {
		__cam_req_mgr_destroy_link_info(link);
		cam_req_mgr_workq_destroy(&link->workq);
		goto setup_failed;
	}

	mutex_unlock(&link->lock);
	mutex_unlock(&g_crm_core_dev->crm_lock);
	return rc;
setup_failed:
	__cam_req_mgr_destroy_subdev(link->l_dev);
create_subdev_failed:
	cam_destroy_device_hdl(link->link_hdl);
	link_info->link_hdl = 0;
link_hdl_fail:
	mutex_unlock(&link->lock);
	__cam_req_mgr_unreserve_link(cam_session, link);
	mutex_unlock(&g_crm_core_dev->crm_lock);
	return rc;
}

int cam_req_mgr_unlink(struct cam_req_mgr_unlink_info *unlink_info)
{
	int                              rc = 0;
	struct cam_req_mgr_core_session *cam_session;
	struct cam_req_mgr_core_link    *link;

	if (!unlink_info) {
		CAM_ERR(CAM_CRM, "NULL pointer");
		return -EINVAL;
	}

	mutex_lock(&g_crm_core_dev->crm_lock);
	CAM_DBG(CAM_CRM, "link_hdl %x", unlink_info->link_hdl);

	/* session hdl's priv data is cam session struct */
	cam_session = (struct cam_req_mgr_core_session *)
		cam_get_device_priv(unlink_info->session_hdl);
	if (!cam_session) {
		CAM_ERR(CAM_CRM, "NULL pointer");
		mutex_unlock(&g_crm_core_dev->crm_lock);
		return -EINVAL;
	}

	/* link hdl's priv data is core_link struct */
	link = cam_get_device_priv(unlink_info->link_hdl);
	if (!link) {
		CAM_ERR(CAM_CRM, "NULL pointer");
		rc = -EINVAL;
		goto done;
	}

	rc = __cam_req_mgr_unlink(link);

	/* Free curent link and put back into session's free pool of links */
	if (!rc)
		__cam_req_mgr_unreserve_link(cam_session, link);

done:
	mutex_unlock(&g_crm_core_dev->crm_lock);
	return rc;
}

int cam_req_mgr_schedule_request(
			struct cam_req_mgr_sched_request *sched_req)
{
	int                               rc = 0;
	struct cam_req_mgr_core_link     *link = NULL;
	struct cam_req_mgr_core_session  *session = NULL;
	struct cam_req_mgr_sched_request *sched;
	struct crm_task_payload           task_data;

	if (!sched_req) {
		CAM_ERR(CAM_CRM, "csl_req is NULL");
		return -EINVAL;
	}

	mutex_lock(&g_crm_core_dev->crm_lock);
	link = (struct cam_req_mgr_core_link *)
		cam_get_device_priv(sched_req->link_hdl);
	if (!link) {
		CAM_DBG(CAM_CRM, "link ptr NULL %x", sched_req->link_hdl);
		rc = -EINVAL;
		goto end;
	}

	session = (struct cam_req_mgr_core_session *)link->parent;
	if (!session) {
		CAM_WARN(CAM_CRM, "session ptr NULL %x", sched_req->link_hdl);
		rc = -EINVAL;
		goto end;
	}

	CAM_DBG(CAM_CRM, "link 0x%x req %lld, sync_mode %d",
		sched_req->link_hdl, sched_req->req_id, sched_req->sync_mode);

	task_data.type = CRM_WORKQ_TASK_SCHED_REQ;
	sched = (struct cam_req_mgr_sched_request *)&task_data.u;
	sched->req_id = sched_req->req_id;
	sched->sync_mode = sched_req->sync_mode;
	sched->link_hdl = sched_req->link_hdl;
	if (session->force_err_recovery == AUTO_RECOVERY) {
		sched->bubble_enable = sched_req->bubble_enable;
	} else {
		sched->bubble_enable =
		(session->force_err_recovery == FORCE_ENABLE_RECOVERY) ? 1 : 0;
	}

	rc = cam_req_mgr_process_sched_req(link, &task_data);

	CAM_DBG(CAM_REQ, "Open req %lld on link 0x%x with sync_mode %d",
		sched_req->req_id, sched_req->link_hdl, sched_req->sync_mode);
end:
	mutex_unlock(&g_crm_core_dev->crm_lock);
	return rc;
}

int cam_req_mgr_sync_config(
	struct cam_req_mgr_sync_mode *sync_info)
{
	int                              rc = 0;
	struct cam_req_mgr_core_session *cam_session;
	struct cam_req_mgr_core_link    *link1 = NULL;
	struct cam_req_mgr_core_link    *link2 = NULL;

	if (!sync_info) {
		CAM_ERR(CAM_CRM, "NULL pointer");
		return -EINVAL;
	}

	if ((sync_info->num_links < 0) ||
		(sync_info->num_links > MAX_LINKS_PER_SESSION)) {
		CAM_ERR(CAM_CRM, "Invalid num links %d", sync_info->num_links);
		return -EINVAL;
	}

	if ((!sync_info->link_hdls[0]) || (!sync_info->link_hdls[1])) {
		CAM_WARN(CAM_CRM, "Invalid link handles 0x%x 0x%x",
			sync_info->link_hdls[0], sync_info->link_hdls[1]);
		return -EINVAL;
	}

	mutex_lock(&g_crm_core_dev->crm_lock);
	/* session hdl's priv data is cam session struct */
	cam_session = (struct cam_req_mgr_core_session *)
		cam_get_device_priv(sync_info->session_hdl);
	if (!cam_session) {
		CAM_ERR(CAM_CRM, "NULL pointer");
		mutex_unlock(&g_crm_core_dev->crm_lock);
		return -EINVAL;
	}

	mutex_lock(&cam_session->lock);

	CAM_DBG(CAM_CRM, "link handles %x %x",
		sync_info->link_hdls[0], sync_info->link_hdls[1]);

	/* only two links existing per session in dual cam use case*/
	link1 = cam_get_device_priv(sync_info->link_hdls[0]);
	if (!link1) {
		CAM_ERR(CAM_CRM, "link1 NULL pointer");
		rc = -EINVAL;
		goto done;
	}

	link2 = cam_get_device_priv(sync_info->link_hdls[1]);
	if (!link2) {
		CAM_ERR(CAM_CRM, "link2 NULL pointer");
		rc = -EINVAL;
		goto done;
	}

	link1->sof_counter = -1;
	link1->sync_self_ref = -1;
	link1->frame_skip_flag = false;
	link1->sync_link_sof_skip = false;
	link1->sync_link = link2;

	link2->sof_counter = -1;
	link2->sync_self_ref = -1;
	link2->frame_skip_flag = false;
	link2->sync_link_sof_skip = false;
	link2->sync_link = link1;

	cam_session->sync_mode = sync_info->sync_mode;
	CAM_DBG(CAM_REQ,
		"Sync config on link1 0x%x & link2 0x%x with sync_mode %d",
		link1->link_hdl, link2->link_hdl, cam_session->sync_mode);

done:
	mutex_unlock(&cam_session->lock);
	mutex_unlock(&g_crm_core_dev->crm_lock);
	return rc;
}

int cam_req_mgr_flush_requests(
	struct cam_req_mgr_flush_info *flush_info)
{
	int                               rc = 0;
	struct crm_workq_task            *task = NULL;
	struct cam_req_mgr_core_link     *link = NULL;
	struct cam_req_mgr_flush_info    *flush;
	struct crm_task_payload          *task_data;
	struct cam_req_mgr_core_session  *session = NULL;

	if (!flush_info) {
		CAM_ERR(CAM_CRM, "flush req is NULL");
		rc = -EFAULT;
		goto end;
	}
	if (flush_info->flush_type >= CAM_REQ_MGR_FLUSH_TYPE_MAX) {
		CAM_ERR(CAM_CRM, "incorrect flush type %x",
			flush_info->flush_type);
		rc = -EINVAL;
		goto end;
	}

	mutex_lock(&g_crm_core_dev->crm_lock);
	/* session hdl's priv data is cam session struct */
	session = (struct cam_req_mgr_core_session *)
		cam_get_device_priv(flush_info->session_hdl);
	if (!session) {
		CAM_ERR(CAM_CRM, "Invalid session %x", flush_info->session_hdl);
		rc = -EINVAL;
		goto end;
	}
	if (session->num_links <= 0) {
		CAM_WARN(CAM_CRM, "No active links in session %x",
		flush_info->session_hdl);
		goto end;
	}

	link = (struct cam_req_mgr_core_link *)
		cam_get_device_priv(flush_info->link_hdl);
	if (!link) {
		CAM_DBG(CAM_CRM, "link ptr NULL %x", flush_info->link_hdl);
		rc = -EINVAL;
		goto end;
	}

	task = cam_req_mgr_workq_get_task(link->workq);
	if (!task) {
		rc = -ENOMEM;
		goto end;
	}

	task_data = (struct crm_task_payload *)task->payload;
	task_data->type = CRM_WORKQ_TASK_FLUSH_REQ;
	flush = (struct cam_req_mgr_flush_info *)&task_data->u;
	flush->req_id = flush_info->req_id;
	flush->link_hdl = flush_info->link_hdl;
	flush->flush_type = flush_info->flush_type;
	task->process_cb = &cam_req_mgr_process_flush_req;
	init_completion(&link->workq_comp);
	rc = cam_req_mgr_workq_enqueue_task(task, link, CRM_TASK_PRIORITY_0);

	/* Blocking call */
	rc = wait_for_completion_timeout(
		&link->workq_comp,
		msecs_to_jiffies(CAM_REQ_MGR_SCHED_REQ_TIMEOUT));
end:
	mutex_unlock(&g_crm_core_dev->crm_lock);
	return rc;
}

int cam_req_mgr_link_control(struct cam_req_mgr_link_control *control)
{
	int                               rc = 0;
	int                               i, j;
	struct cam_req_mgr_core_link     *link = NULL;

	struct cam_req_mgr_connected_device *dev = NULL;
	struct cam_req_mgr_link_evt_data     evt_data;

	if (!control) {
		CAM_ERR(CAM_CRM, "Control command is NULL");
		rc = -EINVAL;
		goto end;
	}

	mutex_lock(&g_crm_core_dev->crm_lock);
	for (i = 0; i < control->num_links; i++) {
		link = (struct cam_req_mgr_core_link *)
			cam_get_device_priv(control->link_hdls[i]);
		if (!link) {
			CAM_ERR(CAM_CRM, "Link(%d) is NULL on session 0x%x",
				i, control->session_hdl);
			rc = -EINVAL;
			break;
		}

		mutex_lock(&link->lock);
		if (control->ops == CAM_REQ_MGR_LINK_ACTIVATE) {
			/* Start SOF watchdog timer */
			rc = crm_timer_init(&link->watchdog,
				CAM_REQ_MGR_WATCHDOG_TIMEOUT, link,
				&__cam_req_mgr_sof_freeze);
			if (rc < 0) {
				CAM_ERR(CAM_CRM,
					"SOF timer start fails: link=0x%x",
					link->link_hdl);
				rc = -EFAULT;
			}
			/* notify nodes */
			for (j = 0; j < link->num_devs; j++) {
				dev = &link->l_dev[j];
				evt_data.evt_type = CAM_REQ_MGR_LINK_EVT_RESUME;
				evt_data.link_hdl =  link->link_hdl;
				evt_data.dev_hdl = dev->dev_hdl;
				evt_data.req_id = 0;
				if (dev->ops && dev->ops->process_evt)
					dev->ops->process_evt(&evt_data);
			}
		} else if (control->ops == CAM_REQ_MGR_LINK_DEACTIVATE) {
			/* Destroy SOF watchdog timer */
			spin_lock_bh(&link->link_state_spin_lock);
			crm_timer_exit(&link->watchdog);
			spin_unlock_bh(&link->link_state_spin_lock);
			/* notify nodes */
			for (j = 0; j < link->num_devs; j++) {
				dev = &link->l_dev[j];
				evt_data.evt_type = CAM_REQ_MGR_LINK_EVT_PAUSE;
				evt_data.link_hdl =  link->link_hdl;
				evt_data.dev_hdl = dev->dev_hdl;
				evt_data.req_id = 0;
				if (dev->ops && dev->ops->process_evt)
					dev->ops->process_evt(&evt_data);
			}
		} else {
			CAM_ERR(CAM_CRM, "Invalid link control command");
			rc = -EINVAL;
		}
		mutex_unlock(&link->lock);
	}
	mutex_unlock(&g_crm_core_dev->crm_lock);
end:
	return rc;
}


int cam_req_mgr_core_device_init(void)
{
	CAM_DBG(CAM_CRM, "Enter g_crm_core_dev %pK", g_crm_core_dev);

	if (g_crm_core_dev) {
		CAM_WARN(CAM_CRM, "core device is already initialized");
		return 0;
	}
	g_crm_core_dev = (struct cam_req_mgr_core_device *)
		kzalloc(sizeof(*g_crm_core_dev), GFP_KERNEL);
	if (!g_crm_core_dev)
		return -ENOMEM;

	CAM_DBG(CAM_CRM, "g_crm_core_dev %pK", g_crm_core_dev);
	INIT_LIST_HEAD(&g_crm_core_dev->session_head);
	mutex_init(&g_crm_core_dev->crm_lock);
	cam_req_mgr_debug_register(g_crm_core_dev);

	return 0;
}

int cam_req_mgr_core_device_deinit(void)
{
	if (!g_crm_core_dev) {
		CAM_ERR(CAM_CRM, "NULL pointer");
		return -EINVAL;
	}

	CAM_DBG(CAM_CRM, "g_crm_core_dev %pK", g_crm_core_dev);
	mutex_destroy(&g_crm_core_dev->crm_lock);
	kfree(g_crm_core_dev);
	g_crm_core_dev = NULL;

	return 0;
}<|MERGE_RESOLUTION|>--- conflicted
+++ resolved
@@ -1140,11 +1140,7 @@
 }
 
 /**
-<<<<<<< HEAD
- * __cam_req_mgr_sof_freeze()
-=======
  * __cam_req_mgr_process_sof_freeze()
->>>>>>> 0f6c2abb
  *
  * @brief : Apoptosis - Handles case when connected devices are not responding
  * @priv  : link information
