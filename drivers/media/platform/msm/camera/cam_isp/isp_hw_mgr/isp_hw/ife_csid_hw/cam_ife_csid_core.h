--- conflicted
+++ resolved
@@ -482,13 +482,9 @@
  * @res_sof_cnt               path resource sof count value. it used for initial
  *                            frame drop
  * @first_sof_ts              flag to mark the first sof has been registered
-<<<<<<< HEAD
- *
-=======
  * @ppi_hw_intf               interface to ppi hardware
  * @ppi_enabled               flag to specify if the hardware has ppi bridge
  *                            or not
->>>>>>> 06b6c7ac
  */
 struct cam_ife_csid_hw {
 	struct cam_hw_intf              *hw_intf;
@@ -520,11 +516,8 @@
 	uint32_t                         init_frame_drop;
 	uint32_t                         res_sof_cnt[CAM_IFE_PIX_PATH_RES_MAX];
 	uint32_t                         first_sof_ts;
-<<<<<<< HEAD
-=======
 	struct cam_hw_intf              *ppi_hw_intf[CAM_CSID_PPI_HW_MAX];
 	bool                             ppi_enable;
->>>>>>> 06b6c7ac
 };
 
 int cam_ife_csid_hw_probe_init(struct cam_hw_intf  *csid_hw_intf,
