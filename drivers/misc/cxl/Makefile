--- conflicted
+++ resolved
@@ -1,8 +1,4 @@
-<<<<<<< HEAD
-ccflags-y := -Werror
-=======
 ccflags-y := -Werror -Wno-unused-const-variable
->>>>>>> 9f30a04d
 
 cxl-y				+= main.o file.o irq.o fault.o native.o
 cxl-y				+= context.o sysfs.o debugfs.o pci.o trace.o
