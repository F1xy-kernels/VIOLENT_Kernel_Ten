--- conflicted
+++ resolved
@@ -25,10 +25,7 @@
 #include <linux/cpuset.h>
 
 DEFINE_PER_CPU(unsigned long, freq_scale) = SCHED_CAPACITY_SCALE;
-<<<<<<< HEAD
 DEFINE_PER_CPU(unsigned long, efficiency) = SCHED_CAPACITY_SCALE;
-=======
->>>>>>> e5a35333
 DEFINE_PER_CPU(unsigned long, max_cpu_freq);
 DEFINE_PER_CPU(unsigned long, max_freq_scale) = SCHED_CAPACITY_SCALE;
 
@@ -184,43 +181,28 @@
 		if (!policy)
 			return 0;
 
-<<<<<<< HEAD
 		if (cpumask_equal(topology_sibling_cpumask(cpu),
 				  policy->related_cpus)) {
 			share_cap_level = share_cap_thread;
-=======
-		if (share_cap_level < share_cap_thread &&
-			cpumask_equal(topology_sibling_cpumask(cpu),
-				  policy->related_cpus)) {
-			share_cap_level = share_cap_thread;
 			cpufreq_cpu_put(policy);
->>>>>>> e5a35333
 			continue;
 		}
 
 		if (cpumask_equal(topology_core_cpumask(cpu),
 				  policy->related_cpus)) {
 			share_cap_level = share_cap_core;
-<<<<<<< HEAD
-=======
 			cpufreq_cpu_put(policy);
->>>>>>> e5a35333
 			continue;
 		}
 
 		if (cpumask_equal(cpu_cpu_mask(cpu),
 				  policy->related_cpus)) {
 			share_cap_level = share_cap_die;
-<<<<<<< HEAD
-			continue;
-		}
-=======
 			cpufreq_cpu_put(policy);
 			continue;
 		}
 
 		cpufreq_cpu_put(policy);
->>>>>>> e5a35333
 	}
 
 	if (share_cap != share_cap_level) {
