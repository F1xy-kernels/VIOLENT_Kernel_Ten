/* Copyright (c) 2018-2020 The Linux Foundation. All rights reserved.
 *
 * This program is free software; you can redistribute it and/or modify
 * it under the terms of the GNU General Public License version 2 and
 * only version 2 as published by the Free Software Foundation.
 *
 * This program is distributed in the hope that it will be useful,
 * but WITHOUT ANY WARRANTY; without even the implied warranty of
 * MERCHANTABILITY or FITNESS FOR A PARTICULAR PURPOSE.  See the
 * GNU General Public License for more details.
 */

#define pr_fmt(fmt)	"QG-K: %s: " fmt, __func__

#include <linux/alarmtimer.h>
#include <linux/kernel.h>
#include <linux/module.h>
#include <linux/power_supply.h>
#include <uapi/linux/qg.h>
#include <uapi/linux/qg-profile.h>
#include "fg-alg.h"
#include "qg-sdam.h"
#include "qg-core.h"
#include "qg-reg.h"
#include "qg-util.h"
#include "qg-defs.h"
#include "qg-profile-lib.h"
#include "qg-soc.h"

#define DEFAULT_UPDATE_TIME_MS			64000
#define SOC_SCALE_HYST_MS			2000
#define VBAT_LOW_HYST_UV			50000
#define FULL_SOC				100

static int qg_delta_soc_interval_ms = 20000;
module_param_named(
	soc_interval_ms, qg_delta_soc_interval_ms, int, 0600
);

static int qg_fvss_delta_soc_interval_ms = 10000;
module_param_named(
	fvss_soc_interval_ms, qg_fvss_delta_soc_interval_ms, int, 0600
);

static int qg_delta_soc_cold_interval_ms = 4000;
module_param_named(
	soc_cold_interval_ms, qg_delta_soc_cold_interval_ms, int, 0600
);

static int qg_maint_soc_update_ms = 120000;
module_param_named(
	maint_soc_update_ms, qg_maint_soc_update_ms, int, 0600
);

/* FVSS scaling only based on VBAT */
static int qg_fvss_vbat_scaling = 1;
module_param_named(
	fvss_vbat_scaling, qg_fvss_vbat_scaling, int, 0600
);

static int qg_process_fvss_soc(struct qpnp_qg *chip, int sys_soc)
{
	int rc, vbat_uv = 0, vbat_cutoff_uv = chip->dt.vbatt_cutoff_mv * 1000;
	int soc_vbat = 0, wt_vbat = 0, wt_sys = 0, soc_fvss = 0;

	if (!chip->dt.fvss_enable)
		goto exit_soc_scale;

	if (chip->charge_status == POWER_SUPPLY_STATUS_CHARGING)
		goto exit_soc_scale;

	rc = qg_get_battery_voltage(chip, &vbat_uv);
	if (rc < 0)
		goto exit_soc_scale;

	if (!chip->last_fifo_v_uv)
		chip->last_fifo_v_uv = vbat_uv;

	if (chip->last_fifo_v_uv > (chip->dt.fvss_vbat_mv * 1000)) {
		qg_dbg(chip, QG_DEBUG_SOC, "FVSS: last_fifo_v=%d fvss_entry_uv=%d - exit\n",
			chip->last_fifo_v_uv, chip->dt.fvss_vbat_mv * 1000);
		goto exit_soc_scale;
	}

	/* Enter FVSS */
	if (!chip->fvss_active) {
		chip->vbat_fvss_entry = CAP(vbat_cutoff_uv,
					chip->dt.fvss_vbat_mv * 1000,
					chip->last_fifo_v_uv);
		chip->soc_fvss_entry = sys_soc;
		chip->fvss_active = true;
	} else if (chip->last_fifo_v_uv > chip->vbat_fvss_entry) {
		/* VBAT has gone beyond the entry voltage */
		chip->vbat_fvss_entry = chip->last_fifo_v_uv;
		chip->soc_fvss_entry = sys_soc;
	}

	soc_vbat = qg_linear_interpolate(chip->soc_fvss_entry,
					chip->vbat_fvss_entry,
					0,
					vbat_cutoff_uv,
					chip->last_fifo_v_uv);
	soc_vbat = CAP(0, 100, soc_vbat);

	if (qg_fvss_vbat_scaling) {
		wt_vbat = 100;
		wt_sys = 0;
	} else {
		wt_sys = qg_linear_interpolate(100,
					chip->soc_fvss_entry,
					0,
					0,
					sys_soc);
		wt_sys = CAP(0, 100, wt_sys);
		wt_vbat = 100 - wt_sys;
	}

	soc_fvss = ((soc_vbat * wt_vbat) + (sys_soc * wt_sys)) / 100;
	soc_fvss = CAP(0, 100, soc_fvss);

	qg_dbg(chip, QG_DEBUG_SOC, "FVSS: vbat_fvss_entry=%d soc_fvss_entry=%d cutoff_uv=%d vbat_uv=%d fifo_avg_v=%d soc_vbat=%d sys_soc=%d wt_vbat=%d wt_sys=%d soc_fvss=%d\n",
			chip->vbat_fvss_entry, chip->soc_fvss_entry,
			vbat_cutoff_uv, vbat_uv, chip->last_fifo_v_uv,
			soc_vbat, sys_soc, wt_vbat, wt_sys, soc_fvss);

	return soc_fvss;

exit_soc_scale:
	chip->fvss_active = false;
	return sys_soc;
}

#define IBAT_HYST_PC			10
#define TCSS_ENTRY_COUNT		2
static int qg_process_tcss_soc(struct qpnp_qg *chip, int sys_soc)
{
	int rc, ibatt_diff = 0, ibat_inc_hyst = 0;
	int qg_iterm_ua = (-1 * chip->dt.iterm_ma * 1000);
	int soc_ibat, wt_ibat, wt_sys;
	union power_supply_propval prop = {0, };

	if (!chip->dt.tcss_enable)
		goto exit_soc_scale;

	if (chip->sys_soc < (chip->dt.tcss_entry_soc * 100))
		goto exit_soc_scale;

	if (chip->sys_soc >= QG_MAX_SOC && chip->soc_tcss >= QG_MAX_SOC)
		goto exit_soc_scale;

	rc = power_supply_get_property(chip->batt_psy,
			POWER_SUPPLY_PROP_HEALTH, &prop);
	if (!rc && (prop.intval == POWER_SUPPLY_HEALTH_COOL ||
			prop.intval == POWER_SUPPLY_HEALTH_WARM))
		goto exit_soc_scale;

	if (chip->last_fifo_i_ua >= 0)
		goto exit_soc_scale;
	else if (++chip->tcss_entry_count < TCSS_ENTRY_COUNT)
		goto skip_entry_count;

	if (!chip->tcss_active) {
		chip->soc_tcss = sys_soc;
		chip->soc_tcss_entry = sys_soc;
		chip->ibat_tcss_entry = min(chip->last_fifo_i_ua, qg_iterm_ua);
		chip->prev_fifo_i_ua = chip->last_fifo_i_ua;
		chip->tcss_active = true;
	}

	rc = power_supply_get_property(chip->batt_psy,
			POWER_SUPPLY_PROP_INPUT_CURRENT_LIMITED, &prop);
	if (!rc && prop.intval) {
		qg_dbg(chip, QG_DEBUG_SOC,
			"Input limited sys_soc=%d soc_tcss=%d\n",
					sys_soc, chip->soc_tcss);
		if (chip->soc_tcss > sys_soc)
			sys_soc = chip->soc_tcss;
		goto exit_soc_scale;
	}

	ibatt_diff = chip->last_fifo_i_ua - chip->prev_fifo_i_ua;
	if (ibatt_diff > 0) {
		/*
		 * if the battery charge current has suddendly dropped, allow it
		 * to decrease only by a small fraction to avoid a SOC jump.
		 */
		ibat_inc_hyst = (chip->prev_fifo_i_ua * IBAT_HYST_PC) / 100;
		if (ibatt_diff > abs(ibat_inc_hyst))
			chip->prev_fifo_i_ua -= ibat_inc_hyst;
		else
			chip->prev_fifo_i_ua = chip->last_fifo_i_ua;
	}

	chip->prev_fifo_i_ua = min(chip->prev_fifo_i_ua, qg_iterm_ua);
	soc_ibat = qg_linear_interpolate(chip->soc_tcss_entry,
					chip->ibat_tcss_entry,
					QG_MAX_SOC,
					qg_iterm_ua,
					chip->prev_fifo_i_ua);
	soc_ibat = CAP(QG_MIN_SOC, QG_MAX_SOC, soc_ibat);

	wt_ibat = qg_linear_interpolate(1, chip->soc_tcss_entry,
					10000, 10000, soc_ibat);
	wt_ibat = CAP(QG_MIN_SOC, QG_MAX_SOC, wt_ibat);
	wt_sys = 10000 - wt_ibat;

	chip->soc_tcss = DIV_ROUND_CLOSEST((soc_ibat * wt_ibat) +
					(wt_sys * sys_soc), 10000);
	chip->soc_tcss = CAP(QG_MIN_SOC, QG_MAX_SOC, chip->soc_tcss);

	qg_dbg(chip, QG_DEBUG_SOC,
		"TCSS: fifo_i=%d prev_fifo_i=%d ibatt_tcss_entry=%d qg_term=%d soc_tcss_entry=%d sys_soc=%d soc_ibat=%d wt_ibat=%d wt_sys=%d soc_tcss=%d\n",
			chip->last_fifo_i_ua, chip->prev_fifo_i_ua,
			chip->ibat_tcss_entry, qg_iterm_ua,
			chip->soc_tcss_entry, sys_soc, soc_ibat,
			wt_ibat, wt_sys, chip->soc_tcss);

	return chip->soc_tcss;

exit_soc_scale:
	chip->tcss_entry_count = 0;
skip_entry_count:
	chip->tcss_active = false;
	qg_dbg(chip, QG_DEBUG_SOC, "TCSS: Quit - enabled=%d sys_soc=%d tcss_entry_count=%d fifo_i_ua=%d\n",
			chip->dt.tcss_enable, sys_soc, chip->tcss_entry_count,
			chip->last_fifo_i_ua);
	return sys_soc;
}

#define BASS_SYS_MSOC_DELTA			2
static int qg_process_bass_soc(struct qpnp_qg *chip, int sys_soc)
{
	int bass_soc = sys_soc, msoc = chip->msoc;
	int batt_soc = CAP(0, 100, DIV_ROUND_CLOSEST(chip->batt_soc, 100));

	if (!chip->dt.bass_enable)
		goto exit_soc_scale;

	qg_dbg(chip, QG_DEBUG_SOC, "BASS Entry: fifo_i=%d sys_soc=%d msoc=%d batt_soc=%d fvss_active=%d\n",
			chip->last_fifo_i_ua, sys_soc, msoc,
			batt_soc, chip->fvss_active);

	/* Skip BASS if FVSS is active */
	if (chip->fvss_active)
		goto exit_soc_scale;

	if (((sys_soc - msoc) < BASS_SYS_MSOC_DELTA) ||
				chip->last_fifo_i_ua <= 0)
		goto exit_soc_scale;

	if (!chip->bass_active) {
		chip->bass_active = true;
		chip->bsoc_bass_entry = batt_soc;
	}

	/* Drop the sys_soc by 1% if batt_soc has dropped */
	if ((chip->bsoc_bass_entry - batt_soc) >= 1) {
		bass_soc = (msoc > 0) ? msoc - 1 : 0;
		chip->bass_active = false;
	}

	qg_dbg(chip, QG_DEBUG_SOC, "BASS Exit: fifo_i_ua=%d sys_soc=%d msoc=%d bsoc_bass_entry=%d batt_soc=%d bass_soc=%d\n",
			chip->last_fifo_i_ua, sys_soc, msoc,
			chip->bsoc_bass_entry, chip->batt_soc, bass_soc);

	return bass_soc;

exit_soc_scale:
	chip->bass_active = false;
	qg_dbg(chip, QG_DEBUG_SOC, "BASS Quit: enabled=%d fifo_i_ua=%d sys_soc=%d msoc=%d batt_soc=%d\n",
			chip->dt.bass_enable, chip->last_fifo_i_ua,
			sys_soc, msoc, chip->batt_soc);
	return sys_soc;
}

int qg_adjust_sys_soc(struct qpnp_qg *chip)
{
	int soc, vbat_uv, rc;
	int vcutoff_uv = chip->dt.vbatt_cutoff_mv * 1000;

	chip->sys_soc = CAP(QG_MIN_SOC, QG_MAX_SOC, chip->sys_soc);

	/* TCSS */
	chip->sys_soc = qg_process_tcss_soc(chip, chip->sys_soc);

	if (chip->sys_soc == QG_MAX_SOC) {
		soc = FULL_SOC;
	} else if (chip->sys_soc >= (QG_MAX_SOC - 100)) {
		/* Hold SOC to 100% if we are dropping from 100 to 99 */
		if (chip->last_adj_ssoc == FULL_SOC)
			soc = FULL_SOC;
		else /* Hold SOC at 99% until we hit 100% */
			soc = FULL_SOC - 1;
	} else {
		soc = DIV_ROUND_CLOSEST(chip->sys_soc, 100);
	}

	/* FVSS */
	soc = qg_process_fvss_soc(chip, soc);

	/* BASS */
	soc = qg_process_bass_soc(chip, soc);

	if (soc == 0) {
		/* Hold SOC to 1% if we have not dropped below cutoff */
		rc = qg_get_vbat_avg(chip, &vbat_uv);
		if (!rc && (vbat_uv >= (vcutoff_uv + VBAT_LOW_HYST_UV))) {
			soc = 1;
			qg_dbg(chip, QG_DEBUG_SOC, "vbat_uv=%duV holding SOC to 1%\n",
						vbat_uv);
		}
	}

	qg_dbg(chip, QG_DEBUG_SOC, "sys_soc=%d adjusted sys_soc=%d\n",
					chip->sys_soc, soc);

<<<<<<< HEAD
	/* FVSS */
	soc = qg_process_fvss_soc(chip, soc);

	/* BASS */
	soc = qg_process_bass_soc(chip, soc);

=======
>>>>>>> d3113db9
	chip->last_adj_ssoc = soc;

	return soc;
}

static void get_next_update_time(struct qpnp_qg *chip)
{
	int soc_points = 0, batt_temp = 0;
	int min_delta_soc_interval_ms = qg_delta_soc_interval_ms;
	int rc = 0, rt_time_ms = 0, full_time_ms = DEFAULT_UPDATE_TIME_MS;

	get_fifo_done_time(chip, false, &full_time_ms);
	get_fifo_done_time(chip, true, &rt_time_ms);

	full_time_ms = CAP(0, DEFAULT_UPDATE_TIME_MS,
				full_time_ms - rt_time_ms);

	soc_points = abs(chip->msoc - chip->catch_up_soc);
	if (chip->maint_soc > 0)
		soc_points = max(abs(chip->msoc - chip->maint_soc), soc_points);
	soc_points /= chip->dt.delta_soc;

	/* Lower the delta soc interval by half at cold */
	rc = qg_get_battery_temp(chip, &batt_temp);
	if (!rc && batt_temp < chip->dt.cold_temp_threshold)
		min_delta_soc_interval_ms = qg_delta_soc_cold_interval_ms;
	else if (chip->maint_soc > 0 && chip->maint_soc >= chip->recharge_soc)
		/* if in maintenance mode scale slower */
		min_delta_soc_interval_ms = qg_maint_soc_update_ms;
	else if (chip->fvss_active)
		min_delta_soc_interval_ms = qg_fvss_delta_soc_interval_ms;

	if (!min_delta_soc_interval_ms)
		min_delta_soc_interval_ms = 1000;	/* 1 second */

	chip->next_wakeup_ms = (full_time_ms / (soc_points + 1))
					- SOC_SCALE_HYST_MS;
	chip->next_wakeup_ms = max(chip->next_wakeup_ms,
				min_delta_soc_interval_ms);

	qg_dbg(chip, QG_DEBUG_SOC, "fifo_full_time=%d secs fifo_real_time=%d secs soc_scale_points=%d\n",
			full_time_ms / 1000, rt_time_ms / 1000, soc_points);
}

static bool is_scaling_required(struct qpnp_qg *chip)
{
	bool input_present = is_input_present(chip);

	if (!chip->profile_loaded)
		return false;

	if (chip->maint_soc > 0 &&
		(abs(chip->maint_soc - chip->msoc) >= chip->dt.delta_soc))
		return true;

	if ((abs(chip->catch_up_soc - chip->msoc) < chip->dt.delta_soc) &&
		chip->catch_up_soc != 0 && chip->catch_up_soc != 100)
		return false;

	if (chip->catch_up_soc == chip->msoc)
		/* SOC has not changed */
		return false;


	if (chip->catch_up_soc > chip->msoc && !input_present)
		/* input is not present and SOC has increased */
		return false;

	if (chip->catch_up_soc > chip->msoc && input_present &&
			(chip->charge_status != POWER_SUPPLY_STATUS_CHARGING &&
			chip->charge_status != POWER_SUPPLY_STATUS_FULL))
		/* USB is present, but not charging */
		return false;

	return true;
}

static bool maint_soc_timeout(struct qpnp_qg *chip)
{
	unsigned long now;
	int rc;

	if (chip->maint_soc < 0)
		return false;

	rc = get_rtc_time(&now);
	if (rc < 0)
		return true;

	/* Do not scale if we have dropped below recharge-soc */
	if (chip->maint_soc < chip->recharge_soc)
		return true;

	if ((now - chip->last_maint_soc_update_time) >=
			(qg_maint_soc_update_ms / 1000)) {
		chip->last_maint_soc_update_time = now;
		return true;
	}

	return false;
}

static void update_msoc(struct qpnp_qg *chip)
{
	int rc = 0, sdam_soc, batt_temp = 0;
	bool input_present = is_input_present(chip);
	union power_supply_propval hpval = {0,};

	rc = chip->batt_psy->desc->get_property(chip->batt_psy,
					POWER_SUPPLY_PROP_HEALTH, &hpval);
	if (rc < 0)
		pr_err("Failed to get battery healthd status rc=%d\n", rc);

	if (chip->catch_up_soc > chip->msoc) {
		/* SOC increased */
		if (input_present) {
			if (chip->charge_status == POWER_SUPPLY_STATUS_CHARGING &&
				(hpval.intval != POWER_SUPPLY_HEALTH_WARM ||
				hpval.intval != POWER_SUPPLY_HEALTH_OVERHEAT)) {
				/* USB is present and SOC has increased */
				chip->msoc += chip->dt.delta_soc;
			}
		}
	} else if (chip->catch_up_soc < chip->msoc) {
		/* SOC dropped */
		chip->msoc -= chip->dt.delta_soc;
	}
	chip->msoc = CAP(0, 100, chip->msoc);

	if (chip->maint_soc > 0 && chip->msoc < chip->maint_soc
				&& maint_soc_timeout(chip)) {
		chip->maint_soc -= chip->dt.delta_soc;
		chip->maint_soc = CAP(0, 100, chip->maint_soc);
	}

	/* maint_soc dropped below msoc, skip using it */
	if (chip->maint_soc <= chip->msoc)
		chip->maint_soc = -EINVAL;

	/* update the SOC register */
	rc = qg_write_monotonic_soc(chip, chip->msoc);
	if (rc < 0)
		pr_err("Failed to update MSOC register rc=%d\n", rc);

	/* update SDAM with the new MSOC */
	sdam_soc = (chip->maint_soc > 0) ? chip->maint_soc : chip->msoc;
	chip->sdam_data[SDAM_SOC] = sdam_soc;
	rc = qg_sdam_write(SDAM_SOC, sdam_soc);
	if (rc < 0)
		pr_err("Failed to update SDAM with MSOC rc=%d\n", rc);

	if (!chip->dt.cl_disable && chip->cl->active) {
		rc = qg_get_battery_temp(chip, &batt_temp);
		if (rc < 0) {
			pr_err("Failed to read BATT_TEMP rc=%d\n", rc);
		} else if (chip->batt_soc >= 0) {
			cap_learning_update(chip->cl, batt_temp, chip->batt_soc,
					chip->charge_status, chip->charge_done,
					input_present, false);
		}
	}

	cycle_count_update(chip->counter,
			DIV_ROUND_CLOSEST(chip->msoc * 255, 100),
			chip->charge_status, chip->charge_done,
			input_present);

	qg_dbg(chip, QG_DEBUG_SOC,
		"SOC scale: Update maint_soc=%d msoc=%d catch_up_soc=%d delta_soc=%d\n",
				chip->maint_soc, chip->msoc,
				chip->catch_up_soc, chip->dt.delta_soc);
}

static void scale_soc_stop(struct qpnp_qg *chip)
{
	chip->next_wakeup_ms = 0;
	alarm_cancel(&chip->alarm_timer);

	qg_dbg(chip, QG_DEBUG_SOC,
			"SOC scale stopped: msoc=%d catch_up_soc=%d\n",
			chip->msoc, chip->catch_up_soc);
}

static void scale_soc_work(struct work_struct *work)
{
	struct qpnp_qg *chip = container_of(work,
			struct qpnp_qg, scale_soc_work);

	mutex_lock(&chip->soc_lock);

	if (!is_scaling_required(chip)) {
		scale_soc_stop(chip);
		goto done;
	}

	update_msoc(chip);

	if (is_scaling_required(chip)) {
		alarm_start_relative(&chip->alarm_timer,
				ms_to_ktime(chip->next_wakeup_ms));
	} else {
		scale_soc_stop(chip);
		goto done_psy;
	}

	qg_dbg(chip, QG_DEBUG_SOC,
		"SOC scale: Work msoc=%d catch_up_soc=%d delta_soc=%d next_wakeup=%d sec\n",
			chip->msoc, chip->catch_up_soc, chip->dt.delta_soc,
			chip->next_wakeup_ms / 1000);

done_psy:
	power_supply_changed(chip->qg_psy);
done:
	pm_relax(chip->dev);
	mutex_unlock(&chip->soc_lock);
}

static enum alarmtimer_restart
	qpnp_msoc_timer(struct alarm *alarm, ktime_t now)
{
	struct qpnp_qg *chip = container_of(alarm,
				struct qpnp_qg, alarm_timer);

	/* timer callback runs in atomic context, cannot use voter */
	pm_stay_awake(chip->dev);
	schedule_work(&chip->scale_soc_work);

	return ALARMTIMER_NORESTART;
}

int qg_scale_soc(struct qpnp_qg *chip, bool force_soc)
{
	int rc = 0;

	mutex_lock(&chip->soc_lock);

	qg_dbg(chip, QG_DEBUG_SOC,
			"SOC scale: Start msoc=%d catch_up_soc=%d delta_soc=%d\n",
			chip->msoc, chip->catch_up_soc, chip->dt.delta_soc);

	if (force_soc) {
		chip->msoc = chip->catch_up_soc;
		rc = qg_write_monotonic_soc(chip, chip->msoc);
		if (rc < 0)
			pr_err("Failed to update MSOC register rc=%d\n", rc);

		qg_dbg(chip, QG_DEBUG_SOC,
			"SOC scale: Forced msoc=%d\n", chip->msoc);
		goto done_psy;
	}

	if (!is_scaling_required(chip)) {
		scale_soc_stop(chip);
		goto done;
	}

	update_msoc(chip);

	if (is_scaling_required(chip)) {
		get_next_update_time(chip);
		alarm_start_relative(&chip->alarm_timer,
					ms_to_ktime(chip->next_wakeup_ms));
	} else {
		scale_soc_stop(chip);
		goto done_psy;
	}

	qg_dbg(chip, QG_DEBUG_SOC,
		"SOC scale: msoc=%d catch_up_soc=%d delta_soc=%d next_wakeup=%d sec\n",
			chip->msoc, chip->catch_up_soc, chip->dt.delta_soc,
			chip->next_wakeup_ms / 1000);

done_psy:
	power_supply_changed(chip->qg_psy);
done:
	mutex_unlock(&chip->soc_lock);
	return rc;
}

int qg_soc_init(struct qpnp_qg *chip)
{
	if (alarmtimer_get_rtcdev()) {
		alarm_init(&chip->alarm_timer, ALARM_BOOTTIME,
			qpnp_msoc_timer);
	} else {
		pr_err("Failed to get soc alarm-timer\n");
		return -EINVAL;
	}
	INIT_WORK(&chip->scale_soc_work, scale_soc_work);

	return 0;
}

void qg_soc_exit(struct qpnp_qg *chip)
{
	alarm_cancel(&chip->alarm_timer);
}<|MERGE_RESOLUTION|>--- conflicted
+++ resolved
@@ -314,15 +314,6 @@
 	qg_dbg(chip, QG_DEBUG_SOC, "sys_soc=%d adjusted sys_soc=%d\n",
 					chip->sys_soc, soc);
 
-<<<<<<< HEAD
-	/* FVSS */
-	soc = qg_process_fvss_soc(chip, soc);
-
-	/* BASS */
-	soc = qg_process_bass_soc(chip, soc);
-
-=======
->>>>>>> d3113db9
 	chip->last_adj_ssoc = soc;
 
 	return soc;
