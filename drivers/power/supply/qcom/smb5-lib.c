--- conflicted
+++ resolved
@@ -3184,12 +3184,8 @@
 		/* else, fallthrough */
 	case POWER_SUPPLY_TYPE_USB_HVDCP_3:
 	case POWER_SUPPLY_TYPE_USB_PD:
-<<<<<<< HEAD
-		if (chg->smb_version == PMI632_SUBTYPE
-			|| chg->smb_version == PM6150_SUBTYPE)
-=======
-		if (chg->chg_param.smb_version == PMI632_SUBTYPE)
->>>>>>> e6e41ce9
+		if (chg->chg_param.smb_version == PMI632_SUBTYPE
+			|| chg->chg_param.smb_version == PM6150_SUBTYPE)
 			val->intval = MICRO_9V;
 		else
 			val->intval = MICRO_12V;
