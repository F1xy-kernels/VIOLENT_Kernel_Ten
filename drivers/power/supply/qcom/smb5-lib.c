--- conflicted
+++ resolved
@@ -1048,12 +1048,7 @@
 	/* if PD is active, APSD is disabled so won't have a valid result */
 	if (chg->pd_active) {
 		chg->real_charger_type = POWER_SUPPLY_TYPE_USB_PD;
-<<<<<<< HEAD
                 chg->usb_psy_desc.type = POWER_SUPPLY_TYPE_USB_PD;
-=======
-	} else if (chg->qc3p5_detected) {
-		chg->real_charger_type = POWER_SUPPLY_TYPE_USB_HVDCP_3P5;
->>>>>>> f609d3ff
 	} else {
 		/*
 		 * Update real charger type only if its not FLOAT
@@ -5409,7 +5404,6 @@
 	/* the APSD done handler will set the USB supply type */
 	apsd_result = smblib_get_apsd_result(chg);
 
-<<<<<<< HEAD
 	/* for QC3, switch to CP if present */
 	if ((apsd_result->bit & QC_3P0_BIT) && chg->sec_cp_present) {
 		rc = smblib_select_sec_charger(chg, POWER_SUPPLY_CHARGER_SEC_CP,
@@ -5424,31 +5418,6 @@
 			pr_err("Failed to force 9V\n");
 		vote(chg->usb_icl_votable, SW_ICL_MAX_VOTER, true,
 				HVDCP2_CURRENT_UA);
-=======
-	if (apsd_result->bit & QC_3P0_BIT) {
-		/* for QC3, switch to CP if present */
-		if (chg->sec_cp_present) {
-			rc = smblib_select_sec_charger(chg,
-				POWER_SUPPLY_CHARGER_SEC_CP,
-				POWER_SUPPLY_CP_HVDCP3, false);
-			if (rc < 0)
-				dev_err(chg->dev,
-				"Couldn't enable secondary chargers  rc=%d\n",
-					rc);
-		}
-
-		/* QC3.5 detection timeout */
-		if (!chg->apsd_ext_timeout &&
-				!timer_pending(&chg->apsd_timer)) {
-			smblib_dbg(chg, PR_MISC,
-				"APSD Extented timer started at %lld\n",
-				jiffies_to_msecs(jiffies));
-
-			mod_timer(&chg->apsd_timer,
-				msecs_to_jiffies(APSD_EXTENDED_TIMEOUT_MS)
-				+ jiffies);
-		}
->>>>>>> f609d3ff
 	}
 
 	smblib_dbg(chg, PR_INTERRUPT, "IRQ: hvdcp-3p0-auth-done rising; %s detected\n",
@@ -5956,14 +5925,8 @@
 		smblib_notify_device_mode(chg, false);
 
 	chg->typec_legacy = false;
-<<<<<<< HEAD
 	chg->qc2_unsupported = false;
 	chg->recheck_charger = false;
-=======
-
-	del_timer_sync(&chg->apsd_timer);
-	chg->apsd_ext_timeout = false;
->>>>>>> f609d3ff
 }
 
 static void typec_mode_unattached(struct smb_charger *chg)
