/*
 * Copyright 2008 Advanced Micro Devices, Inc.
 * Copyright 2008 Red Hat Inc.
 * Copyright 2009 Christian König.
 *
 * Permission is hereby granted, free of charge, to any person obtaining a
 * copy of this software and associated documentation files (the "Software"),
 * to deal in the Software without restriction, including without limitation
 * the rights to use, copy, modify, merge, publish, distribute, sublicense,
 * and/or sell copies of the Software, and to permit persons to whom the
 * Software is furnished to do so, subject to the following conditions:
 *
 * The above copyright notice and this permission notice shall be included in
 * all copies or substantial portions of the Software.
 *
 * THE SOFTWARE IS PROVIDED "AS IS", WITHOUT WARRANTY OF ANY KIND, EXPRESS OR
 * IMPLIED, INCLUDING BUT NOT LIMITED TO THE WARRANTIES OF MERCHANTABILITY,
 * FITNESS FOR A PARTICULAR PURPOSE AND NONINFRINGEMENT.  IN NO EVENT SHALL
 * THE COPYRIGHT HOLDER(S) OR AUTHOR(S) BE LIABLE FOR ANY CLAIM, DAMAGES OR
 * OTHER LIABILITY, WHETHER IN AN ACTION OF CONTRACT, TORT OR OTHERWISE,
 * ARISING FROM, OUT OF OR IN CONNECTION WITH THE SOFTWARE OR THE USE OR
 * OTHER DEALINGS IN THE SOFTWARE.
 *
 * Authors: Christian König
 */
#include "drmP.h"
#include "radeon.h"
#include "radeon_reg.h"
#include "atom.h"

#define AUDIO_TIMER_INTERVALL 100 /* 1/10 sekund should be enough */

/*
 * check if the chipset is supported
 */
static int r600_audio_chipset_supported(struct radeon_device *rdev)
{
	return (rdev->family >= CHIP_R600 && rdev->family < CHIP_RV710)
		|| rdev->family == CHIP_RS600
		|| rdev->family == CHIP_RS690
		|| rdev->family == CHIP_RS740;
}

/*
 * current number of channels
 */
static int r600_audio_channels(struct radeon_device *rdev)
{
	return (RREG32(R600_AUDIO_RATE_BPS_CHANNEL) & 0x7) + 1;
}

/*
 * current bits per sample
 */
static int r600_audio_bits_per_sample(struct radeon_device *rdev)
{
	uint32_t value = (RREG32(R600_AUDIO_RATE_BPS_CHANNEL) & 0xF0) >> 4;
	switch (value) {
	case 0x0: return  8;
	case 0x1: return 16;
	case 0x2: return 20;
	case 0x3: return 24;
	case 0x4: return 32;
	}

	DRM_ERROR("Unknown bits per sample 0x%x using 16 instead.\n", (int)value);

	return 16;
}

/*
 * current sampling rate in HZ
 */
static int r600_audio_rate(struct radeon_device *rdev)
{
	uint32_t value = RREG32(R600_AUDIO_RATE_BPS_CHANNEL);
	uint32_t result;

	if (value & 0x4000)
		result = 44100;
	else
		result = 48000;

	result *= ((value >> 11) & 0x7) + 1;
	result /= ((value >> 8) & 0x7) + 1;

	return result;
}

/*
 * iec 60958 status bits
 */
static uint8_t r600_audio_status_bits(struct radeon_device *rdev)
{
	return RREG32(R600_AUDIO_STATUS_BITS) & 0xff;
}

/*
 * iec 60958 category code
 */
static uint8_t r600_audio_category_code(struct radeon_device *rdev)
{
	return (RREG32(R600_AUDIO_STATUS_BITS) >> 8) & 0xff;
}

/*
 * update all hdmi interfaces with current audio parameters
 */
static void r600_audio_update_hdmi(unsigned long param)
{
	struct radeon_device *rdev = (struct radeon_device *)param;
	struct drm_device *dev = rdev->ddev;

	int channels = r600_audio_channels(rdev);
	int rate = r600_audio_rate(rdev);
	int bps = r600_audio_bits_per_sample(rdev);
	uint8_t status_bits = r600_audio_status_bits(rdev);
	uint8_t category_code = r600_audio_category_code(rdev);

	struct drm_encoder *encoder;
	int changes = 0;

	changes |= channels != rdev->audio_channels;
	changes |= rate != rdev->audio_rate;
	changes |= bps != rdev->audio_bits_per_sample;
	changes |= status_bits != rdev->audio_status_bits;
	changes |= category_code != rdev->audio_category_code;

	if (changes) {
		rdev->audio_channels = channels;
		rdev->audio_rate = rate;
		rdev->audio_bits_per_sample = bps;
		rdev->audio_status_bits = status_bits;
		rdev->audio_category_code = category_code;
	}

	list_for_each_entry(encoder, &dev->mode_config.encoder_list, head) {
		if (changes || r600_hdmi_buffer_status_changed(encoder))
			r600_hdmi_update_audio_settings(
				encoder, channels,
				rate, bps, status_bits,
				category_code);
	}

	mod_timer(&rdev->audio_timer,
		jiffies + msecs_to_jiffies(AUDIO_TIMER_INTERVALL));
}

/*
 * turn on/off audio engine
 */
static void r600_audio_engine_enable(struct radeon_device *rdev, bool enable)
{
	DRM_INFO("%s audio support", enable ? "Enabling" : "Disabling");
	WREG32_P(R600_AUDIO_ENABLE, enable ? 0x81000000 : 0x0, ~0x81000000);
}

/*
 * initialize the audio vars and register the update timer
 */
int r600_audio_init(struct radeon_device *rdev)
{
	if (!radeon_audio || !r600_audio_chipset_supported(rdev))
		return 0;

	r600_audio_engine_enable(rdev, true);

	rdev->audio_channels = -1;
	rdev->audio_rate = -1;
	rdev->audio_bits_per_sample = -1;
	rdev->audio_status_bits = 0;
	rdev->audio_category_code = 0;

	setup_timer(
		&rdev->audio_timer,
		r600_audio_update_hdmi,
		(unsigned long)rdev);

	mod_timer(&rdev->audio_timer, jiffies + 1);

	return 0;
}

/*
 * determin how the encoders and audio interface is wired together
 */
int r600_audio_tmds_index(struct drm_encoder *encoder)
{
	struct drm_device *dev = encoder->dev;
	struct radeon_encoder *radeon_encoder = to_radeon_encoder(encoder);
	struct drm_encoder *other;

	switch (radeon_encoder->encoder_id) {
	case ENCODER_OBJECT_ID_INTERNAL_KLDSCP_TMDS1:
	case ENCODER_OBJECT_ID_INTERNAL_UNIPHY:
	case ENCODER_OBJECT_ID_INTERNAL_UNIPHY1:
		return 0;

	case ENCODER_OBJECT_ID_INTERNAL_LVTM1:
		/* special case check if an TMDS1 is present */
		list_for_each_entry(other, &dev->mode_config.encoder_list, head) {
			if (to_radeon_encoder(other)->encoder_id ==
				ENCODER_OBJECT_ID_INTERNAL_TMDS1)
				return 1;
		}
		return 0;

	case ENCODER_OBJECT_ID_INTERNAL_UNIPHY2:
	case ENCODER_OBJECT_ID_INTERNAL_KLDSCP_LVTMA:
		return 1;

	default:
		DRM_ERROR("Unsupported encoder type 0x%02X\n",
			  radeon_encoder->encoder_id);
		return -1;
	}
}

/*
 * atach the audio codec to the clock source of the encoder
 */
void r600_audio_set_clock(struct drm_encoder *encoder, int clock)
{
	struct drm_device *dev = encoder->dev;
	struct radeon_device *rdev = dev->dev_private;
	struct radeon_encoder *radeon_encoder = to_radeon_encoder(encoder);
	int base_rate = 48000;

	switch (radeon_encoder->encoder_id) {
	case ENCODER_OBJECT_ID_INTERNAL_KLDSCP_TMDS1:
	case ENCODER_OBJECT_ID_INTERNAL_LVTM1:
		WREG32_P(R600_AUDIO_TIMING, 0, ~0x301);
		break;

	case ENCODER_OBJECT_ID_INTERNAL_UNIPHY:
	case ENCODER_OBJECT_ID_INTERNAL_UNIPHY1:
	case ENCODER_OBJECT_ID_INTERNAL_UNIPHY2:
	case ENCODER_OBJECT_ID_INTERNAL_KLDSCP_LVTMA:
		WREG32_P(R600_AUDIO_TIMING, 0x100, ~0x301);
		break;

	default:
		DRM_ERROR("Unsupported encoder type 0x%02X\n",
			  radeon_encoder->encoder_id);
		return;
	}

	switch (r600_audio_tmds_index(encoder)) {
	case 0:
		WREG32(R600_AUDIO_PLL1_MUL, base_rate*50);
		WREG32(R600_AUDIO_PLL1_DIV, clock*100);
		WREG32(R600_AUDIO_CLK_SRCSEL, 0);
		break;

	case 1:
		WREG32(R600_AUDIO_PLL2_MUL, base_rate*50);
		WREG32(R600_AUDIO_PLL2_DIV, clock*100);
		WREG32(R600_AUDIO_CLK_SRCSEL, 1);
		break;
	}
}

/*
 * release the audio timer
 * TODO: How to do this correctly on SMP systems?
 */
void r600_audio_fini(struct radeon_device *rdev)
{
	if (!radeon_audio || !r600_audio_chipset_supported(rdev))
		return;

	del_timer(&rdev->audio_timer);
<<<<<<< HEAD
	WREG32_P(R600_AUDIO_ENABLE, 0x0, ~0x81000000);
=======

	r600_audio_engine_enable(rdev, false);
>>>>>>> 57d54889
}<|MERGE_RESOLUTION|>--- conflicted
+++ resolved
@@ -35,7 +35,7 @@
  */
 static int r600_audio_chipset_supported(struct radeon_device *rdev)
 {
-	return (rdev->family >= CHIP_R600 && rdev->family < CHIP_RV710)
+	return rdev->family >= CHIP_R600
 		|| rdev->family == CHIP_RS600
 		|| rdev->family == CHIP_RS690
 		|| rdev->family == CHIP_RS740;
@@ -270,10 +270,6 @@
 		return;
 
 	del_timer(&rdev->audio_timer);
-<<<<<<< HEAD
-	WREG32_P(R600_AUDIO_ENABLE, 0x0, ~0x81000000);
-=======
 
 	r600_audio_engine_enable(rdev, false);
->>>>>>> 57d54889
 }