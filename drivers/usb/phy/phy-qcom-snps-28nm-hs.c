--- conflicted
+++ resolved
@@ -373,10 +373,6 @@
 	usleep_range(200, 220);
 	writeb_relaxed(0x01, USB2_PHY_USB_PHY_IRQ_CMD);
 
-<<<<<<< HEAD
-	val = readl_relaxed(USB2_PHY_USB_PHY_INTERRUPT_MASK0);
-	val |= USB2_PHY_USB_PHY_DPDM_0_1_MASK;
-=======
 	/* Make sure the interrupts are cleared */
 	usleep_range(200, 220);
 
@@ -391,7 +387,6 @@
 		val |= USB2_PHY_USB_PHY_DP_0_1_MASK |
 			USB2_PHY_USB_PHY_DM_0_1_MASK;
 	}
->>>>>>> 653fbfb6
 	writeb_relaxed(val, USB2_PHY_USB_PHY_INTERRUPT_MASK0);
 }
 
@@ -412,10 +407,7 @@
 	writeb_relaxed(0x00, USB2_PHY_USB_PHY_IRQ_CMD);
 	usleep_range(200, 220);
 	writeb_relaxed(0x01, USB2_PHY_USB_PHY_IRQ_CMD);
-<<<<<<< HEAD
-=======
 	usleep_range(200, 220);
->>>>>>> 653fbfb6
 }
 
 static int msm_snps_hsphy_set_suspend(struct usb_phy *uphy, int suspend)
