config TTY
	bool "Enable TTY" if EXPERT
	default y
	---help---
	  Allows you to remove TTY support which can save space, and
	  blocks features that require TTY from inclusion in the kernel.
	  TTY is required for any text terminals or serial port
	  communication. Most users should leave this enabled.

if TTY

config VT
	bool "Virtual terminal" if EXPERT
	depends on !S390 && !UML
	select INPUT
	default y
	---help---
	  If you say Y here, you will get support for terminal devices with
	  display and keyboard devices. These are called "virtual" because you
	  can run several virtual terminals (also called virtual consoles) on
	  one physical terminal. This is rather useful, for example one
	  virtual terminal can collect system messages and warnings, another
	  one can be used for a text-mode user session, and a third could run
	  an X session, all in parallel. Switching between virtual terminals
	  is done with certain key combinations, usually Alt-<function key>.

	  The setterm command ("man setterm") can be used to change the
	  properties (such as colors or beeping) of a virtual terminal. The
	  man page console_codes(4) ("man console_codes") contains the special
	  character sequences that can be used to change those properties
	  directly. The fonts used on virtual terminals can be changed with
	  the setfont ("man setfont") command and the key bindings are defined
	  with the loadkeys ("man loadkeys") command.

	  You need at least one virtual terminal device in order to make use
	  of your keyboard and monitor. Therefore, only people configuring an
	  embedded system would want to say N here in order to save some
	  memory; the only way to log into such a system is then via a serial
	  or network connection.

	  If unsure, say Y, or else you won't be able to do much with your new
	  shiny Linux system :-)

config TTY_FLUSH_LOCAL_ECHO
	bool

config CONSOLE_TRANSLATIONS
	depends on VT
	default y
	bool "Enable character translations in console" if EXPERT
	---help---
	  This enables support for font mapping and Unicode translation
	  on virtual consoles.

config VT_CONSOLE
	bool "Support for console on virtual terminal" if EXPERT
	depends on VT
	default y
	---help---
	  The system console is the device which receives all kernel messages
	  and warnings and which allows logins in single user mode. If you
	  answer Y here, a virtual terminal (the device used to interact with
	  a physical terminal) can be used as system console. This is the most
	  common mode of operations, so you should say Y here unless you want
	  the kernel messages be output only to a serial port (in which case
	  you should say Y to "Console on serial port", below).

	  If you do say Y here, by default the currently visible virtual
	  terminal (/dev/tty0) will be used as system console. You can change
	  that with a kernel command line option such as "console=tty3" which
	  would use the third virtual terminal as system console. (Try "man
	  bootparam" or see the documentation of your boot loader (lilo or
	  loadlin) about how to pass options to the kernel at boot time.)

	  If unsure, say Y.

config VT_CONSOLE_SLEEP
	def_bool y
	depends on VT_CONSOLE && PM_SLEEP

config HW_CONSOLE
	bool
	depends on VT && !UML
	default y

config VT_HW_CONSOLE_BINDING
       bool "Support for binding and unbinding console drivers"
       depends on HW_CONSOLE
       default n
       ---help---
         The virtual terminal is the device that interacts with the physical
         terminal through console drivers. On these systems, at least one
         console driver is loaded. In other configurations, additional console
         drivers may be enabled, such as the framebuffer console. If more than
         1 console driver is enabled, setting this to 'y' will allow you to
         select the console driver that will serve as the backend for the
         virtual terminals.

	 See <file:Documentation/console/console.txt> for more
	 information. For framebuffer console users, please refer to
	 <file:Documentation/fb/fbcon.txt>.

config UNIX98_PTYS
	bool "Unix98 PTY support" if EXPERT
	default y
	---help---
	  A pseudo terminal (PTY) is a software device consisting of two
	  halves: a master and a slave. The slave device behaves identical to
	  a physical terminal; the master device is used by a process to
	  read data from and write data to the slave, thereby emulating a
	  terminal. Typical programs for the master side are telnet servers
	  and xterms.

	  Linux has traditionally used the BSD-like names /dev/ptyxx for
	  masters and /dev/ttyxx for slaves of pseudo terminals. This scheme
	  has a number of problems. The GNU C library glibc 2.1 and later,
	  however, supports the Unix98 naming standard: in order to acquire a
	  pseudo terminal, a process opens /dev/ptmx; the number of the pseudo
	  terminal is then made available to the process and the pseudo
	  terminal slave can be accessed as /dev/pts/<number>. What was
	  traditionally /dev/ttyp2 will then be /dev/pts/2, for example.

	  All modern Linux systems use the Unix98 ptys.  Say Y unless
	  you're on an embedded system and want to conserve memory.

config LEGACY_PTYS
	bool "Legacy (BSD) PTY support"
	default y
	---help---
	  A pseudo terminal (PTY) is a software device consisting of two
	  halves: a master and a slave. The slave device behaves identical to
	  a physical terminal; the master device is used by a process to
	  read data from and write data to the slave, thereby emulating a
	  terminal. Typical programs for the master side are telnet servers
	  and xterms.

	  Linux has traditionally used the BSD-like names /dev/ptyxx
	  for masters and /dev/ttyxx for slaves of pseudo
	  terminals. This scheme has a number of problems, including
	  security.  This option enables these legacy devices; on most
	  systems, it is safe to say N.


config LEGACY_PTY_COUNT
	int "Maximum number of legacy PTY in use"
	depends on LEGACY_PTYS
	range 0 256
	default "256"
	---help---
	  The maximum number of legacy PTYs that can be used at any one time.
	  The default is 256, and should be more than enough.  Embedded
	  systems may want to reduce this to save memory.

	  When not in use, each legacy PTY occupies 12 bytes on 32-bit
	  architectures and 24 bytes on 64-bit architectures.

config BFIN_JTAG_COMM
	tristate "Blackfin JTAG Communication"
	depends on BLACKFIN
	help
	  Add support for emulating a TTY device over the Blackfin JTAG.

	  To compile this driver as a module, choose M here: the
	  module will be called bfin_jtag_comm.

config BFIN_JTAG_COMM_CONSOLE
	bool "Console on Blackfin JTAG"
	depends on BFIN_JTAG_COMM=y

config SERIAL_NONSTANDARD
	bool "Non-standard serial port support"
	depends on HAS_IOMEM
	---help---
	  Say Y here if you have any non-standard serial boards -- boards
	  which aren't supported using the standard "dumb" serial driver.
	  This includes intelligent serial boards such as Cyclades,
	  Digiboards, etc. These are usually used for systems that need many
	  serial ports because they serve many terminals or dial-in
	  connections.

	  Note that the answer to this question won't directly affect the
	  kernel: saying N will just cause the configurator to skip all
	  the questions about non-standard serial boards.

	  Most people can say N here.

config ROCKETPORT
	tristate "Comtrol RocketPort support"
	depends on SERIAL_NONSTANDARD && (ISA || EISA || PCI)
	help
	  This driver supports Comtrol RocketPort and RocketModem PCI boards.   
          These boards provide 2, 4, 8, 16, or 32 high-speed serial ports or
          modems.  For information about the RocketPort/RocketModem  boards
          and this driver read <file:Documentation/serial/rocket.txt>.

	  To compile this driver as a module, choose M here: the
	  module will be called rocket.

	  If you want to compile this driver into the kernel, say Y here.  If
          you don't have a Comtrol RocketPort/RocketModem card installed, say N.

config CYCLADES
	tristate "Cyclades async mux support"
	depends on SERIAL_NONSTANDARD && (PCI || ISA)
	select FW_LOADER
	---help---
	  This driver supports Cyclades Z and Y multiserial boards.
	  You would need something like this to connect more than two modems to
	  your Linux box, for instance in order to become a dial-in server.

	  For information about the Cyclades-Z card, read
	  <file:Documentation/serial/README.cycladesZ>.

	  To compile this driver as a module, choose M here: the
	  module will be called cyclades.

	  If you haven't heard about it, it's safe to say N.

config CYZ_INTR
	bool "Cyclades-Z interrupt mode operation"
	depends on CYCLADES && PCI
	help
	  The Cyclades-Z family of multiport cards allows 2 (two) driver op
	  modes: polling and interrupt. In polling mode, the driver will check
	  the status of the Cyclades-Z ports every certain amount of time
	  (which is called polling cycle and is configurable). In interrupt
	  mode, it will use an interrupt line (IRQ) in order to check the
	  status of the Cyclades-Z ports. The default op mode is polling. If
	  unsure, say N.

config MOXA_INTELLIO
	tristate "Moxa Intellio support"
	depends on SERIAL_NONSTANDARD && (ISA || EISA || PCI)
	select FW_LOADER
	help
	  Say Y here if you have a Moxa Intellio multiport serial card.

	  To compile this driver as a module, choose M here: the
	  module will be called moxa.

config MOXA_SMARTIO
	tristate "Moxa SmartIO support v. 2.0"
	depends on SERIAL_NONSTANDARD && (PCI || EISA || ISA)
	help
	  Say Y here if you have a Moxa SmartIO multiport serial card and/or
	  want to help develop a new version of this driver.

	  This is upgraded (1.9.1) driver from original Moxa drivers with
	  changes finally resulting in PCI probing.

	  This driver can also be built as a module. The module will be called
	  mxser. If you want to do that, say M here.

config SYNCLINK
	tristate "Microgate SyncLink card support"
	depends on SERIAL_NONSTANDARD && PCI && ISA_DMA_API
	help
	  Provides support for the SyncLink ISA and PCI multiprotocol serial
	  adapters. These adapters support asynchronous and HDLC bit
	  synchronous communication up to 10Mbps (PCI adapter).

	  This driver can only be built as a module ( = code which can be
	  inserted in and removed from the running kernel whenever you want).
	  The module will be called synclink.  If you want to do that, say M
	  here.

config SYNCLINKMP
	tristate "SyncLink Multiport support"
	depends on SERIAL_NONSTANDARD && PCI
	help
	  Enable support for the SyncLink Multiport (2 or 4 ports)
	  serial adapter, running asynchronous and HDLC communications up
	  to 2.048Mbps. Each ports is independently selectable for
	  RS-232, V.35, RS-449, RS-530, and X.21

	  This driver may be built as a module ( = code which can be
	  inserted in and removed from the running kernel whenever you want).
	  The module will be called synclinkmp.  If you want to do that, say M
	  here.

config SYNCLINK_GT
	tristate "SyncLink GT/AC support"
	depends on SERIAL_NONSTANDARD && PCI
	help
	  Support for SyncLink GT and SyncLink AC families of
	  synchronous and asynchronous serial adapters
	  manufactured by Microgate Systems, Ltd. (www.microgate.com)

config NOZOMI
	tristate "HSDPA Broadband Wireless Data Card - Globe Trotter"
	depends on PCI
	help
	  If you have a HSDPA driver Broadband Wireless Data Card -
	  Globe Trotter PCMCIA card, say Y here.

	  To compile this driver as a module, choose M here, the module
	  will be called nozomi.

config ISI
	tristate "Multi-Tech multiport card support"
	depends on SERIAL_NONSTANDARD && PCI
	select FW_LOADER
	help
	  This is a driver for the Multi-Tech cards which provide several
	  serial ports.  The driver is experimental and can currently only be
	  built as a module. The module will be called isicom.
	  If you want to do that, choose M here.

config N_HDLC
	tristate "HDLC line discipline support"
	depends on SERIAL_NONSTANDARD
	help
	  Allows synchronous HDLC communications with tty device drivers that
	  support synchronous HDLC such as the Microgate SyncLink adapter.

	  This driver can be built as a module ( = code which can be
	  inserted in and removed from the running kernel whenever you want).
	  The module will be called n_hdlc. If you want to do that, say M
	  here.

config N_GSM
	tristate "GSM MUX line discipline support (EXPERIMENTAL)"
	depends on NET
	help
	  This line discipline provides support for the GSM MUX protocol and
	  presents the mux as a set of 61 individual tty devices.

config TRACE_ROUTER
	tristate "Trace data router for MIPI P1149.7 cJTAG standard"
	depends on TRACE_SINK
	default n
	help
	  The trace router uses the Linux tty line discipline framework to
	  route trace data coming from a tty port (say UART for example) to
	  the trace sink line discipline driver and to another tty port (say
	  USB). This is part of a solution for the MIPI P1149.7, compact JTAG,
	  standard, which is for debugging mobile devices. The PTI driver in
	  drivers/misc/pti.c defines the majority of this MIPI solution.

	  You should select this driver if the target kernel is meant for
	  a mobile device containing a modem.  Then you will need to select
	  "Trace data sink for MIPI P1149.7 cJTAG standard" line discipline
	  driver.

config TRACE_SINK
	tristate "Trace data sink for MIPI P1149.7 cJTAG standard"
	default n
	help
	  The trace sink uses the Linux line discipline framework to receive
	  trace data coming from the trace router line discipline driver
	  to a user-defined tty port target, like USB.
	  This is to provide a way to extract modem trace data on
	  devices that do not have a PTI HW module, or just need modem
	  trace data to come out of a different HW output port.
	  This is part of a solution for the P1149.7, compact JTAG, standard.

	  If you select this option, you need to select
	  "Trace data router for MIPI P1149.7 cJTAG standard".

config PPC_EPAPR_HV_BYTECHAN
	bool "ePAPR hypervisor byte channel driver"
	depends on PPC
	select EPAPR_PARAVIRT
	help
	  This driver creates /dev entries for each ePAPR hypervisor byte
	  channel, thereby allowing applications to communicate with byte
	  channels as if they were serial ports.

config PPC_EARLY_DEBUG_EHV_BC
	bool "Early console (udbg) support for ePAPR hypervisors"
	depends on PPC_EPAPR_HV_BYTECHAN=y
	help
	  Select this option to enable early console (a.k.a. "udbg") support
	  via an ePAPR byte channel.  You also need to choose the byte channel
	  handle below.

config PPC_EARLY_DEBUG_EHV_BC_HANDLE
	int "Byte channel handle for early console (udbg)"
	depends on PPC_EARLY_DEBUG_EHV_BC
	default 0
	help
	  If you want early console (udbg) output through a byte channel,
	  specify the handle of the byte channel to use.

	  For this to work, the byte channel driver must be compiled
	  in-kernel, not as a module.

	  Note that only one early console driver can be enabled, so don't
	  enable any others if you enable this one.

	  If the number you specify is not a valid byte channel handle, then
	  there simply will be no early console output.  This is true also
	  if you don't boot under a hypervisor at all.

config GOLDFISH_TTY
	tristate "Goldfish TTY Driver"
	depends on GOLDFISH
	select SERIAL_CORE
	select SERIAL_CORE_CONSOLE
	help
	  Console and system TTY driver for the Goldfish virtual platform.

config GOLDFISH_TTY_EARLY_CONSOLE
	bool
	default y if GOLDFISH_TTY=y
	select SERIAL_EARLYCON

config DA_TTY
	bool "DA TTY"
	depends on METAG_DA
	select SERIAL_NONSTANDARD
	help
	  This enables a TTY on a Dash channel.

config DA_CONSOLE
	bool "DA Console"
	depends on DA_TTY
	help
	  This enables a console on a Dash channel.

config MIPS_EJTAG_FDC_TTY
	bool "MIPS EJTAG Fast Debug Channel TTY"
	depends on MIPS_CDMM
	help
	  This enables a TTY and console on the MIPS EJTAG Fast Debug Channels,
	  if they are present. This can be useful when working with an EJTAG
	  probe which supports it, to get console output and a login prompt via
	  EJTAG without needing to connect a serial cable.

	  TTY devices are named e.g. ttyFDC3c2 (for FDC channel 2 of the FDC on
	  CPU3).

	  The console can be enabled with console=fdc1 (for FDC channel 1 on all
	  CPUs). Do not use the console unless there is a debug probe attached
	  to drain the FDC TX FIFO.

	  If unsure, say N.

config MIPS_EJTAG_FDC_EARLYCON
	bool "Early FDC console"
	depends on MIPS_EJTAG_FDC_TTY
	help
	  This registers a console on FDC channel 1 very early during boot (from
	  MIPS arch code). This is useful for bring-up and debugging early boot
	  issues.

	  Do not enable unless there is a debug probe attached to drain the FDC
	  TX FIFO.

	  If unsure, say N.

config MIPS_EJTAG_FDC_KGDB
	bool "Use KGDB over an FDC channel"
	depends on MIPS_EJTAG_FDC_TTY && KGDB
	default y
	help
          This enables the use of KGDB over an FDC channel, allowing KGDB to be
          used remotely or when a serial port isn't available.

config MIPS_EJTAG_FDC_KGDB_CHAN
	int "KGDB FDC channel"
	depends on MIPS_EJTAG_FDC_KGDB
	range 2 15
	default 3
	help
	  FDC channel number to use for KGDB.

config VCC
	tristate "Sun Virtual Console Concentrator"
	depends on SUN_LDOMS
	help
	  Support for Sun logical domain consoles.

<<<<<<< HEAD
config OKL4_VTTY
	bool "Virtual TTY on the OKL4 Microvisor"
	depends on OKL4_GUEST
	select TTY_FLUSH_LOCAL_ECHO
	default y
	---help---
	  This device provides character-level read-write access
	  to the virtual console, usually connected to a serial-server which
	  multiplexes output on a physical UART.

config OKL4_VTTY_CONSOLE
	bool "Console on OKL4 VTTY"
	depends on OKL4_VTTY
	default y
	help
	  Console support for OKL4 Microvisor virtual ttys.
=======
config LDISC_AUTOLOAD
	bool "Automatically load TTY Line Disciplines"
	default y
	help
	  Historically the kernel has always automatically loaded any
	  line discipline that is in a kernel module when a user asks
	  for it to be loaded with the TIOCSETD ioctl, or through other
	  means.  This is not always the best thing to do on systems
	  where you know you will not be using some of the more
	  "ancient" line disciplines, so prevent the kernel from doing
	  this unless the request is coming from a process with the
	  CAP_SYS_MODULE permissions.

	  Say 'Y' here if you trust your userspace users to do the right
	  thing, or if you have only provided the line disciplines that
	  you know you will be using, or if you wish to continue to use
	  the traditional method of on-demand loading of these modules
	  by any user.

	  This functionality can be changed at runtime with the
	  dev.tty.ldisc_autoload sysctl, this configuration option will
	  only set the default value of this functionality.

>>>>>>> c4000050
endif # TTY<|MERGE_RESOLUTION|>--- conflicted
+++ resolved
@@ -471,7 +471,6 @@
 	help
 	  Support for Sun logical domain consoles.
 
-<<<<<<< HEAD
 config OKL4_VTTY
 	bool "Virtual TTY on the OKL4 Microvisor"
 	depends on OKL4_GUEST
@@ -488,7 +487,7 @@
 	default y
 	help
 	  Console support for OKL4 Microvisor virtual ttys.
-=======
+
 config LDISC_AUTOLOAD
 	bool "Automatically load TTY Line Disciplines"
 	default y
@@ -512,5 +511,4 @@
 	  dev.tty.ldisc_autoload sysctl, this configuration option will
 	  only set the default value of this functionality.
 
->>>>>>> c4000050
 endif # TTY