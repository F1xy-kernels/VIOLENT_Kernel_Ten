/* Copyright (c) 2013-2019, The Linux Foundation. All rights reserved.
 *
 * This program is free software; you can redistribute it and/or modify
 * it under the terms of the GNU General Public License version 2 and
 * only version 2 as published by the Free Software Foundation.
 *
 * This program is distributed in the hope that it will be useful,
 * but WITHOUT ANY WARRANTY; without even the implied warranty of
 * MERCHANTABILITY or FITNESS FOR A PARTICULAR PURPOSE.  See the
 * GNU General Public License for more details.
 *
 * RMNET configuration engine
 *
 */

#include <net/sock.h>
#include <linux/module.h>
#include <linux/netlink.h>
#include <linux/netdevice.h>
#include "rmnet_config.h"
#include "rmnet_handlers.h"
#include "rmnet_vnd.h"
#include "rmnet_private.h"
#include "rmnet_map.h"
#include "rmnet_descriptor.h"
#include <soc/qcom/rmnet_qmi.h>
#include <soc/qcom/qmi_rmnet.h>

/* Locking scheme -
 * The shared resource which needs to be protected is realdev->rx_handler_data.
 * For the writer path, this is using rtnl_lock(). The writer paths are
 * rmnet_newlink(), rmnet_dellink() and rmnet_force_unassociate_device(). These
 * paths are already called with rtnl_lock() acquired in. There is also an
 * ASSERT_RTNL() to ensure that we are calling with rtnl acquired. For
 * dereference here, we will need to use rtnl_dereference(). Dev list writing
 * needs to happen with rtnl_lock() acquired for netdev_master_upper_dev_link().
 * For the reader path, the real_dev->rx_handler_data is called in the TX / RX
 * path. We only need rcu_read_lock() for these scenarios. In these cases,
 * the rcu_read_lock() is held in __dev_queue_xmit() and
 * netif_receive_skb_internal(), so readers need to use rcu_dereference_rtnl()
 * to get the relevant information. For dev list reading, we again acquire
 * rcu_read_lock() in rmnet_dellink() for netdev_master_upper_dev_get_rcu().
 * We also use unregister_netdevice_many() to free all rmnet devices in
 * rmnet_force_unassociate_device() so we dont lose the rtnl_lock() and free in
 * same context.
 */

/* Local Definitions and Declarations */

enum {
	IFLA_RMNET_DFC_QOS = __IFLA_RMNET_MAX,
	IFLA_RMNET_UL_AGG_PARAMS,
	__IFLA_RMNET_EXT_MAX,
};

static const struct nla_policy rmnet_policy[__IFLA_RMNET_EXT_MAX] = {
	[IFLA_RMNET_MUX_ID] = {
		.type = NLA_U16
	},
	[IFLA_RMNET_FLAGS] = {
		.len = sizeof(struct ifla_rmnet_flags)
	},
	[IFLA_RMNET_DFC_QOS] = {
		.len = sizeof(struct tcmsg)
	},
	[IFLA_RMNET_UL_AGG_PARAMS] = {
		.len = sizeof(struct rmnet_egress_agg_params)
	},
};

int rmnet_is_real_dev_registered(const struct net_device *real_dev)
{
	return rcu_access_pointer(real_dev->rx_handler) == rmnet_rx_handler;
}
EXPORT_SYMBOL(rmnet_is_real_dev_registered);

/* Needs rtnl lock */
static struct rmnet_port*
rmnet_get_port_rtnl(const struct net_device *real_dev)
{
	return rtnl_dereference(real_dev->rx_handler_data);
}

static int rmnet_unregister_real_device(struct net_device *real_dev,
					struct rmnet_port *port)
{
	if (port->nr_rmnet_devs)
		return -EINVAL;

	netdev_rx_handler_unregister(real_dev);

	rmnet_map_cmd_exit(port);
	rmnet_map_tx_aggregate_exit(port);

	rmnet_descriptor_deinit(port);

<<<<<<< HEAD
=======
	netdev_rx_handler_unregister(real_dev);

>>>>>>> d526662b
	kfree(port);

	/* release reference on real_dev */
	dev_put(real_dev);

	netdev_dbg(real_dev, "Removed from rmnet\n");
	return 0;
}

static int rmnet_register_real_device(struct net_device *real_dev)
{
	struct rmnet_port *port;
	int rc, entry;

	ASSERT_RTNL();

	if (rmnet_is_real_dev_registered(real_dev))
		return 0;

	port = kzalloc(sizeof(*port), GFP_ATOMIC);
	if (!port)
		return -ENOMEM;

	port->dev = real_dev;
	rc = netdev_rx_handler_register(real_dev, rmnet_rx_handler, port);
	if (rc) {
		kfree(port);
		return -EBUSY;
	}
	/* hold on to real dev for MAP data */
	dev_hold(real_dev);

	for (entry = 0; entry < RMNET_MAX_LOGICAL_EP; entry++)
		INIT_HLIST_HEAD(&port->muxed_ep[entry]);

	rc = rmnet_descriptor_init(port);
	if (rc) {
		rmnet_descriptor_deinit(port);
		return rc;
	}

	rmnet_map_tx_aggregate_init(port);
	rmnet_map_cmd_init(port);

	netdev_dbg(real_dev, "registered with rmnet\n");
	return 0;
}

static void rmnet_unregister_bridge(struct net_device *dev,
				    struct rmnet_port *port)
{
	struct rmnet_port *bridge_port;
	struct net_device *bridge_dev;

	if (port->rmnet_mode != RMNET_EPMODE_BRIDGE)
		return;

	/* bridge slave handling */
	if (!port->nr_rmnet_devs) {
		bridge_dev = port->bridge_ep;

		bridge_port = rmnet_get_port_rtnl(bridge_dev);
		bridge_port->bridge_ep = NULL;
		bridge_port->rmnet_mode = RMNET_EPMODE_VND;
	} else {
		bridge_dev = port->bridge_ep;

		bridge_port = rmnet_get_port_rtnl(bridge_dev);
		rmnet_unregister_real_device(bridge_dev, bridge_port);
	}
}

static int rmnet_newlink(struct net *src_net, struct net_device *dev,
			 struct nlattr *tb[], struct nlattr *data[],
			 struct netlink_ext_ack *extack)
{
	u32 data_format = RMNET_FLAGS_INGRESS_DEAGGREGATION;
	struct net_device *real_dev;
	int mode = RMNET_EPMODE_VND;
	struct rmnet_endpoint *ep;
	struct rmnet_port *port;
	int err = 0;
	u16 mux_id;

	real_dev = __dev_get_by_index(src_net, nla_get_u32(tb[IFLA_LINK]));
	if (!real_dev || !dev)
		return -ENODEV;

	if (!data[IFLA_RMNET_MUX_ID])
		return -EINVAL;

	ep = kzalloc(sizeof(*ep), GFP_ATOMIC);
	if (!ep)
		return -ENOMEM;

	mux_id = nla_get_u16(data[IFLA_RMNET_MUX_ID]);

	err = rmnet_register_real_device(real_dev);
	if (err)
		goto err0;

	port = rmnet_get_port_rtnl(real_dev);
	err = rmnet_vnd_newlink(mux_id, dev, port, real_dev, ep);
	if (err)
		goto err1;

	port->rmnet_mode = mode;

	hlist_add_head_rcu(&ep->hlnode, &port->muxed_ep[mux_id]);

	if (data[IFLA_RMNET_FLAGS]) {
		struct ifla_rmnet_flags *flags;

		flags = nla_data(data[IFLA_RMNET_FLAGS]);
		data_format = flags->flags & flags->mask;
	}

	netdev_dbg(dev, "data format [0x%08X]\n", data_format);
	port->data_format = data_format;

	if (data[IFLA_RMNET_UL_AGG_PARAMS]) {
		void *agg_params;
		unsigned long irq_flags;

		agg_params = nla_data(data[IFLA_RMNET_UL_AGG_PARAMS]);
		spin_lock_irqsave(&port->agg_lock, irq_flags);
		memcpy(&port->egress_agg_params, agg_params,
		       sizeof(port->egress_agg_params));
		spin_unlock_irqrestore(&port->agg_lock, irq_flags);
	}

	return 0;

err1:
	rmnet_unregister_real_device(real_dev, port);
err0:
	kfree(ep);
	return err;
}

static void rmnet_dellink(struct net_device *dev, struct list_head *head)
{
	struct rmnet_priv *priv = netdev_priv(dev);
	struct net_device *real_dev;
	struct rmnet_endpoint *ep;
	struct rmnet_port *port;
	u8 mux_id;

	real_dev = priv->real_dev;

	if (!real_dev || !rmnet_is_real_dev_registered(real_dev))
		return;

	port = rmnet_get_port_rtnl(real_dev);

	mux_id = rmnet_vnd_get_mux(dev);

	ep = rmnet_get_endpoint(port, mux_id);
	if (ep) {
		hlist_del_init_rcu(&ep->hlnode);
		rmnet_unregister_bridge(dev, port);
		rmnet_vnd_dellink(mux_id, port, ep);
		synchronize_rcu();
		kfree(ep);
	}

	if (!port->nr_rmnet_devs)
		qmi_rmnet_qmi_exit(port->qmi_info, port);

	unregister_netdevice(dev);

	rmnet_unregister_real_device(real_dev, port);
}

static void rmnet_force_unassociate_device(struct net_device *dev)
{
	struct net_device *real_dev = dev;
	struct hlist_node *tmp_ep;
	struct rmnet_endpoint *ep;
	struct rmnet_port *port;
	unsigned long bkt_ep;
	LIST_HEAD(list);

	if (!rmnet_is_real_dev_registered(real_dev))
		return;

	ASSERT_RTNL();

	port = rmnet_get_port_rtnl(dev);
	qmi_rmnet_qmi_exit(port->qmi_info, port);

	rmnet_unregister_bridge(dev, port);

	hash_for_each_safe(port->muxed_ep, bkt_ep, tmp_ep, ep, hlnode) {
		unregister_netdevice_queue(ep->egress_dev, &list);
		rmnet_vnd_dellink(ep->mux_id, port, ep);

		hlist_del_init_rcu(&ep->hlnode);
		synchronize_rcu();
		kfree(ep);
	}
	/* Unregistering devices in context before freeing port.
	 * If this API becomes non-context their order should switch.
	 */
	unregister_netdevice_many(&list);

	rmnet_unregister_real_device(real_dev, port);
}

static int rmnet_config_notify_cb(struct notifier_block *nb,
				  unsigned long event, void *data)
{
	struct net_device *dev = netdev_notifier_info_to_dev(data);

	if (!dev)
		return NOTIFY_DONE;

	switch (event) {
	case NETDEV_UNREGISTER:
		netdev_dbg(dev, "Kernel unregister\n");
		rmnet_force_unassociate_device(dev);
		break;

	default:
		break;
	}

	return NOTIFY_DONE;
}

static struct notifier_block rmnet_dev_notifier __read_mostly = {
	.notifier_call = rmnet_config_notify_cb,
};

static int rmnet_rtnl_validate(struct nlattr *tb[], struct nlattr *data[],
			       struct netlink_ext_ack *extack)
{
	struct rmnet_egress_agg_params *agg_params;
	u16 mux_id;

	if (!data) {
		return -EINVAL;
	} else {
		if (data[IFLA_RMNET_MUX_ID]) {
			mux_id = nla_get_u16(data[IFLA_RMNET_MUX_ID]);
			if (mux_id > (RMNET_MAX_LOGICAL_EP - 1))
				return -ERANGE;
		}

		if (data[IFLA_RMNET_UL_AGG_PARAMS]) {
			agg_params = nla_data(data[IFLA_RMNET_UL_AGG_PARAMS]);
			if (agg_params->agg_time < 3000000)
				return -EINVAL;
		}
	}

	return 0;
}

static int rmnet_changelink(struct net_device *dev, struct nlattr *tb[],
			    struct nlattr *data[],
			    struct netlink_ext_ack *extack)
{
	struct rmnet_priv *priv = netdev_priv(dev);
	struct net_device *real_dev;
	struct rmnet_endpoint *ep;
	struct rmnet_port *port;
	u16 mux_id;

	real_dev = __dev_get_by_index(dev_net(dev),
				      nla_get_u32(tb[IFLA_LINK]));

	if (!real_dev || !dev || !rmnet_is_real_dev_registered(real_dev))
		return -ENODEV;

	port = rmnet_get_port_rtnl(real_dev);

	if (data[IFLA_RMNET_MUX_ID]) {
		mux_id = nla_get_u16(data[IFLA_RMNET_MUX_ID]);
		ep = rmnet_get_endpoint(port, priv->mux_id);
		if (!ep)
			return -ENODEV;

		hlist_del_init_rcu(&ep->hlnode);
		hlist_add_head_rcu(&ep->hlnode, &port->muxed_ep[mux_id]);

		ep->mux_id = mux_id;
		priv->mux_id = mux_id;
	}

	if (data[IFLA_RMNET_FLAGS]) {
		struct ifla_rmnet_flags *flags;

		flags = nla_data(data[IFLA_RMNET_FLAGS]);
		port->data_format = flags->flags & flags->mask;
	}

	if (data[IFLA_RMNET_DFC_QOS]) {
		struct tcmsg *tcm;

		tcm = nla_data(data[IFLA_RMNET_DFC_QOS]);
		qmi_rmnet_change_link(dev, port, tcm);
	}

	if (data[IFLA_RMNET_UL_AGG_PARAMS]) {
		struct rmnet_egress_agg_params *agg_params;

		agg_params = nla_data(data[IFLA_RMNET_UL_AGG_PARAMS]);
		rmnet_map_update_ul_agg_config(port, agg_params->agg_size,
					       agg_params->agg_count,
					       agg_params->agg_features,
					       agg_params->agg_time);
	}

	return 0;
}

static size_t rmnet_get_size(const struct net_device *dev)
{
	return
		/* IFLA_RMNET_MUX_ID */
		nla_total_size(2) +
		/* IFLA_RMNET_FLAGS */
		nla_total_size(sizeof(struct ifla_rmnet_flags)) +
		/* IFLA_RMNET_DFC_QOS */
		nla_total_size(sizeof(struct tcmsg)) +
		/* IFLA_RMNET_UL_AGG_PARAMS */
		nla_total_size(sizeof(struct rmnet_egress_agg_params));
}

static int rmnet_fill_info(struct sk_buff *skb, const struct net_device *dev)
{
	struct rmnet_priv *priv = netdev_priv(dev);
	struct net_device *real_dev;
	struct ifla_rmnet_flags f;
	struct rmnet_port *port = NULL;

	real_dev = priv->real_dev;

	if (nla_put_u16(skb, IFLA_RMNET_MUX_ID, priv->mux_id))
		goto nla_put_failure;

	if (rmnet_is_real_dev_registered(real_dev)) {
		port = rmnet_get_port_rtnl(real_dev);
		f.flags = port->data_format;
	} else {
		f.flags = 0;
	}

	f.mask  = ~0;

	if (nla_put(skb, IFLA_RMNET_FLAGS, sizeof(f), &f))
		goto nla_put_failure;

	if (port) {
		if (nla_put(skb, IFLA_RMNET_UL_AGG_PARAMS,
			    sizeof(port->egress_agg_params),
			    &port->egress_agg_params))
			goto nla_put_failure;
	}

	return 0;

nla_put_failure:
	return -EMSGSIZE;
}

struct rtnl_link_ops rmnet_link_ops __read_mostly = {
	.kind		= "rmnet",
	.maxtype	= __IFLA_RMNET_EXT_MAX,
	.priv_size	= sizeof(struct rmnet_priv),
	.setup		= rmnet_vnd_setup,
	.validate	= rmnet_rtnl_validate,
	.newlink	= rmnet_newlink,
	.dellink	= rmnet_dellink,
	.get_size	= rmnet_get_size,
	.changelink     = rmnet_changelink,
	.policy		= rmnet_policy,
	.fill_info	= rmnet_fill_info,
};

/* Needs either rcu_read_lock() or rtnl lock */
struct rmnet_port *rmnet_get_port(struct net_device *real_dev)
{
	if (rmnet_is_real_dev_registered(real_dev))
		return rcu_dereference_rtnl(real_dev->rx_handler_data);
	else
		return NULL;
}
EXPORT_SYMBOL(rmnet_get_port);

struct rmnet_endpoint *rmnet_get_endpoint(struct rmnet_port *port, u8 mux_id)
{
	struct rmnet_endpoint *ep;

	hlist_for_each_entry_rcu(ep, &port->muxed_ep[mux_id], hlnode) {
		if (ep->mux_id == mux_id)
			return ep;
	}

	return NULL;
}
EXPORT_SYMBOL(rmnet_get_endpoint);

int rmnet_add_bridge(struct net_device *rmnet_dev,
		     struct net_device *slave_dev)
{
	struct rmnet_priv *priv = netdev_priv(rmnet_dev);
	struct net_device *real_dev = priv->real_dev;
	struct rmnet_port *port, *slave_port;
	int err;

	port = rmnet_get_port(real_dev);

	/* If there is more than one rmnet dev attached, its probably being
	 * used for muxing. Skip the briding in that case
	 */
	if (port->nr_rmnet_devs > 1)
		return -EINVAL;

	if (rmnet_is_real_dev_registered(slave_dev))
		return -EBUSY;

	err = rmnet_register_real_device(slave_dev);
	if (err)
		return -EBUSY;

	slave_port = rmnet_get_port(slave_dev);
	slave_port->rmnet_mode = RMNET_EPMODE_BRIDGE;
	slave_port->bridge_ep = real_dev;

	port->rmnet_mode = RMNET_EPMODE_BRIDGE;
	port->bridge_ep = slave_dev;

	netdev_dbg(slave_dev, "registered with rmnet as slave\n");
	return 0;
}

int rmnet_del_bridge(struct net_device *rmnet_dev,
		     struct net_device *slave_dev)
{
	struct rmnet_priv *priv = netdev_priv(rmnet_dev);
	struct net_device *real_dev = priv->real_dev;
	struct rmnet_port *port, *slave_port;

	port = rmnet_get_port(real_dev);
	port->rmnet_mode = RMNET_EPMODE_VND;
	port->bridge_ep = NULL;

	slave_port = rmnet_get_port(slave_dev);
	rmnet_unregister_real_device(slave_dev, slave_port);

	netdev_dbg(slave_dev, "removed from rmnet as slave\n");
	return 0;
}

#ifdef CONFIG_QCOM_QMI_RMNET
void *rmnet_get_qmi_pt(void *port)
{
	if (port)
		return ((struct rmnet_port *)port)->qmi_info;

	return NULL;
}
EXPORT_SYMBOL(rmnet_get_qmi_pt);

void *rmnet_get_qos_pt(struct net_device *dev)
{
	if (dev)
		return rcu_dereference(
			((struct rmnet_priv *)netdev_priv(dev))->qos_info);

	return NULL;
}
EXPORT_SYMBOL(rmnet_get_qos_pt);

void *rmnet_get_rmnet_port(struct net_device *dev)
{
	struct rmnet_priv *priv;

	if (dev) {
		priv = netdev_priv(dev);
		return (void *)rmnet_get_port(priv->real_dev);
	}

	return NULL;
}
EXPORT_SYMBOL(rmnet_get_rmnet_port);

struct net_device *rmnet_get_rmnet_dev(void *port, u8 mux_id)
{
	struct rmnet_endpoint *ep;

	if (port) {
		ep = rmnet_get_endpoint((struct rmnet_port *)port, mux_id);
		if (ep)
			return ep->egress_dev;
	}

	return NULL;
}
EXPORT_SYMBOL(rmnet_get_rmnet_dev);

void rmnet_reset_qmi_pt(void *port)
{
	if (port)
		((struct rmnet_port *)port)->qmi_info = NULL;
}
EXPORT_SYMBOL(rmnet_reset_qmi_pt);

void rmnet_init_qmi_pt(void *port, void *qmi)
{
	if (port)
		((struct rmnet_port *)port)->qmi_info = qmi;
}
EXPORT_SYMBOL(rmnet_init_qmi_pt);

void rmnet_get_packets(void *port, u64 *rx, u64 *tx)
{
	struct rmnet_priv *priv;
	struct rmnet_pcpu_stats *ps;
	unsigned int cpu, start;

	struct rmnet_endpoint *ep;
	unsigned long bkt;

	if (!port || !tx || !rx)
		return;

	*tx = 0;
	*rx = 0;
	rcu_read_lock();
	hash_for_each(((struct rmnet_port *)port)->muxed_ep, bkt, ep, hlnode) {
		priv = netdev_priv(ep->egress_dev);
		for_each_possible_cpu(cpu) {
			ps = per_cpu_ptr(priv->pcpu_stats, cpu);
			do {
				start = u64_stats_fetch_begin_irq(&ps->syncp);
				*tx += ps->stats.tx_pkts;
				*rx += ps->stats.rx_pkts;
			} while (u64_stats_fetch_retry_irq(&ps->syncp, start));
		}
	}
	rcu_read_unlock();
}
EXPORT_SYMBOL(rmnet_get_packets);

void  rmnet_set_powersave_format(void *port)
{
	if (!port)
		return;
	((struct rmnet_port *)port)->data_format |= RMNET_INGRESS_FORMAT_PS;
}
EXPORT_SYMBOL(rmnet_set_powersave_format);

void  rmnet_clear_powersave_format(void *port)
{
	if (!port)
		return;
	((struct rmnet_port *)port)->data_format &= ~RMNET_INGRESS_FORMAT_PS;
}
EXPORT_SYMBOL(rmnet_clear_powersave_format);

void rmnet_enable_all_flows(void *port)
{
	struct rmnet_endpoint *ep;
	unsigned long bkt;

	if (unlikely(!port))
		return;

	rcu_read_lock();
	hash_for_each_rcu(((struct rmnet_port *)port)->muxed_ep,
			  bkt, ep, hlnode) {
		qmi_rmnet_enable_all_flows(ep->egress_dev);
	}
	rcu_read_unlock();
}
EXPORT_SYMBOL(rmnet_enable_all_flows);

bool rmnet_all_flows_enabled(void *port)
{
	struct rmnet_endpoint *ep;
	unsigned long bkt;
	bool ret = true;

	if (unlikely(!port))
		return true;

	rcu_read_lock();
	hash_for_each_rcu(((struct rmnet_port *)port)->muxed_ep,
			  bkt, ep, hlnode) {
		if (!qmi_rmnet_all_flows_enabled(ep->egress_dev)) {
			ret = false;
			goto out;
		}
	}
out:
	rcu_read_unlock();

	return ret;
}
EXPORT_SYMBOL(rmnet_all_flows_enabled);

int rmnet_get_powersave_notif(void *port)
{
	if (!port)
		return 0;
	return ((struct rmnet_port *)port)->data_format & RMNET_FORMAT_PS_NOTIF;
}
EXPORT_SYMBOL(rmnet_get_powersave_notif);

struct net_device *rmnet_get_real_dev(void *port)
{
	if (port)
		return ((struct rmnet_port *)port)->dev;

	return NULL;
}
EXPORT_SYMBOL(rmnet_get_real_dev);

#endif

/* Startup/Shutdown */

static int __init rmnet_init(void)
{
	int rc;

	rc = register_netdevice_notifier(&rmnet_dev_notifier);
	if (rc != 0)
		return rc;

	rc = rtnl_link_register(&rmnet_link_ops);
	if (rc != 0) {
		unregister_netdevice_notifier(&rmnet_dev_notifier);
		return rc;
	}
	return rc;
}

static void __exit rmnet_exit(void)
{
	unregister_netdevice_notifier(&rmnet_dev_notifier);
	rtnl_link_unregister(&rmnet_link_ops);
}

module_init(rmnet_init)
module_exit(rmnet_exit)
MODULE_LICENSE("GPL v2");<|MERGE_RESOLUTION|>--- conflicted
+++ resolved
@@ -87,18 +87,13 @@
 	if (port->nr_rmnet_devs)
 		return -EINVAL;
 
-	netdev_rx_handler_unregister(real_dev);
-
 	rmnet_map_cmd_exit(port);
 	rmnet_map_tx_aggregate_exit(port);
 
 	rmnet_descriptor_deinit(port);
 
-<<<<<<< HEAD
-=======
 	netdev_rx_handler_unregister(real_dev);
 
->>>>>>> d526662b
 	kfree(port);
 
 	/* release reference on real_dev */
