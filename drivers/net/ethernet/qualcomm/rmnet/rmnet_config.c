/* Copyright (c) 2013-2019, The Linux Foundation. All rights reserved.
 *
 * This program is free software; you can redistribute it and/or modify
 * it under the terms of the GNU General Public License version 2 and
 * only version 2 as published by the Free Software Foundation.
 *
 * This program is distributed in the hope that it will be useful,
 * but WITHOUT ANY WARRANTY; without even the implied warranty of
 * MERCHANTABILITY or FITNESS FOR A PARTICULAR PURPOSE.  See the
 * GNU General Public License for more details.
 *
 * RMNET configuration engine
 *
 */

#include <net/sock.h>
#include <linux/module.h>
#include <linux/netlink.h>
#include <linux/netdevice.h>
#include "rmnet_config.h"
#include "rmnet_handlers.h"
#include "rmnet_vnd.h"
#include "rmnet_private.h"
#include "rmnet_map.h"
#include "rmnet_descriptor.h"
#include <soc/qcom/rmnet_qmi.h>
#include <soc/qcom/qmi_rmnet.h>

/* Locking scheme -
 * The shared resource which needs to be protected is realdev->rx_handler_data.
 * For the writer path, this is using rtnl_lock(). The writer paths are
 * rmnet_newlink(), rmnet_dellink() and rmnet_force_unassociate_device(). These
 * paths are already called with rtnl_lock() acquired in. There is also an
 * ASSERT_RTNL() to ensure that we are calling with rtnl acquired. For
 * dereference here, we will need to use rtnl_dereference(). Dev list writing
 * needs to happen with rtnl_lock() acquired for netdev_master_upper_dev_link().
 * For the reader path, the real_dev->rx_handler_data is called in the TX / RX
 * path. We only need rcu_read_lock() for these scenarios. In these cases,
 * the rcu_read_lock() is held in __dev_queue_xmit() and
 * netif_receive_skb_internal(), so readers need to use rcu_dereference_rtnl()
 * to get the relevant information. For dev list reading, we again acquire
 * rcu_read_lock() in rmnet_dellink() for netdev_master_upper_dev_get_rcu().
 * We also use unregister_netdevice_many() to free all rmnet devices in
 * rmnet_force_unassociate_device() so we dont lose the rtnl_lock() and free in
 * same context.
 */

/* Local Definitions and Declarations */

enum {
	IFLA_RMNET_DFC_QOS = __IFLA_RMNET_MAX,
	IFLA_RMNET_UL_AGG_PARAMS,
	__IFLA_RMNET_EXT_MAX,
};

static const struct nla_policy rmnet_policy[__IFLA_RMNET_EXT_MAX] = {
	[IFLA_RMNET_MUX_ID] = {
		.type = NLA_U16
	},
	[IFLA_RMNET_FLAGS] = {
		.len = sizeof(struct ifla_rmnet_flags)
	},
	[IFLA_RMNET_DFC_QOS] = {
		.len = sizeof(struct tcmsg)
	},
	[IFLA_RMNET_UL_AGG_PARAMS] = {
		.len = sizeof(struct rmnet_egress_agg_params)
	},
};

int rmnet_is_real_dev_registered(const struct net_device *real_dev)
{
	return rcu_access_pointer(real_dev->rx_handler) == rmnet_rx_handler;
}
EXPORT_SYMBOL(rmnet_is_real_dev_registered);

/* Needs rtnl lock */
static struct rmnet_port*
rmnet_get_port_rtnl(const struct net_device *real_dev)
{
	return rtnl_dereference(real_dev->rx_handler_data);
}

static int rmnet_unregister_real_device(struct net_device *real_dev,
					struct rmnet_port *port)
{
	if (port->nr_rmnet_devs)
		return -EINVAL;

	netdev_rx_handler_unregister(real_dev);

	rmnet_map_cmd_exit(port);
	rmnet_map_tx_aggregate_exit(port);

	rmnet_descriptor_deinit(port);

	kfree(port);

	/* release reference on real_dev */
	dev_put(real_dev);

	netdev_dbg(real_dev, "Removed from rmnet\n");
	return 0;
}

static int rmnet_register_real_device(struct net_device *real_dev)
{
	struct rmnet_port *port;
	int rc, entry;

	ASSERT_RTNL();

	if (rmnet_is_real_dev_registered(real_dev))
		return 0;

	port = kzalloc(sizeof(*port), GFP_ATOMIC);
	if (!port)
		return -ENOMEM;

	port->dev = real_dev;
	rc = netdev_rx_handler_register(real_dev, rmnet_rx_handler, port);
	if (rc) {
		kfree(port);
		return -EBUSY;
	}
	/* hold on to real dev for MAP data */
	dev_hold(real_dev);

	for (entry = 0; entry < RMNET_MAX_LOGICAL_EP; entry++)
		INIT_HLIST_HEAD(&port->muxed_ep[entry]);

	rc = rmnet_descriptor_init(port);
	if (rc) {
		rmnet_descriptor_deinit(port);
		return rc;
	}

	rmnet_map_tx_aggregate_init(port);
	rmnet_map_cmd_init(port);

	netdev_dbg(real_dev, "registered with rmnet\n");
	return 0;
}

static void rmnet_unregister_bridge(struct net_device *dev,
				    struct rmnet_port *port)
{
	struct rmnet_port *bridge_port;
	struct net_device *bridge_dev;

	if (port->rmnet_mode != RMNET_EPMODE_BRIDGE)
		return;

	/* bridge slave handling */
	if (!port->nr_rmnet_devs) {
		bridge_dev = port->bridge_ep;

		bridge_port = rmnet_get_port_rtnl(bridge_dev);
		bridge_port->bridge_ep = NULL;
		bridge_port->rmnet_mode = RMNET_EPMODE_VND;
	} else {
		bridge_dev = port->bridge_ep;

		bridge_port = rmnet_get_port_rtnl(bridge_dev);
		rmnet_unregister_real_device(bridge_dev, bridge_port);
	}
}

static int rmnet_newlink(struct net *src_net, struct net_device *dev,
			 struct nlattr *tb[], struct nlattr *data[],
			 struct netlink_ext_ack *extack)
{
	struct net_device *real_dev;
	int mode = RMNET_EPMODE_VND;
	struct rmnet_endpoint *ep;
	struct rmnet_port *port;
	u32 data_format;
	int err = 0;
	u16 mux_id;

	real_dev = __dev_get_by_index(src_net, nla_get_u32(tb[IFLA_LINK]));
	if (!real_dev || !dev)
		return -ENODEV;

	if (!data[IFLA_RMNET_MUX_ID])
		return -EINVAL;

	ep = kzalloc(sizeof(*ep), GFP_ATOMIC);
	if (!ep)
		return -ENOMEM;

	mux_id = nla_get_u16(data[IFLA_RMNET_MUX_ID]);

	err = rmnet_register_real_device(real_dev);
	if (err)
		goto err0;

	port = rmnet_get_port_rtnl(real_dev);
	err = rmnet_vnd_newlink(mux_id, dev, port, real_dev, ep);
	if (err)
		goto err1;

	port->rmnet_mode = mode;

	hlist_add_head_rcu(&ep->hlnode, &port->muxed_ep[mux_id]);

	if (data[IFLA_RMNET_FLAGS]) {
		struct ifla_rmnet_flags *flags;

		flags = nla_data(data[IFLA_RMNET_FLAGS]);
		data_format = flags->flags & flags->mask;
		netdev_dbg(dev, "data format [0x%08X]\n", data_format);
		port->data_format = data_format;
	}

	if (data[IFLA_RMNET_UL_AGG_PARAMS]) {
		void *agg_params;
		unsigned long irq_flags;

		agg_params = nla_data(data[IFLA_RMNET_UL_AGG_PARAMS]);
		spin_lock_irqsave(&port->agg_lock, irq_flags);
		memcpy(&port->egress_agg_params, agg_params,
		       sizeof(port->egress_agg_params));
		spin_unlock_irqrestore(&port->agg_lock, irq_flags);
	}

	return 0;

err1:
	rmnet_unregister_real_device(real_dev, port);
err0:
	kfree(ep);
	return err;
}

static void rmnet_dellink(struct net_device *dev, struct list_head *head)
{
	struct rmnet_priv *priv = netdev_priv(dev);
	struct net_device *real_dev;
	struct rmnet_endpoint *ep;
	struct rmnet_port *port;
	u8 mux_id;

	real_dev = priv->real_dev;

	if (!real_dev || !rmnet_is_real_dev_registered(real_dev))
		return;

	port = rmnet_get_port_rtnl(real_dev);

	mux_id = rmnet_vnd_get_mux(dev);

	ep = rmnet_get_endpoint(port, mux_id);
	if (ep) {
		hlist_del_init_rcu(&ep->hlnode);
		rmnet_unregister_bridge(dev, port);
		rmnet_vnd_dellink(mux_id, port, ep);
		synchronize_rcu();
		kfree(ep);
	}

	if (!port->nr_rmnet_devs)
		qmi_rmnet_qmi_exit(port->qmi_info, port);

	unregister_netdevice(dev);

<<<<<<< HEAD
	qmi_rmnet_qos_exit_post();

=======
>>>>>>> ba9838ba
	rmnet_unregister_real_device(real_dev, port);
}

static void rmnet_force_unassociate_device(struct net_device *dev)
{
	struct net_device *real_dev = dev;
	struct hlist_node *tmp_ep;
	struct rmnet_endpoint *ep;
	struct rmnet_port *port;
	unsigned long bkt_ep;
	LIST_HEAD(list);
	HLIST_HEAD(cleanup_list);

	if (!rmnet_is_real_dev_registered(real_dev))
		return;

	ASSERT_RTNL();

	port = rmnet_get_port_rtnl(dev);
	qmi_rmnet_qmi_exit(port->qmi_info, port);

	rmnet_unregister_bridge(dev, port);

	hash_for_each_safe(port->muxed_ep, bkt_ep, tmp_ep, ep, hlnode) {
		unregister_netdevice_queue(ep->egress_dev, &list);
		rmnet_vnd_dellink(ep->mux_id, port, ep);

		hlist_del_init_rcu(&ep->hlnode);
		hlist_add_head(&ep->hlnode, &cleanup_list);
<<<<<<< HEAD
	}

	synchronize_rcu();

	hlist_for_each_entry_safe(ep, tmp_ep, &cleanup_list, hlnode) {
		hlist_del(&ep->hlnode);
		kfree(ep);
	}

=======
	}

	synchronize_rcu();

	hlist_for_each_entry_safe(ep, tmp_ep, &cleanup_list, hlnode) {
		hlist_del(&ep->hlnode);
		kfree(ep);
	}
>>>>>>> ba9838ba
	/* Unregistering devices in context before freeing port.
	 * If this API becomes non-context their order should switch.
	 */
	unregister_netdevice_many(&list);

	qmi_rmnet_qos_exit_post();

	rmnet_unregister_real_device(real_dev, port);
}

static int rmnet_config_notify_cb(struct notifier_block *nb,
				  unsigned long event, void *data)
{
	struct net_device *dev = netdev_notifier_info_to_dev(data);

	if (!dev)
		return NOTIFY_DONE;

	switch (event) {
	case NETDEV_UNREGISTER:
		netdev_dbg(dev, "Kernel unregister\n");
		rmnet_force_unassociate_device(dev);
		break;

	default:
		break;
	}

	return NOTIFY_DONE;
}

static struct notifier_block rmnet_dev_notifier __read_mostly = {
	.notifier_call = rmnet_config_notify_cb,
};

static int rmnet_rtnl_validate(struct nlattr *tb[], struct nlattr *data[],
			       struct netlink_ext_ack *extack)
{
	struct rmnet_egress_agg_params *agg_params;
	u16 mux_id;

	if (!data) {
		return -EINVAL;
	} else {
		if (data[IFLA_RMNET_MUX_ID]) {
			mux_id = nla_get_u16(data[IFLA_RMNET_MUX_ID]);
			if (mux_id > (RMNET_MAX_LOGICAL_EP - 1))
				return -ERANGE;
		}

		if (data[IFLA_RMNET_UL_AGG_PARAMS]) {
			agg_params = nla_data(data[IFLA_RMNET_UL_AGG_PARAMS]);
			if (agg_params->agg_time < 3000000)
				return -EINVAL;
		}
	}

	return 0;
}

static int rmnet_changelink(struct net_device *dev, struct nlattr *tb[],
			    struct nlattr *data[],
			    struct netlink_ext_ack *extack)
{
	struct rmnet_priv *priv = netdev_priv(dev);
	struct net_device *real_dev;
	struct rmnet_endpoint *ep;
	struct rmnet_port *port;
	u16 mux_id;

	real_dev = __dev_get_by_index(dev_net(dev),
				      nla_get_u32(tb[IFLA_LINK]));

	if (!real_dev || !dev || !rmnet_is_real_dev_registered(real_dev))
		return -ENODEV;

	port = rmnet_get_port_rtnl(real_dev);

	if (data[IFLA_RMNET_MUX_ID]) {
		mux_id = nla_get_u16(data[IFLA_RMNET_MUX_ID]);
		ep = rmnet_get_endpoint(port, priv->mux_id);
		if (!ep)
			return -ENODEV;

		hlist_del_init_rcu(&ep->hlnode);
		hlist_add_head_rcu(&ep->hlnode, &port->muxed_ep[mux_id]);

		ep->mux_id = mux_id;
		priv->mux_id = mux_id;
	}

	if (data[IFLA_RMNET_FLAGS]) {
		struct ifla_rmnet_flags *flags;

		flags = nla_data(data[IFLA_RMNET_FLAGS]);
		port->data_format = flags->flags & flags->mask;
	}

	if (data[IFLA_RMNET_DFC_QOS]) {
		struct tcmsg *tcm;

		tcm = nla_data(data[IFLA_RMNET_DFC_QOS]);
		qmi_rmnet_change_link(dev, port, tcm);
	}

	if (data[IFLA_RMNET_UL_AGG_PARAMS]) {
		struct rmnet_egress_agg_params *agg_params;

		agg_params = nla_data(data[IFLA_RMNET_UL_AGG_PARAMS]);
		rmnet_map_update_ul_agg_config(port, agg_params->agg_size,
					       agg_params->agg_count,
					       agg_params->agg_features,
					       agg_params->agg_time);
	}

	return 0;
}

static size_t rmnet_get_size(const struct net_device *dev)
{
	return
		/* IFLA_RMNET_MUX_ID */
		nla_total_size(2) +
		/* IFLA_RMNET_FLAGS */
		nla_total_size(sizeof(struct ifla_rmnet_flags)) +
		/* IFLA_RMNET_DFC_QOS */
		nla_total_size(sizeof(struct tcmsg)) +
		/* IFLA_RMNET_UL_AGG_PARAMS */
		nla_total_size(sizeof(struct rmnet_egress_agg_params));
}

static int rmnet_fill_info(struct sk_buff *skb, const struct net_device *dev)
{
	struct rmnet_priv *priv = netdev_priv(dev);
	struct net_device *real_dev;
	struct ifla_rmnet_flags f;
	struct rmnet_port *port = NULL;

	real_dev = priv->real_dev;

	if (nla_put_u16(skb, IFLA_RMNET_MUX_ID, priv->mux_id))
		goto nla_put_failure;

	if (rmnet_is_real_dev_registered(real_dev)) {
		port = rmnet_get_port_rtnl(real_dev);
		f.flags = port->data_format;
	} else {
		f.flags = 0;
	}

	f.mask  = ~0;

	if (nla_put(skb, IFLA_RMNET_FLAGS, sizeof(f), &f))
		goto nla_put_failure;

	if (port) {
		if (nla_put(skb, IFLA_RMNET_UL_AGG_PARAMS,
			    sizeof(port->egress_agg_params),
			    &port->egress_agg_params))
			goto nla_put_failure;
	}

	return 0;

nla_put_failure:
	return -EMSGSIZE;
}

struct rtnl_link_ops rmnet_link_ops __read_mostly = {
	.kind		= "rmnet",
	.maxtype	= __IFLA_RMNET_EXT_MAX,
	.priv_size	= sizeof(struct rmnet_priv),
	.setup		= rmnet_vnd_setup,
	.validate	= rmnet_rtnl_validate,
	.newlink	= rmnet_newlink,
	.dellink	= rmnet_dellink,
	.get_size	= rmnet_get_size,
	.changelink     = rmnet_changelink,
	.policy		= rmnet_policy,
	.fill_info	= rmnet_fill_info,
};

/* Needs either rcu_read_lock() or rtnl lock */
struct rmnet_port *rmnet_get_port(struct net_device *real_dev)
{
	if (rmnet_is_real_dev_registered(real_dev))
		return rcu_dereference_rtnl(real_dev->rx_handler_data);
	else
		return NULL;
}
EXPORT_SYMBOL(rmnet_get_port);

struct rmnet_endpoint *rmnet_get_endpoint(struct rmnet_port *port, u8 mux_id)
{
	struct rmnet_endpoint *ep;

	hlist_for_each_entry_rcu(ep, &port->muxed_ep[mux_id], hlnode) {
		if (ep->mux_id == mux_id)
			return ep;
	}

	return NULL;
}
EXPORT_SYMBOL(rmnet_get_endpoint);

int rmnet_add_bridge(struct net_device *rmnet_dev,
		     struct net_device *slave_dev)
{
	struct rmnet_priv *priv = netdev_priv(rmnet_dev);
	struct net_device *real_dev = priv->real_dev;
	struct rmnet_port *port, *slave_port;
	int err;

	port = rmnet_get_port(real_dev);

	/* If there is more than one rmnet dev attached, its probably being
	 * used for muxing. Skip the briding in that case
	 */
	if (port->nr_rmnet_devs > 1)
		return -EINVAL;

	if (rmnet_is_real_dev_registered(slave_dev))
		return -EBUSY;

	err = rmnet_register_real_device(slave_dev);
	if (err)
		return -EBUSY;

	slave_port = rmnet_get_port(slave_dev);
	slave_port->rmnet_mode = RMNET_EPMODE_BRIDGE;
	slave_port->bridge_ep = real_dev;

	port->rmnet_mode = RMNET_EPMODE_BRIDGE;
	port->bridge_ep = slave_dev;

	netdev_dbg(slave_dev, "registered with rmnet as slave\n");
	return 0;
}

int rmnet_del_bridge(struct net_device *rmnet_dev,
		     struct net_device *slave_dev)
{
	struct rmnet_priv *priv = netdev_priv(rmnet_dev);
	struct net_device *real_dev = priv->real_dev;
	struct rmnet_port *port, *slave_port;

	port = rmnet_get_port(real_dev);
	port->rmnet_mode = RMNET_EPMODE_VND;
	port->bridge_ep = NULL;

	slave_port = rmnet_get_port(slave_dev);
	rmnet_unregister_real_device(slave_dev, slave_port);

	netdev_dbg(slave_dev, "removed from rmnet as slave\n");
	return 0;
}

#ifdef CONFIG_QCOM_QMI_RMNET
void *rmnet_get_qmi_pt(void *port)
{
	if (port)
		return ((struct rmnet_port *)port)->qmi_info;

	return NULL;
}
EXPORT_SYMBOL(rmnet_get_qmi_pt);

void *rmnet_get_qos_pt(struct net_device *dev)
{
	if (dev)
		return rcu_dereference(
			((struct rmnet_priv *)netdev_priv(dev))->qos_info);

	return NULL;
}
EXPORT_SYMBOL(rmnet_get_qos_pt);

void *rmnet_get_rmnet_port(struct net_device *dev)
{
	struct rmnet_priv *priv;

	if (dev) {
		priv = netdev_priv(dev);
		return (void *)rmnet_get_port(priv->real_dev);
	}

	return NULL;
}
EXPORT_SYMBOL(rmnet_get_rmnet_port);

struct net_device *rmnet_get_rmnet_dev(void *port, u8 mux_id)
{
	struct rmnet_endpoint *ep;

	if (port) {
		ep = rmnet_get_endpoint((struct rmnet_port *)port, mux_id);
		if (ep)
			return ep->egress_dev;
	}

	return NULL;
}
EXPORT_SYMBOL(rmnet_get_rmnet_dev);

void rmnet_reset_qmi_pt(void *port)
{
	if (port)
		((struct rmnet_port *)port)->qmi_info = NULL;
}
EXPORT_SYMBOL(rmnet_reset_qmi_pt);

void rmnet_init_qmi_pt(void *port, void *qmi)
{
	if (port)
		((struct rmnet_port *)port)->qmi_info = qmi;
}
EXPORT_SYMBOL(rmnet_init_qmi_pt);

void rmnet_get_packets(void *port, u64 *rx, u64 *tx)
{
	struct rmnet_priv *priv;
	struct rmnet_pcpu_stats *ps;
	unsigned int cpu, start;

	struct rmnet_endpoint *ep;
	unsigned long bkt;

	if (!port || !tx || !rx)
		return;

	*tx = 0;
	*rx = 0;
	rcu_read_lock();
	hash_for_each(((struct rmnet_port *)port)->muxed_ep, bkt, ep, hlnode) {
		priv = netdev_priv(ep->egress_dev);
		for_each_possible_cpu(cpu) {
			ps = per_cpu_ptr(priv->pcpu_stats, cpu);
			do {
				start = u64_stats_fetch_begin_irq(&ps->syncp);
				*tx += ps->stats.tx_pkts;
				*rx += ps->stats.rx_pkts;
			} while (u64_stats_fetch_retry_irq(&ps->syncp, start));
		}
	}
	rcu_read_unlock();
}
EXPORT_SYMBOL(rmnet_get_packets);

void  rmnet_set_powersave_format(void *port)
{
	if (!port)
		return;
	((struct rmnet_port *)port)->data_format |= RMNET_INGRESS_FORMAT_PS;
}
EXPORT_SYMBOL(rmnet_set_powersave_format);

void  rmnet_clear_powersave_format(void *port)
{
	if (!port)
		return;
	((struct rmnet_port *)port)->data_format &= ~RMNET_INGRESS_FORMAT_PS;
}
EXPORT_SYMBOL(rmnet_clear_powersave_format);

void rmnet_enable_all_flows(void *port)
{
	struct rmnet_endpoint *ep;
	unsigned long bkt;

	if (unlikely(!port))
		return;

	rcu_read_lock();
	hash_for_each_rcu(((struct rmnet_port *)port)->muxed_ep,
			  bkt, ep, hlnode) {
		qmi_rmnet_enable_all_flows(ep->egress_dev);
	}
	rcu_read_unlock();
}
EXPORT_SYMBOL(rmnet_enable_all_flows);

bool rmnet_all_flows_enabled(void *port)
{
	struct rmnet_endpoint *ep;
	unsigned long bkt;
	bool ret = true;

	if (unlikely(!port))
		return true;

	rcu_read_lock();
	hash_for_each_rcu(((struct rmnet_port *)port)->muxed_ep,
			  bkt, ep, hlnode) {
		if (!qmi_rmnet_all_flows_enabled(ep->egress_dev)) {
			ret = false;
			goto out;
		}
	}
out:
	rcu_read_unlock();

	return ret;
}
EXPORT_SYMBOL(rmnet_all_flows_enabled);

int rmnet_get_powersave_notif(void *port)
{
	if (!port)
		return 0;
	return ((struct rmnet_port *)port)->data_format & RMNET_FORMAT_PS_NOTIF;
}
EXPORT_SYMBOL(rmnet_get_powersave_notif);

struct net_device *rmnet_get_real_dev(void *port)
{
	if (port)
		return ((struct rmnet_port *)port)->dev;

	return NULL;
}
EXPORT_SYMBOL(rmnet_get_real_dev);

int rmnet_get_dlmarker_info(void *port)
{
	if (!port)
		return 0;

	return ((struct rmnet_port *)port)->data_format &
		(RMNET_INGRESS_FORMAT_DL_MARKER_V1 |
		RMNET_INGRESS_FORMAT_DL_MARKER_V2);
}
EXPORT_SYMBOL(rmnet_get_dlmarker_info);

#endif

/* Startup/Shutdown */

static int __init rmnet_init(void)
{
	int rc;

	rc = register_netdevice_notifier(&rmnet_dev_notifier);
	if (rc != 0)
		return rc;

	rc = rtnl_link_register(&rmnet_link_ops);
	if (rc != 0) {
		unregister_netdevice_notifier(&rmnet_dev_notifier);
		return rc;
	}
	return rc;
}

static void __exit rmnet_exit(void)
{
	unregister_netdevice_notifier(&rmnet_dev_notifier);
	rtnl_link_unregister(&rmnet_link_ops);
}

module_init(rmnet_init)
module_exit(rmnet_exit)
MODULE_LICENSE("GPL v2");<|MERGE_RESOLUTION|>--- conflicted
+++ resolved
@@ -87,8 +87,6 @@
 	if (port->nr_rmnet_devs)
 		return -EINVAL;
 
-	netdev_rx_handler_unregister(real_dev);
-
 	rmnet_map_cmd_exit(port);
 	rmnet_map_tx_aggregate_exit(port);
 
@@ -264,11 +262,8 @@
 
 	unregister_netdevice(dev);
 
-<<<<<<< HEAD
 	qmi_rmnet_qos_exit_post();
 
-=======
->>>>>>> ba9838ba
 	rmnet_unregister_real_device(real_dev, port);
 }
 
@@ -298,7 +293,6 @@
 
 		hlist_del_init_rcu(&ep->hlnode);
 		hlist_add_head(&ep->hlnode, &cleanup_list);
-<<<<<<< HEAD
 	}
 
 	synchronize_rcu();
@@ -308,16 +302,6 @@
 		kfree(ep);
 	}
 
-=======
-	}
-
-	synchronize_rcu();
-
-	hlist_for_each_entry_safe(ep, tmp_ep, &cleanup_list, hlnode) {
-		hlist_del(&ep->hlnode);
-		kfree(ep);
-	}
->>>>>>> ba9838ba
 	/* Unregistering devices in context before freeing port.
 	 * If this API becomes non-context their order should switch.
 	 */
