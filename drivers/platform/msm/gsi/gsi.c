--- conflicted
+++ resolved
@@ -2490,7 +2490,7 @@
 }
 
 static void __gsi_write_wdi3_channel_scratch2_reg(unsigned long chan_hdl,
-		union __packed gsi_wdi3_channel_scratch2_reg val)
+		union gsi_wdi3_channel_scratch2_reg val)
 {
 	gsi_writel(val.data.word1, gsi_ctx->base +
 		GSI_EE_n_GSI_CH_k_SCRATCH_2_OFFS(chan_hdl,
@@ -2549,12 +2549,8 @@
 			gsi_ctx->per.ee));
 }
 
-<<<<<<< HEAD
-static union gsi_channel_scratch __gsi_update_mhi_channel_scratch(
-	unsigned long chan_hdl, struct gsi_mhi_channel_scratch mscr)
-=======
 static void __gsi_read_wdi3_channel_scratch2_reg(unsigned long chan_hdl,
-		union __packed gsi_wdi3_channel_scratch2_reg * val)
+		union gsi_wdi3_channel_scratch2_reg * val)
 {
 
 	val->data.word1 = gsi_readl(gsi_ctx->base +
@@ -2564,9 +2560,8 @@
 }
 
 
-static union __packed gsi_channel_scratch __gsi_update_mhi_channel_scratch(
-	unsigned long chan_hdl, struct __packed gsi_mhi_channel_scratch mscr)
->>>>>>> c9116726
+static union gsi_channel_scratch __gsi_update_mhi_channel_scratch(
+	unsigned long chan_hdl, struct gsi_mhi_channel_scratch mscr)
 {
 	union gsi_channel_scratch scr;
 
@@ -2658,7 +2653,7 @@
 EXPORT_SYMBOL(gsi_write_channel_scratch);
 
 int gsi_write_wdi3_channel_scratch2_reg(unsigned long chan_hdl,
-		union __packed gsi_wdi3_channel_scratch2_reg val)
+		union gsi_wdi3_channel_scratch2_reg val)
 {
 	struct gsi_chan_ctx *ctx;
 
@@ -2726,7 +2721,7 @@
 EXPORT_SYMBOL(gsi_read_channel_scratch);
 
 int gsi_read_wdi3_channel_scratch2_reg(unsigned long chan_hdl,
-		union __packed gsi_wdi3_channel_scratch2_reg * val)
+		union gsi_wdi3_channel_scratch2_reg * val)
 {
 	struct gsi_chan_ctx *ctx;
 
