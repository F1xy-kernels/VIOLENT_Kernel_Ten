/* Copyright (c) 2012-2019, The Linux Foundation. All rights reserved.
 *
 * This program is free software; you can redistribute it and/or modify
 * it under the terms of the GNU General Public License version 2 and
 * only version 2 as published by the Free Software Foundation.
 *
 * This program is distributed in the hope that it will be useful,
 * but WITHOUT ANY WARRANTY; without even the implied warranty of
 * MERCHANTABILITY or FITNESS FOR A PARTICULAR PURPOSE.  See the
 * GNU General Public License for more details.
 */

#include <linux/clk.h>
#include <linux/compat.h>
#include <linux/device.h>
#include <linux/dmapool.h>
#include <linux/fs.h>
#include <linux/genalloc.h>
#include <linux/init.h>
#include <linux/kernel.h>
#include <linux/mm.h>
#include <linux/module.h>
#include <linux/of.h>
#include <linux/of_platform.h>
#include <linux/platform_device.h>
#include <linux/rbtree.h>
#include <linux/uaccess.h>
#include <linux/interrupt.h>
#include <linux/msm-bus.h>
#include <linux/msm-bus-board.h>
#include <linux/netdevice.h>
#include <linux/delay.h>
#include <linux/msm_gsi.h>
#include <linux/time.h>
#include <linux/hashtable.h>
#include <linux/jhash.h>
#include <linux/pci.h>
#include <soc/qcom/subsystem_restart.h>
#include <linux/soc/qcom/smem.h>
#include <soc/qcom/scm.h>
#include <asm/cacheflush.h>
#include <linux/soc/qcom/smem_state.h>
#include <linux/of_irq.h>
#include <linux/ctype.h>

#ifdef CONFIG_ARM64

/* Outer caches unsupported on ARM64 platforms */
#define outer_flush_range(x, y)
#define __cpuc_flush_dcache_area __flush_dcache_area

#endif

#define IPA_SUBSYSTEM_NAME "ipa_fws"
#define IPA_UC_SUBSYSTEM_NAME "ipa_uc"

#include "ipa_i.h"
#include "../ipa_rm_i.h"
#include "ipahal/ipahal.h"
#include "ipahal/ipahal_fltrt.h"

#define CREATE_TRACE_POINTS
#include "ipa_trace.h"
#include "ipa_odl.h"

/*
 * The following for adding code (ie. for EMULATION) not found on x86.
 */
#if defined(CONFIG_IPA_EMULATION)
# include "ipa_emulation_stubs.h"
#endif

#ifdef CONFIG_COMPAT
/**
 * struct ipa3_ioc_nat_alloc_mem32 - nat table memory allocation
 * properties
 * @dev_name: input parameter, the name of table
 * @size: input parameter, size of table in bytes
 * @offset: output parameter, offset into page in case of system memory
 */
struct ipa3_ioc_nat_alloc_mem32 {
	char dev_name[IPA_RESOURCE_NAME_MAX];
	compat_size_t size;
	compat_off_t offset;
};

/**
 * struct ipa_ioc_nat_ipv6ct_table_alloc32 - table memory allocation
 * properties
 * @size: input parameter, size of table in bytes
 * @offset: output parameter, offset into page in case of system memory
 */
struct ipa_ioc_nat_ipv6ct_table_alloc32 {
	compat_size_t size;
	compat_off_t offset;
};
#endif /* #ifdef CONFIG_COMPAT */

#define IPA_TZ_UNLOCK_ATTRIBUTE 0x0C0311
#define TZ_MEM_PROTECT_REGION_ID 0x10

struct tz_smmu_ipa_protect_region_iovec_s {
	u64 input_addr;
	u64 output_addr;
	u64 size;
	u32 attr;
} __packed;

struct tz_smmu_ipa_protect_region_s {
	phys_addr_t iovec_buf;
	u32 size_bytes;
} __packed;

static void ipa3_start_tag_process(struct work_struct *work);
static DECLARE_WORK(ipa3_tag_work, ipa3_start_tag_process);

static void ipa3_transport_release_resource(struct work_struct *work);
static DECLARE_DELAYED_WORK(ipa3_transport_release_resource_work,
	ipa3_transport_release_resource);
static void ipa_gsi_notify_cb(struct gsi_per_notify *notify);

static int ipa3_attach_to_smmu(void);
static int ipa3_alloc_pkt_init(void);

static void ipa3_load_ipa_fw(struct work_struct *work);
static DECLARE_WORK(ipa3_fw_loading_work, ipa3_load_ipa_fw);

static void ipa_dec_clients_disable_clks_on_wq(struct work_struct *work);
static DECLARE_WORK(ipa_dec_clients_disable_clks_on_wq_work,
	ipa_dec_clients_disable_clks_on_wq);

static struct ipa3_plat_drv_res ipa3_res = {0, };

static struct clk *ipa3_clk;

struct ipa3_context *ipa3_ctx;

static struct {
	bool present[IPA_SMMU_CB_MAX];
	bool arm_smmu;
	bool fast_map;
	bool s1_bypass_arr[IPA_SMMU_CB_MAX];
	bool use_64_bit_dma_mask;
	u32 ipa_base;
	u32 ipa_size;
} smmu_info;

static char *active_clients_table_buf;

int ipa3_active_clients_log_print_buffer(char *buf, int size)
{
	int i;
	int nbytes;
	int cnt = 0;
	int start_idx;
	int end_idx;
	unsigned long flags;

	spin_lock_irqsave(&ipa3_ctx->ipa3_active_clients_logging.lock, flags);
	start_idx = (ipa3_ctx->ipa3_active_clients_logging.log_tail + 1) %
			IPA3_ACTIVE_CLIENTS_LOG_BUFFER_SIZE_LINES;
	end_idx = ipa3_ctx->ipa3_active_clients_logging.log_head;
	for (i = start_idx; i != end_idx;
		i = (i + 1) % IPA3_ACTIVE_CLIENTS_LOG_BUFFER_SIZE_LINES) {
		nbytes = scnprintf(buf + cnt, size - cnt, "%s\n",
				ipa3_ctx->ipa3_active_clients_logging
				.log_buffer[i]);
		cnt += nbytes;
	}
	spin_unlock_irqrestore(&ipa3_ctx->ipa3_active_clients_logging.lock,
		flags);

	return cnt;
}

int ipa3_active_clients_log_print_table(char *buf, int size)
{
	int i;
	struct ipa3_active_client_htable_entry *iterator;
	int cnt = 0;
	unsigned long flags;

	spin_lock_irqsave(&ipa3_ctx->ipa3_active_clients_logging.lock, flags);
	cnt = scnprintf(buf, size, "\n---- Active Clients Table ----\n");
	hash_for_each(ipa3_ctx->ipa3_active_clients_logging.htable, i,
			iterator, list) {
		switch (iterator->type) {
		case IPA3_ACTIVE_CLIENT_LOG_TYPE_EP:
			cnt += scnprintf(buf + cnt, size - cnt,
					"%-40s %-3d ENDPOINT\n",
					iterator->id_string, iterator->count);
			break;
		case IPA3_ACTIVE_CLIENT_LOG_TYPE_SIMPLE:
			cnt += scnprintf(buf + cnt, size - cnt,
					"%-40s %-3d SIMPLE\n",
					iterator->id_string, iterator->count);
			break;
		case IPA3_ACTIVE_CLIENT_LOG_TYPE_RESOURCE:
			cnt += scnprintf(buf + cnt, size - cnt,
					"%-40s %-3d RESOURCE\n",
					iterator->id_string, iterator->count);
			break;
		case IPA3_ACTIVE_CLIENT_LOG_TYPE_SPECIAL:
			cnt += scnprintf(buf + cnt, size - cnt,
					"%-40s %-3d SPECIAL\n",
					iterator->id_string, iterator->count);
			break;
		default:
			IPAERR("Trying to print illegal active_clients type");
			break;
		}
	}
	cnt += scnprintf(buf + cnt, size - cnt,
			"\nTotal active clients count: %d\n",
			atomic_read(&ipa3_ctx->ipa3_active_clients.cnt));

	if (ipa3_is_mhip_offload_enabled())
		cnt += ipa_mpm_panic_handler(buf + cnt, size - cnt);

	spin_unlock_irqrestore(&ipa3_ctx->ipa3_active_clients_logging.lock,
		flags);

	return cnt;
}

static int ipa3_clean_modem_rule(void)
{
	struct ipa_install_fltr_rule_req_msg_v01 *req;
	struct ipa_install_fltr_rule_req_ex_msg_v01 *req_ex;
	int val = 0;

	if (ipa3_ctx->ipa_hw_type < IPA_HW_v3_0) {
		req = kzalloc(
			sizeof(struct ipa_install_fltr_rule_req_msg_v01),
			GFP_KERNEL);
		if (!req) {
			IPAERR("mem allocated failed!\n");
			return -ENOMEM;
		}
		req->filter_spec_list_valid = false;
		req->filter_spec_list_len = 0;
		req->source_pipe_index_valid = 0;
		val = ipa3_qmi_filter_request_send(req);
		kfree(req);
	} else {
		req_ex = kzalloc(
			sizeof(struct ipa_install_fltr_rule_req_ex_msg_v01),
			GFP_KERNEL);
		if (!req_ex) {
			IPAERR("mem allocated failed!\n");
			return -ENOMEM;
		}
		req_ex->filter_spec_ex_list_valid = false;
		req_ex->filter_spec_ex_list_len = 0;
		req_ex->source_pipe_index_valid = 0;
		val = ipa3_qmi_filter_request_ex_send(req_ex);
		kfree(req_ex);
	}

	return val;
}

static int ipa3_clean_mhip_dl_rule(void)
{
	struct ipa_remove_offload_connection_req_msg_v01 req;

	memset(&req, 0, sizeof(struct
		ipa_remove_offload_connection_req_msg_v01));

	req.clean_all_rules_valid = true;
	req.clean_all_rules = true;

	if (ipa3_qmi_rmv_offload_request_send(&req)) {
		IPAWANDBG("clean dl rule cache failed\n");
		return -EFAULT;
	}

	return 0;
}

static int ipa3_active_clients_panic_notifier(struct notifier_block *this,
		unsigned long event, void *ptr)
{
	ipa3_active_clients_log_print_table(active_clients_table_buf,
			IPA3_ACTIVE_CLIENTS_TABLE_BUF_SIZE);
	IPAERR("%s\n", active_clients_table_buf);

	return NOTIFY_DONE;
}

static struct notifier_block ipa3_active_clients_panic_blk = {
	.notifier_call  = ipa3_active_clients_panic_notifier,
};

#ifdef CONFIG_IPA_DEBUG
static int ipa3_active_clients_log_insert(const char *string)
{
	int head;
	int tail;

	if (!ipa3_ctx->ipa3_active_clients_logging.log_rdy)
		return -EPERM;

	head = ipa3_ctx->ipa3_active_clients_logging.log_head;
	tail = ipa3_ctx->ipa3_active_clients_logging.log_tail;

	memset(ipa3_ctx->ipa3_active_clients_logging.log_buffer[head], '_',
			IPA3_ACTIVE_CLIENTS_LOG_LINE_LEN);
	strlcpy(ipa3_ctx->ipa3_active_clients_logging.log_buffer[head], string,
			(size_t)IPA3_ACTIVE_CLIENTS_LOG_LINE_LEN);
	head = (head + 1) % IPA3_ACTIVE_CLIENTS_LOG_BUFFER_SIZE_LINES;
	if (tail == head)
		tail = (tail + 1) % IPA3_ACTIVE_CLIENTS_LOG_BUFFER_SIZE_LINES;

	ipa3_ctx->ipa3_active_clients_logging.log_tail = tail;
	ipa3_ctx->ipa3_active_clients_logging.log_head = head;

	return 0;
}
#endif

static int ipa3_active_clients_log_init(void)
{
	int i;

	spin_lock_init(&ipa3_ctx->ipa3_active_clients_logging.lock);
	ipa3_ctx->ipa3_active_clients_logging.log_buffer[0] = kcalloc(
			IPA3_ACTIVE_CLIENTS_LOG_BUFFER_SIZE_LINES,
			sizeof(char[IPA3_ACTIVE_CLIENTS_LOG_LINE_LEN]),
			GFP_KERNEL);
	active_clients_table_buf = kzalloc(sizeof(
			char[IPA3_ACTIVE_CLIENTS_TABLE_BUF_SIZE]), GFP_KERNEL);
	if (ipa3_ctx->ipa3_active_clients_logging.log_buffer == NULL) {
		pr_err("Active Clients Logging memory allocation failed");
		goto bail;
	}
	for (i = 0; i < IPA3_ACTIVE_CLIENTS_LOG_BUFFER_SIZE_LINES; i++) {
		ipa3_ctx->ipa3_active_clients_logging.log_buffer[i] =
			ipa3_ctx->ipa3_active_clients_logging.log_buffer[0] +
			(IPA3_ACTIVE_CLIENTS_LOG_LINE_LEN * i);
	}
	ipa3_ctx->ipa3_active_clients_logging.log_head = 0;
	ipa3_ctx->ipa3_active_clients_logging.log_tail =
			IPA3_ACTIVE_CLIENTS_LOG_BUFFER_SIZE_LINES - 1;
	hash_init(ipa3_ctx->ipa3_active_clients_logging.htable);
	atomic_notifier_chain_register(&panic_notifier_list,
			&ipa3_active_clients_panic_blk);
	ipa3_ctx->ipa3_active_clients_logging.log_rdy = 1;

	return 0;

bail:
	return -ENOMEM;
}

void ipa3_active_clients_log_clear(void)
{
	unsigned long flags;

	spin_lock_irqsave(&ipa3_ctx->ipa3_active_clients_logging.lock, flags);
	ipa3_ctx->ipa3_active_clients_logging.log_head = 0;
	ipa3_ctx->ipa3_active_clients_logging.log_tail =
			IPA3_ACTIVE_CLIENTS_LOG_BUFFER_SIZE_LINES - 1;
	spin_unlock_irqrestore(&ipa3_ctx->ipa3_active_clients_logging.lock,
		flags);
}

static void ipa3_active_clients_log_destroy(void)
{
	unsigned long flags;

	spin_lock_irqsave(&ipa3_ctx->ipa3_active_clients_logging.lock, flags);
	ipa3_ctx->ipa3_active_clients_logging.log_rdy = 0;
	kfree(active_clients_table_buf);
	active_clients_table_buf = NULL;
	kfree(ipa3_ctx->ipa3_active_clients_logging.log_buffer[0]);
	ipa3_ctx->ipa3_active_clients_logging.log_head = 0;
	ipa3_ctx->ipa3_active_clients_logging.log_tail =
			IPA3_ACTIVE_CLIENTS_LOG_BUFFER_SIZE_LINES - 1;
	spin_unlock_irqrestore(&ipa3_ctx->ipa3_active_clients_logging.lock,
		flags);
}

static struct ipa_smmu_cb_ctx smmu_cb[IPA_SMMU_CB_MAX];

struct iommu_domain *ipa3_get_smmu_domain(void)
{
	if (smmu_cb[IPA_SMMU_CB_AP].valid)
		return smmu_cb[IPA_SMMU_CB_AP].mapping->domain;

	IPAERR("CB not valid\n");

	return NULL;
}

struct iommu_domain *ipa3_get_uc_smmu_domain(void)
{
	if (smmu_cb[IPA_SMMU_CB_UC].valid)
		return smmu_cb[IPA_SMMU_CB_UC].mapping->domain;

	IPAERR("CB not valid\n");

	return NULL;
}

struct iommu_domain *ipa3_get_wlan_smmu_domain(void)
{
	if (smmu_cb[IPA_SMMU_CB_WLAN].valid)
		return smmu_cb[IPA_SMMU_CB_WLAN].iommu;

	IPAERR("CB not valid\n");

	return NULL;
}

struct iommu_domain *ipa3_get_smmu_domain_by_type(enum ipa_smmu_cb_type cb_type)
{

	if (cb_type == IPA_SMMU_CB_WLAN && smmu_cb[IPA_SMMU_CB_WLAN].valid)
		return smmu_cb[IPA_SMMU_CB_WLAN].iommu;

	if (smmu_cb[cb_type].valid)
		return smmu_cb[cb_type].mapping->domain;

	IPAERR("CB#%d not valid\n", cb_type);

	return NULL;
}

struct device *ipa3_get_dma_dev(void)
{
	return ipa3_ctx->pdev;
}

/**
 * ipa3_get_smmu_ctx()- Return smmu context for the given cb_type
 *
 * Return value: pointer to smmu context address
 */
struct ipa_smmu_cb_ctx *ipa3_get_smmu_ctx(enum ipa_smmu_cb_type cb_type)
{
	return &smmu_cb[cb_type];
}

static int ipa3_open(struct inode *inode, struct file *filp)
{
	IPADBG_LOW("ENTER\n");
	filp->private_data = ipa3_ctx;

	return 0;
}

static void ipa3_wan_msg_free_cb(void *buff, u32 len, u32 type)
{
	if (!buff) {
		IPAERR("Null buffer\n");
		return;
	}

	if (type != WAN_UPSTREAM_ROUTE_ADD &&
	    type != WAN_UPSTREAM_ROUTE_DEL &&
	    type != WAN_EMBMS_CONNECT) {
		IPAERR("Wrong type given. buff %pK type %d\n", buff, type);
		return;
	}

	kfree(buff);
}

static int ipa3_send_wan_msg(unsigned long usr_param,
	uint8_t msg_type, bool is_cache)
{
	int retval;
	struct ipa_wan_msg *wan_msg;
	struct ipa_msg_meta msg_meta;
	struct ipa_wan_msg cache_wan_msg;

	wan_msg = kzalloc(sizeof(*wan_msg), GFP_KERNEL);
	if (!wan_msg)
		return -ENOMEM;

	if (copy_from_user(wan_msg, (const void __user *)usr_param,
		sizeof(struct ipa_wan_msg))) {
		kfree(wan_msg);
		return -EFAULT;
	}

	memcpy(&cache_wan_msg, wan_msg, sizeof(cache_wan_msg));

	memset(&msg_meta, 0, sizeof(struct ipa_msg_meta));
	msg_meta.msg_type = msg_type;
	msg_meta.msg_len = sizeof(struct ipa_wan_msg);
	retval = ipa3_send_msg(&msg_meta, wan_msg, ipa3_wan_msg_free_cb);
	if (retval) {
		IPAERR_RL("ipa3_send_msg failed: %d\n", retval);
		kfree(wan_msg);
		return retval;
	}

	if (is_cache) {
		mutex_lock(&ipa3_ctx->ipa_cne_evt_lock);

		/* cache the cne event */
		memcpy(&ipa3_ctx->ipa_cne_evt_req_cache[
			ipa3_ctx->num_ipa_cne_evt_req].wan_msg,
			&cache_wan_msg,
			sizeof(cache_wan_msg));

		memcpy(&ipa3_ctx->ipa_cne_evt_req_cache[
			ipa3_ctx->num_ipa_cne_evt_req].msg_meta,
			&msg_meta,
			sizeof(struct ipa_msg_meta));

		ipa3_ctx->num_ipa_cne_evt_req++;
		ipa3_ctx->num_ipa_cne_evt_req %= IPA_MAX_NUM_REQ_CACHE;
		mutex_unlock(&ipa3_ctx->ipa_cne_evt_lock);
	}

	return 0;
}

static void ipa3_vlan_l2tp_msg_free_cb(void *buff, u32 len, u32 type)
{
	if (!buff) {
		IPAERR("Null buffer\n");
		return;
	}

	switch (type) {
	case ADD_VLAN_IFACE:
	case DEL_VLAN_IFACE:
	case ADD_L2TP_VLAN_MAPPING:
	case DEL_L2TP_VLAN_MAPPING:
	case ADD_BRIDGE_VLAN_MAPPING:
	case DEL_BRIDGE_VLAN_MAPPING:
		break;
	default:
		IPAERR("Wrong type given. buff %pK type %d\n", buff, type);
		return;
	}

	kfree(buff);
}

static int ipa3_send_vlan_l2tp_msg(unsigned long usr_param, uint8_t msg_type)
{
	int retval;
	struct ipa_ioc_vlan_iface_info *vlan_info;
	struct ipa_ioc_l2tp_vlan_mapping_info *mapping_info;
	struct ipa_ioc_bridge_vlan_mapping_info *bridge_vlan_info;
	struct ipa_msg_meta msg_meta;
	void *buff;

	IPADBG("type %d\n", msg_type);

	memset(&msg_meta, 0, sizeof(msg_meta));
	msg_meta.msg_type = msg_type;

	if ((msg_type == ADD_VLAN_IFACE) ||
		(msg_type == DEL_VLAN_IFACE)) {
		vlan_info = kzalloc(sizeof(struct ipa_ioc_vlan_iface_info),
			GFP_KERNEL);
		if (!vlan_info)
			return -ENOMEM;

		if (copy_from_user((u8 *)vlan_info, (void __user *)usr_param,
			sizeof(struct ipa_ioc_vlan_iface_info))) {
			kfree(vlan_info);
			return -EFAULT;
		}

		msg_meta.msg_len = sizeof(struct ipa_ioc_vlan_iface_info);
		buff = vlan_info;
	} else if ((msg_type == ADD_L2TP_VLAN_MAPPING) ||
		(msg_type == DEL_L2TP_VLAN_MAPPING)) {
		mapping_info = kzalloc(sizeof(struct
			ipa_ioc_l2tp_vlan_mapping_info), GFP_KERNEL);
		if (!mapping_info)
			return -ENOMEM;

		if (copy_from_user((u8 *)mapping_info,
			(void __user *)usr_param,
			sizeof(struct ipa_ioc_l2tp_vlan_mapping_info))) {
			kfree(mapping_info);
			return -EFAULT;
		}

		msg_meta.msg_len = sizeof(struct
			ipa_ioc_l2tp_vlan_mapping_info);
		buff = mapping_info;
	} else if ((msg_type == ADD_BRIDGE_VLAN_MAPPING) ||
		(msg_type == DEL_BRIDGE_VLAN_MAPPING)) {
		bridge_vlan_info = kzalloc(
			sizeof(struct ipa_ioc_bridge_vlan_mapping_info),
			GFP_KERNEL);
		if (!bridge_vlan_info)
			return -ENOMEM;

		if (copy_from_user((u8 *)bridge_vlan_info,
			(void __user *)usr_param,
			sizeof(struct ipa_ioc_bridge_vlan_mapping_info))) {
			kfree(bridge_vlan_info);
			IPAERR("copy from user failed\n");
			return -EFAULT;
		}

		msg_meta.msg_len = sizeof(struct
			ipa_ioc_bridge_vlan_mapping_info);
		buff = bridge_vlan_info;
	} else {
		IPAERR("Unexpected event\n");
		return -EFAULT;
	}

	retval = ipa3_send_msg(&msg_meta, buff,
		ipa3_vlan_l2tp_msg_free_cb);
	if (retval) {
		IPAERR("ipa3_send_msg failed: %d, msg_type %d\n",
			retval,
			msg_type);
		kfree(buff);
		return retval;
	}
	IPADBG("exit\n");

	return 0;
}

static void ipa3_gsb_msg_free_cb(void *buff, u32 len, u32 type)
{
	if (!buff) {
		IPAERR("Null buffer\n");
		return;
	}

	switch (type) {
	case IPA_GSB_CONNECT:
	case IPA_GSB_DISCONNECT:
		break;
	default:
		IPAERR("Wrong type given. buff %pK type %d\n", buff, type);
		return;
	}

	kfree(buff);
}

static int ipa3_send_gsb_msg(unsigned long usr_param, uint8_t msg_type)
{
	int retval;
	struct ipa_ioc_gsb_info *gsb_info;
	struct ipa_msg_meta msg_meta;
	void *buff;

	IPADBG("type %d\n", msg_type);

	memset(&msg_meta, 0, sizeof(msg_meta));
	msg_meta.msg_type = msg_type;

	if ((msg_type == IPA_GSB_CONNECT) ||
		(msg_type == IPA_GSB_DISCONNECT)) {
		gsb_info = kzalloc(sizeof(struct ipa_ioc_gsb_info),
			GFP_KERNEL);
		if (!gsb_info) {
			IPAERR("no memory\n");
			return -ENOMEM;
		}

		if (copy_from_user((u8 *)gsb_info, (void __user *)usr_param,
			sizeof(struct ipa_ioc_gsb_info))) {
			kfree(gsb_info);
			return -EFAULT;
		}

		msg_meta.msg_len = sizeof(struct ipa_ioc_gsb_info);
		buff = gsb_info;
	} else {
		IPAERR("Unexpected event\n");
		return -EFAULT;
	}

	retval = ipa3_send_msg(&msg_meta, buff,
		ipa3_gsb_msg_free_cb);
	if (retval) {
		IPAERR("ipa3_send_msg failed: %d, msg_type %d\n",
			retval,
			msg_type);
		kfree(buff);
		return retval;
	}
	IPADBG("exit\n");

	return 0;
}

static long ipa3_ioctl(struct file *filp, unsigned int cmd, unsigned long arg)
{
	int retval = 0;
	int i;
	u32 usr_pyld_sz;
	u32 pyld_sz;
	u8 header[128] = { 0 };
	u8 *param = NULL;
	u8 *kptr = NULL;
	unsigned long uptr = 0;
	bool is_vlan_mode;
	struct ipa_ioc_nat_alloc_mem nat_mem;
	struct ipa_ioc_nat_ipv6ct_table_alloc table_alloc;
	struct ipa_ioc_v4_nat_init nat_init;
	struct ipa_ioc_ipv6ct_init ipv6ct_init;
	struct ipa_ioc_v4_nat_del nat_del;
	struct ipa_ioc_nat_ipv6ct_table_del table_del;
	struct ipa_ioc_nat_pdn_entry mdfy_pdn;
	struct ipa_ioc_rm_dependency rm_depend;
	struct ipa_ioc_nat_dma_cmd *table_dma_cmd;
	struct ipa_ioc_get_vlan_mode vlan_mode;
	struct ipa_ioc_wigig_fst_switch fst_switch;
	struct ipa_nat_in_sram_info nat_in_sram_info;
	size_t sz;
	int pre_entry;
	int hdl;

	IPADBG("cmd=%x nr=%d\n", cmd, _IOC_NR(cmd));

	if (_IOC_TYPE(cmd) != IPA_IOC_MAGIC)
		return -ENOTTY;

	if (!ipa3_is_ready()) {
		IPAERR("IPA not ready, waiting for init completion\n");
		wait_for_completion(&ipa3_ctx->init_completion_obj);
	}

	IPA_ACTIVE_CLIENTS_INC_SIMPLE();

	switch (cmd) {
	case IPA_IOC_ALLOC_NAT_MEM:
		if (copy_from_user(&nat_mem, (const void __user *)arg,
			sizeof(struct ipa_ioc_nat_alloc_mem))) {
			retval = -EFAULT;
			break;
		}
		/* null terminate the string */
		nat_mem.dev_name[IPA_RESOURCE_NAME_MAX - 1] = '\0';

		if (ipa3_allocate_nat_device(&nat_mem)) {
			retval = -EFAULT;
			break;
		}
		if (copy_to_user((void __user *)arg, &nat_mem,
			sizeof(struct ipa_ioc_nat_alloc_mem))) {
			retval = -EFAULT;
			break;
		}
		break;
	case IPA_IOC_ALLOC_NAT_TABLE:
		if (copy_from_user(&table_alloc, (const void __user *)arg,
			sizeof(struct ipa_ioc_nat_ipv6ct_table_alloc))) {
			retval = -EFAULT;
			break;
		}

		if (ipa3_allocate_nat_table(&table_alloc)) {
			retval = -EFAULT;
			break;
		}
		if (table_alloc.offset &&
			copy_to_user((void __user *)arg, &table_alloc, sizeof(
				struct ipa_ioc_nat_ipv6ct_table_alloc))) {
			retval = -EFAULT;
			break;
		}
		break;

	case IPA_IOC_ALLOC_IPV6CT_TABLE:
		if (copy_from_user(&table_alloc, (const void __user *)arg,
			sizeof(struct ipa_ioc_nat_ipv6ct_table_alloc))) {
			retval = -EFAULT;
			break;
		}

		if (ipa3_allocate_ipv6ct_table(&table_alloc)) {
			retval = -EFAULT;
			break;
		}
		if (table_alloc.offset &&
			copy_to_user((void __user *)arg, &table_alloc, sizeof(
				struct ipa_ioc_nat_ipv6ct_table_alloc))) {
			retval = -EFAULT;
			break;
		}
		break;

	case IPA_IOC_V4_INIT_NAT:
		if (copy_from_user(&nat_init, (const void __user *)arg,
			sizeof(struct ipa_ioc_v4_nat_init))) {
			retval = -EFAULT;
			break;
		}

		if (ipa3_nat_init_cmd(&nat_init)) {
			retval = -EFAULT;
			break;
		}
		break;

	case IPA_IOC_INIT_IPV6CT_TABLE:
		if (copy_from_user(&ipv6ct_init, (const void __user *)arg,
			sizeof(struct ipa_ioc_ipv6ct_init))) {
			retval = -EFAULT;
			break;
		}
		if (ipa3_ipv6ct_init_cmd(&ipv6ct_init)) {
			retval = -EFAULT;
			break;
		}
		break;

	case IPA_IOC_TABLE_DMA_CMD:
		table_dma_cmd = (struct ipa_ioc_nat_dma_cmd *)header;
		if (copy_from_user(header, (const void __user *)arg,
			sizeof(struct ipa_ioc_nat_dma_cmd))) {
			retval = -EFAULT;
			break;
		}
		pre_entry = table_dma_cmd->entries;
		pyld_sz = sizeof(struct ipa_ioc_nat_dma_cmd) +
			pre_entry * sizeof(struct ipa_ioc_nat_dma_one);
		param = kzalloc(pyld_sz, GFP_KERNEL);
		if (!param) {
			retval = -ENOMEM;
			break;
		}

		if (copy_from_user(param, (const void __user *)arg, pyld_sz)) {
			retval = -EFAULT;
			break;
		}
		table_dma_cmd = (struct ipa_ioc_nat_dma_cmd *)param;

		/* add check in case user-space module compromised */
		if (unlikely(table_dma_cmd->entries != pre_entry)) {
			IPAERR_RL("current %d pre %d\n",
				table_dma_cmd->entries, pre_entry);
			retval = -EFAULT;
			break;
		}
		if (ipa3_table_dma_cmd(table_dma_cmd)) {
			retval = -EFAULT;
			break;
		}
		break;

	case IPA_IOC_V4_DEL_NAT:
		if (copy_from_user(&nat_del, (const void __user *)arg,
			sizeof(struct ipa_ioc_v4_nat_del))) {
			retval = -EFAULT;
			break;
		}
		if (ipa3_nat_del_cmd(&nat_del)) {
			retval = -EFAULT;
			break;
		}
		break;

	case IPA_IOC_DEL_NAT_TABLE:
		if (copy_from_user(&table_del, (const void __user *)arg,
			sizeof(struct ipa_ioc_nat_ipv6ct_table_del))) {
			retval = -EFAULT;
			break;
		}

		if (ipa3_del_nat_table(&table_del)) {
			retval = -EFAULT;
			break;
		}
		break;

	case IPA_IOC_DEL_IPV6CT_TABLE:
		if (copy_from_user(&table_del, (const void __user *)arg,
			sizeof(struct ipa_ioc_nat_ipv6ct_table_del))) {
			retval = -EFAULT;
			break;
		}

		if (ipa3_del_ipv6ct_table(&table_del)) {
			retval = -EFAULT;
			break;
		}
		break;

	case IPA_IOC_NAT_MODIFY_PDN:
		if (copy_from_user(&mdfy_pdn, (const void __user *)arg,
			sizeof(struct ipa_ioc_nat_pdn_entry))) {
			retval = -EFAULT;
			break;
		}
		if (ipa3_nat_mdfy_pdn(&mdfy_pdn)) {
			retval = -EFAULT;
			break;
		}
		break;

	case IPA_IOC_ADD_HDR:
		if (copy_from_user(header, (const void __user *)arg,
			sizeof(struct ipa_ioc_add_hdr))) {
			retval = -EFAULT;
			break;
		}
		pre_entry =
			((struct ipa_ioc_add_hdr *)header)->num_hdrs;
		pyld_sz =
		   sizeof(struct ipa_ioc_add_hdr) +
		   pre_entry * sizeof(struct ipa_hdr_add);
		param = kzalloc(pyld_sz, GFP_KERNEL);
		if (!param) {
			retval = -ENOMEM;
			break;
		}
		if (copy_from_user(param, (const void __user *)arg, pyld_sz)) {
			retval = -EFAULT;
			break;
		}
		/* add check in case user-space module compromised */
		if (unlikely(((struct ipa_ioc_add_hdr *)param)->num_hdrs
			!= pre_entry)) {
			IPAERR_RL("current %d pre %d\n",
				((struct ipa_ioc_add_hdr *)param)->num_hdrs,
				pre_entry);
			retval = -EFAULT;
			break;
		}
		if (ipa3_add_hdr_usr((struct ipa_ioc_add_hdr *)param,
			true)) {
			retval = -EFAULT;
			break;
		}
		if (copy_to_user((void __user *)arg, param, pyld_sz)) {
			retval = -EFAULT;
			break;
		}
		break;

	case IPA_IOC_DEL_HDR:
		if (copy_from_user(header, (const void __user *)arg,
			sizeof(struct ipa_ioc_del_hdr))) {
			retval = -EFAULT;
			break;
		}
		pre_entry =
			((struct ipa_ioc_del_hdr *)header)->num_hdls;
		pyld_sz =
		   sizeof(struct ipa_ioc_del_hdr) +
		   pre_entry * sizeof(struct ipa_hdr_del);
		param = kzalloc(pyld_sz, GFP_KERNEL);
		if (!param) {
			retval = -ENOMEM;
			break;
		}
		if (copy_from_user(param, (const void __user *)arg, pyld_sz)) {
			retval = -EFAULT;
			break;
		}
		/* add check in case user-space module compromised */
		if (unlikely(((struct ipa_ioc_del_hdr *)param)->num_hdls
			!= pre_entry)) {
			IPAERR_RL("current %d pre %d\n",
				((struct ipa_ioc_del_hdr *)param)->num_hdls,
				pre_entry);
			retval = -EFAULT;
			break;
		}
		if (ipa3_del_hdr_by_user((struct ipa_ioc_del_hdr *)param,
			true)) {
			retval = -EFAULT;
			break;
		}
		if (copy_to_user((void __user *)arg, param, pyld_sz)) {
			retval = -EFAULT;
			break;
		}
		break;

	case IPA_IOC_ADD_RT_RULE:
		if (copy_from_user(header, (const void __user *)arg,
			sizeof(struct ipa_ioc_add_rt_rule))) {
			retval = -EFAULT;
			break;
		}
		pre_entry =
			((struct ipa_ioc_add_rt_rule *)header)->num_rules;
		pyld_sz =
		   sizeof(struct ipa_ioc_add_rt_rule) +
		   pre_entry * sizeof(struct ipa_rt_rule_add);
		param = kzalloc(pyld_sz, GFP_KERNEL);
		if (!param) {
			retval = -ENOMEM;
			break;
		}
		if (copy_from_user(param, (const void __user *)arg, pyld_sz)) {
			retval = -EFAULT;
			break;
		}
		/* add check in case user-space module compromised */
		if (unlikely(((struct ipa_ioc_add_rt_rule *)param)->num_rules
			!= pre_entry)) {
			IPAERR_RL("current %d pre %d\n",
				((struct ipa_ioc_add_rt_rule *)param)->
				num_rules,
				pre_entry);
			retval = -EFAULT;
			break;
		}
		if (ipa3_add_rt_rule_usr((struct ipa_ioc_add_rt_rule *)param,
				true)) {
			retval = -EFAULT;
			break;
		}
		if (copy_to_user((void __user *)arg, param, pyld_sz)) {
			retval = -EFAULT;
			break;
		}
		break;

	case IPA_IOC_ADD_RT_RULE_EXT:
		if (copy_from_user(header,
				(const void __user *)arg,
				sizeof(struct ipa_ioc_add_rt_rule_ext))) {
			retval = -EFAULT;
			break;
		}
		pre_entry =
			((struct ipa_ioc_add_rt_rule_ext *)header)->num_rules;
		pyld_sz =
		   sizeof(struct ipa_ioc_add_rt_rule_ext) +
		   pre_entry * sizeof(struct ipa_rt_rule_add_ext);
		param = kzalloc(pyld_sz, GFP_KERNEL);
		if (!param) {
			retval = -ENOMEM;
			break;
		}
		if (copy_from_user(param, (const void __user *)arg, pyld_sz)) {
			retval = -EFAULT;
			break;
		}
		/* add check in case user-space module compromised */
		if (unlikely(
			((struct ipa_ioc_add_rt_rule_ext *)param)->num_rules
			!= pre_entry)) {
			IPAERR(" prevent memory corruption(%d not match %d)\n",
				((struct ipa_ioc_add_rt_rule_ext *)param)->
				num_rules,
				pre_entry);
			retval = -EINVAL;
			break;
		}
		if (ipa3_add_rt_rule_ext(
			(struct ipa_ioc_add_rt_rule_ext *)param)) {
			retval = -EFAULT;
			break;
		}
		if (copy_to_user((void __user *)arg, param, pyld_sz)) {
			retval = -EFAULT;
			break;
		}
		break;
	case IPA_IOC_ADD_RT_RULE_AFTER:
		if (copy_from_user(header, (const void __user *)arg,
			sizeof(struct ipa_ioc_add_rt_rule_after))) {

			retval = -EFAULT;
			break;
		}
		pre_entry =
			((struct ipa_ioc_add_rt_rule_after *)header)->num_rules;
		pyld_sz =
		   sizeof(struct ipa_ioc_add_rt_rule_after) +
		   pre_entry * sizeof(struct ipa_rt_rule_add);
		param = kzalloc(pyld_sz, GFP_KERNEL);
		if (!param) {
			retval = -ENOMEM;
			break;
		}
		if (copy_from_user(param, (const void __user *)arg, pyld_sz)) {
			retval = -EFAULT;
			break;
		}
		/* add check in case user-space module compromised */
		if (unlikely(((struct ipa_ioc_add_rt_rule_after *)param)->
			num_rules != pre_entry)) {
			IPAERR_RL("current %d pre %d\n",
				((struct ipa_ioc_add_rt_rule_after *)param)->
				num_rules,
				pre_entry);
			retval = -EFAULT;
			break;
		}
		if (ipa3_add_rt_rule_after(
			(struct ipa_ioc_add_rt_rule_after *)param)) {

			retval = -EFAULT;
			break;
		}
		if (copy_to_user((void __user *)arg, param, pyld_sz)) {
			retval = -EFAULT;
			break;
		}
		break;

	case IPA_IOC_MDFY_RT_RULE:
		if (copy_from_user(header, (const void __user *)arg,
			sizeof(struct ipa_ioc_mdfy_rt_rule))) {
			retval = -EFAULT;
			break;
		}
		pre_entry =
			((struct ipa_ioc_mdfy_rt_rule *)header)->num_rules;
		pyld_sz =
		   sizeof(struct ipa_ioc_mdfy_rt_rule) +
		   pre_entry * sizeof(struct ipa_rt_rule_mdfy);
		param = kzalloc(pyld_sz, GFP_KERNEL);
		if (!param) {
			retval = -ENOMEM;
			break;
		}
		if (copy_from_user(param, (const void __user *)arg, pyld_sz)) {
			retval = -EFAULT;
			break;
		}
		/* add check in case user-space module compromised */
		if (unlikely(((struct ipa_ioc_mdfy_rt_rule *)param)->num_rules
			!= pre_entry)) {
			IPAERR_RL("current %d pre %d\n",
				((struct ipa_ioc_mdfy_rt_rule *)param)->
				num_rules,
				pre_entry);
			retval = -EFAULT;
			break;
		}
		if (ipa3_mdfy_rt_rule((struct ipa_ioc_mdfy_rt_rule *)param)) {
			retval = -EFAULT;
			break;
		}
		if (copy_to_user((void __user *)arg, param, pyld_sz)) {
			retval = -EFAULT;
			break;
		}
		break;

	case IPA_IOC_DEL_RT_RULE:
		if (copy_from_user(header, (const void __user *)arg,
			sizeof(struct ipa_ioc_del_rt_rule))) {
			retval = -EFAULT;
			break;
		}
		pre_entry =
			((struct ipa_ioc_del_rt_rule *)header)->num_hdls;
		pyld_sz =
		   sizeof(struct ipa_ioc_del_rt_rule) +
		   pre_entry * sizeof(struct ipa_rt_rule_del);
		param = kzalloc(pyld_sz, GFP_KERNEL);
		if (!param) {
			retval = -ENOMEM;
			break;
		}
		if (copy_from_user(param, (const void __user *)arg, pyld_sz)) {
			retval = -EFAULT;
			break;
		}
		/* add check in case user-space module compromised */
		if (unlikely(((struct ipa_ioc_del_rt_rule *)param)->num_hdls
			!= pre_entry)) {
			IPAERR_RL("current %d pre %d\n",
				((struct ipa_ioc_del_rt_rule *)param)->num_hdls,
				pre_entry);
			retval = -EFAULT;
			break;
		}
		if (ipa3_del_rt_rule((struct ipa_ioc_del_rt_rule *)param)) {
			retval = -EFAULT;
			break;
		}
		if (copy_to_user((void __user *)arg, param, pyld_sz)) {
			retval = -EFAULT;
			break;
		}
		break;

	case IPA_IOC_ADD_FLT_RULE:
		if (copy_from_user(header, (const void __user *)arg,
			sizeof(struct ipa_ioc_add_flt_rule))) {
			retval = -EFAULT;
			break;
		}
		pre_entry =
			((struct ipa_ioc_add_flt_rule *)header)->num_rules;
		pyld_sz =
		   sizeof(struct ipa_ioc_add_flt_rule) +
		   pre_entry * sizeof(struct ipa_flt_rule_add);
		param = kzalloc(pyld_sz, GFP_KERNEL);
		if (!param) {
			retval = -ENOMEM;
			break;
		}
		if (copy_from_user(param, (const void __user *)arg, pyld_sz)) {
			retval = -EFAULT;
			break;
		}
		/* add check in case user-space module compromised */
		if (unlikely(((struct ipa_ioc_add_flt_rule *)param)->num_rules
			!= pre_entry)) {
			IPAERR_RL("current %d pre %d\n",
				((struct ipa_ioc_add_flt_rule *)param)->
				num_rules,
				pre_entry);
			retval = -EFAULT;
			break;
		}
		if (ipa3_add_flt_rule_usr((struct ipa_ioc_add_flt_rule *)param,
				true)) {
			retval = -EFAULT;
			break;
		}
		if (copy_to_user((void __user *)arg, param, pyld_sz)) {
			retval = -EFAULT;
			break;
		}
		break;

	case IPA_IOC_ADD_FLT_RULE_AFTER:
		if (copy_from_user(header, (const void __user *)arg,
			sizeof(struct ipa_ioc_add_flt_rule_after))) {

			retval = -EFAULT;
			break;
		}
		pre_entry =
			((struct ipa_ioc_add_flt_rule_after *)header)->
			num_rules;
		pyld_sz =
		   sizeof(struct ipa_ioc_add_flt_rule_after) +
		   pre_entry * sizeof(struct ipa_flt_rule_add);
		param = kzalloc(pyld_sz, GFP_KERNEL);
		if (!param) {
			retval = -ENOMEM;
			break;
		}
		if (copy_from_user(param, (const void __user *)arg, pyld_sz)) {
			retval = -EFAULT;
			break;
		}
		/* add check in case user-space module compromised */
		if (unlikely(((struct ipa_ioc_add_flt_rule_after *)param)->
			num_rules != pre_entry)) {
			IPAERR_RL("current %d pre %d\n",
				((struct ipa_ioc_add_flt_rule_after *)param)->
				num_rules,
				pre_entry);
			retval = -EFAULT;
			break;
		}
		if (ipa3_add_flt_rule_after(
				(struct ipa_ioc_add_flt_rule_after *)param)) {
			retval = -EFAULT;
			break;
		}
		if (copy_to_user((void __user *)arg, param, pyld_sz)) {
			retval = -EFAULT;
			break;
		}
		break;

	case IPA_IOC_DEL_FLT_RULE:
		if (copy_from_user(header, (const void __user *)arg,
			sizeof(struct ipa_ioc_del_flt_rule))) {
			retval = -EFAULT;
			break;
		}
		pre_entry =
			((struct ipa_ioc_del_flt_rule *)header)->num_hdls;
		pyld_sz =
		   sizeof(struct ipa_ioc_del_flt_rule) +
		   pre_entry * sizeof(struct ipa_flt_rule_del);
		param = kzalloc(pyld_sz, GFP_KERNEL);
		if (!param) {
			retval = -ENOMEM;
			break;
		}
		if (copy_from_user(param, (const void __user *)arg, pyld_sz)) {
			retval = -EFAULT;
			break;
		}
		/* add check in case user-space module compromised */
		if (unlikely(((struct ipa_ioc_del_flt_rule *)param)->num_hdls
			!= pre_entry)) {
			IPAERR_RL("current %d pre %d\n",
				((struct ipa_ioc_del_flt_rule *)param)->
				num_hdls,
				pre_entry);
			retval = -EFAULT;
			break;
		}
		if (ipa3_del_flt_rule((struct ipa_ioc_del_flt_rule *)param)) {
			retval = -EFAULT;
			break;
		}
		if (copy_to_user((void __user *)arg, param, pyld_sz)) {
			retval = -EFAULT;
			break;
		}
		break;

	case IPA_IOC_MDFY_FLT_RULE:
		if (copy_from_user(header, (const void __user *)arg,
			sizeof(struct ipa_ioc_mdfy_flt_rule))) {
			retval = -EFAULT;
			break;
		}
		pre_entry =
			((struct ipa_ioc_mdfy_flt_rule *)header)->num_rules;
		pyld_sz =
		   sizeof(struct ipa_ioc_mdfy_flt_rule) +
		   pre_entry * sizeof(struct ipa_flt_rule_mdfy);
		param = kzalloc(pyld_sz, GFP_KERNEL);
		if (!param) {
			retval = -ENOMEM;
			break;
		}
		if (copy_from_user(param, (const void __user *)arg, pyld_sz)) {
			retval = -EFAULT;
			break;
		}
		/* add check in case user-space module compromised */
		if (unlikely(((struct ipa_ioc_mdfy_flt_rule *)param)->num_rules
			!= pre_entry)) {
			IPAERR_RL("current %d pre %d\n",
				((struct ipa_ioc_mdfy_flt_rule *)param)->
				num_rules,
				pre_entry);
			retval = -EFAULT;
			break;
		}
		if (ipa3_mdfy_flt_rule((struct ipa_ioc_mdfy_flt_rule *)param)) {
			retval = -EFAULT;
			break;
		}
		if (copy_to_user((void __user *)arg, param, pyld_sz)) {
			retval = -EFAULT;
			break;
		}
		break;

	case IPA_IOC_COMMIT_HDR:
		retval = ipa3_commit_hdr();
		break;
	case IPA_IOC_RESET_HDR:
		retval = ipa3_reset_hdr(false);
		break;
	case IPA_IOC_COMMIT_RT:
		retval = ipa3_commit_rt(arg);
		break;
	case IPA_IOC_RESET_RT:
		retval = ipa3_reset_rt(arg, false);
		break;
	case IPA_IOC_COMMIT_FLT:
		retval = ipa3_commit_flt(arg);
		break;
	case IPA_IOC_RESET_FLT:
		retval = ipa3_reset_flt(arg, false);
		break;
	case IPA_IOC_GET_RT_TBL:
		if (copy_from_user(header, (const void __user *)arg,
			sizeof(struct ipa_ioc_get_rt_tbl))) {
			retval = -EFAULT;
			break;
		}
		if (ipa3_get_rt_tbl((struct ipa_ioc_get_rt_tbl *)header)) {
			retval = -EFAULT;
			break;
		}
		if (copy_to_user((void __user *)arg, header,
					sizeof(struct ipa_ioc_get_rt_tbl))) {
			retval = -EFAULT;
			break;
		}
		break;
	case IPA_IOC_PUT_RT_TBL:
		retval = ipa3_put_rt_tbl(arg);
		break;
	case IPA_IOC_GET_HDR:
		if (copy_from_user(header, (const void __user *)arg,
			sizeof(struct ipa_ioc_get_hdr))) {
			retval = -EFAULT;
			break;
		}
		if (ipa3_get_hdr((struct ipa_ioc_get_hdr *)header)) {
			retval = -EFAULT;
			break;
		}
		if (copy_to_user((void __user *)arg, header,
			sizeof(struct ipa_ioc_get_hdr))) {
			retval = -EFAULT;
			break;
		}
		break;
	case IPA_IOC_PUT_HDR:
		retval = ipa3_put_hdr(arg);
		break;
	case IPA_IOC_SET_FLT:
		retval = ipa3_cfg_filter(arg);
		break;
	case IPA_IOC_COPY_HDR:
		if (copy_from_user(header, (const void __user *)arg,
			sizeof(struct ipa_ioc_copy_hdr))) {
			retval = -EFAULT;
			break;
		}
		if (ipa3_copy_hdr((struct ipa_ioc_copy_hdr *)header)) {
			retval = -EFAULT;
			break;
		}
		if (copy_to_user((void __user *)arg, header,
			sizeof(struct ipa_ioc_copy_hdr))) {
			retval = -EFAULT;
			break;
		}
		break;
	case IPA_IOC_QUERY_INTF:
		if (copy_from_user(header, (const void __user *)arg,
			sizeof(struct ipa_ioc_query_intf))) {
			retval = -EFAULT;
			break;
		}
		if (ipa3_query_intf((struct ipa_ioc_query_intf *)header)) {
			retval = -1;
			break;
		}
		if (copy_to_user((void __user *)arg, header,
			sizeof(struct ipa_ioc_query_intf))) {
			retval = -EFAULT;
			break;
		}
		break;
	case IPA_IOC_QUERY_INTF_TX_PROPS:
		sz = sizeof(struct ipa_ioc_query_intf_tx_props);
		if (copy_from_user(header, (const void __user *)arg, sz)) {
			retval = -EFAULT;
			break;
		}

		if (((struct ipa_ioc_query_intf_tx_props *)header)->num_tx_props
			> IPA_NUM_PROPS_MAX) {
			retval = -EFAULT;
			break;
		}
		pre_entry =
			((struct ipa_ioc_query_intf_tx_props *)
			header)->num_tx_props;
		pyld_sz = sz + pre_entry *
			sizeof(struct ipa_ioc_tx_intf_prop);
		param = kzalloc(pyld_sz, GFP_KERNEL);
		if (!param) {
			retval = -ENOMEM;
			break;
		}
		if (copy_from_user(param, (const void __user *)arg, pyld_sz)) {
			retval = -EFAULT;
			break;
		}
		/* add check in case user-space module compromised */
		if (unlikely(((struct ipa_ioc_query_intf_tx_props *)
			param)->num_tx_props
			!= pre_entry)) {
			IPAERR_RL("current %d pre %d\n",
				((struct ipa_ioc_query_intf_tx_props *)
				param)->num_tx_props, pre_entry);
			retval = -EFAULT;
			break;
		}
		if (ipa3_query_intf_tx_props(
			(struct ipa_ioc_query_intf_tx_props *)param)) {
			retval = -1;
			break;
		}
		if (copy_to_user((void __user *)arg, param, pyld_sz)) {
			retval = -EFAULT;
			break;
		}
		break;
	case IPA_IOC_QUERY_INTF_RX_PROPS:
		sz = sizeof(struct ipa_ioc_query_intf_rx_props);
		if (copy_from_user(header, (const void __user *)arg, sz)) {
			retval = -EFAULT;
			break;
		}

		if (((struct ipa_ioc_query_intf_rx_props *)header)->num_rx_props
			> IPA_NUM_PROPS_MAX) {
			retval = -EFAULT;
			break;
		}
		pre_entry =
			((struct ipa_ioc_query_intf_rx_props *)
			header)->num_rx_props;
		pyld_sz = sz + pre_entry *
			sizeof(struct ipa_ioc_rx_intf_prop);
		param = kzalloc(pyld_sz, GFP_KERNEL);
		if (!param) {
			retval = -ENOMEM;
			break;
		}
		if (copy_from_user(param, (const void __user *)arg, pyld_sz)) {
			retval = -EFAULT;
			break;
		}
		/* add check in case user-space module compromised */
		if (unlikely(((struct ipa_ioc_query_intf_rx_props *)
			param)->num_rx_props != pre_entry)) {
			IPAERR_RL("current %d pre %d\n",
				((struct ipa_ioc_query_intf_rx_props *)
				param)->num_rx_props, pre_entry);
			retval = -EFAULT;
			break;
		}
		if (ipa3_query_intf_rx_props(
			(struct ipa_ioc_query_intf_rx_props *)param)) {
			retval = -1;
			break;
		}
		if (copy_to_user((void __user *)arg, param, pyld_sz)) {
			retval = -EFAULT;
			break;
		}
		break;
	case IPA_IOC_QUERY_INTF_EXT_PROPS:
		sz = sizeof(struct ipa_ioc_query_intf_ext_props);
		if (copy_from_user(header, (const void __user *)arg, sz)) {
			retval = -EFAULT;
			break;
		}

		if (((struct ipa_ioc_query_intf_ext_props *)
			header)->num_ext_props > IPA_NUM_PROPS_MAX) {
			retval = -EFAULT;
			break;
		}
		pre_entry =
			((struct ipa_ioc_query_intf_ext_props *)
			header)->num_ext_props;
		pyld_sz = sz + pre_entry *
			sizeof(struct ipa_ioc_ext_intf_prop);
		param = kzalloc(pyld_sz, GFP_KERNEL);
		if (!param) {
			retval = -ENOMEM;
			break;
		}
		if (copy_from_user(param, (const void __user *)arg, pyld_sz)) {
			retval = -EFAULT;
			break;
		}
		/* add check in case user-space module compromised */
		if (unlikely(((struct ipa_ioc_query_intf_ext_props *)
			param)->num_ext_props != pre_entry)) {
			IPAERR_RL("current %d pre %d\n",
				((struct ipa_ioc_query_intf_ext_props *)
				param)->num_ext_props, pre_entry);
			retval = -EFAULT;
			break;
		}
		if (ipa3_query_intf_ext_props(
			(struct ipa_ioc_query_intf_ext_props *)param)) {
			retval = -1;
			break;
		}
		if (copy_to_user((void __user *)arg, param, pyld_sz)) {
			retval = -EFAULT;
			break;
		}
		break;
	case IPA_IOC_PULL_MSG:
		if (copy_from_user(header, (const void __user *)arg,
			sizeof(struct ipa_msg_meta))) {
			retval = -EFAULT;
			break;
		}
		pre_entry =
		   ((struct ipa_msg_meta *)header)->msg_len;
		pyld_sz = sizeof(struct ipa_msg_meta) +
		   pre_entry;
		param = kzalloc(pyld_sz, GFP_KERNEL);
		if (!param) {
			retval = -ENOMEM;
			break;
		}
		if (copy_from_user(param, (const void __user *)arg, pyld_sz)) {
			retval = -EFAULT;
			break;
		}
		/* add check in case user-space module compromised */
		if (unlikely(((struct ipa_msg_meta *)param)->msg_len
			!= pre_entry)) {
			IPAERR_RL("current %d pre %d\n",
				((struct ipa_msg_meta *)param)->msg_len,
				pre_entry);
			retval = -EFAULT;
			break;
		}
		if (ipa3_pull_msg((struct ipa_msg_meta *)param,
			(char *)param + sizeof(struct ipa_msg_meta),
			((struct ipa_msg_meta *)param)->msg_len) !=
			((struct ipa_msg_meta *)param)->msg_len) {
			retval = -1;
			break;
		}
		if (copy_to_user((void __user *)arg, param, pyld_sz)) {
			retval = -EFAULT;
			break;
		}
		break;
	case IPA_IOC_RM_ADD_DEPENDENCY:
		/* deprecate if IPA PM is used */
		if (ipa3_ctx->use_ipa_pm)
			return 0;

		if (copy_from_user(&rm_depend, (const void __user *)arg,
			sizeof(struct ipa_ioc_rm_dependency))) {
			retval = -EFAULT;
			break;
		}
		retval = ipa_rm_add_dependency_from_ioctl(
			rm_depend.resource_name, rm_depend.depends_on_name);
		break;
	case IPA_IOC_RM_DEL_DEPENDENCY:
		/* deprecate if IPA PM is used */
		if (ipa3_ctx->use_ipa_pm)
			return 0;

		if (copy_from_user(&rm_depend, (const void __user *)arg,
			sizeof(struct ipa_ioc_rm_dependency))) {
			retval = -EFAULT;
			break;
		}
		retval = ipa_rm_delete_dependency_from_ioctl(
			rm_depend.resource_name, rm_depend.depends_on_name);
		break;
	case IPA_IOC_GENERATE_FLT_EQ:
		{
			struct ipa_ioc_generate_flt_eq flt_eq;

			if (copy_from_user(&flt_eq, (const void __user *)arg,
				sizeof(struct ipa_ioc_generate_flt_eq))) {
				retval = -EFAULT;
				break;
			}
			if (ipahal_flt_generate_equation(flt_eq.ip,
				&flt_eq.attrib, &flt_eq.eq_attrib)) {
				retval = -EFAULT;
				break;
			}
			if (copy_to_user((void __user *)arg, &flt_eq,
				sizeof(struct ipa_ioc_generate_flt_eq))) {
				retval = -EFAULT;
				break;
			}
			break;
		}
	case IPA_IOC_QUERY_EP_MAPPING:
		{
			retval = ipa3_get_ep_mapping(arg);
			break;
		}
	case IPA_IOC_QUERY_RT_TBL_INDEX:
		if (copy_from_user(header, (const void __user *)arg,
			sizeof(struct ipa_ioc_get_rt_tbl_indx))) {
			retval = -EFAULT;
			break;
		}
		if (ipa3_query_rt_index(
			(struct ipa_ioc_get_rt_tbl_indx *)header)) {
			retval = -EFAULT;
			break;
		}
		if (copy_to_user((void __user *)arg, header,
			sizeof(struct ipa_ioc_get_rt_tbl_indx))) {
			retval = -EFAULT;
			break;
		}
		break;
	case IPA_IOC_WRITE_QMAPID:
		if (copy_from_user(header, (const void __user *)arg,
			sizeof(struct ipa_ioc_write_qmapid))) {
			retval = -EFAULT;
			break;
		}
		if (ipa3_write_qmap_id((struct ipa_ioc_write_qmapid *)header)) {
			retval = -EFAULT;
			break;
		}
		if (copy_to_user((void __user *)arg, header,
			sizeof(struct ipa_ioc_write_qmapid))) {
			retval = -EFAULT;
			break;
		}
		break;
	case IPA_IOC_NOTIFY_WAN_UPSTREAM_ROUTE_ADD:
		retval = ipa3_send_wan_msg(arg, WAN_UPSTREAM_ROUTE_ADD, true);
		if (retval) {
			IPAERR("ipa3_send_wan_msg failed: %d\n", retval);
			break;
		}
		break;
	case IPA_IOC_NOTIFY_WAN_UPSTREAM_ROUTE_DEL:
		retval = ipa3_send_wan_msg(arg, WAN_UPSTREAM_ROUTE_DEL, true);
		if (retval) {
			IPAERR("ipa3_send_wan_msg failed: %d\n", retval);
			break;
		}
		break;
	case IPA_IOC_NOTIFY_WAN_EMBMS_CONNECTED:
		retval = ipa3_send_wan_msg(arg, WAN_EMBMS_CONNECT, false);
		if (retval) {
			IPAERR("ipa3_send_wan_msg failed: %d\n", retval);
			break;
		}
		break;
	case IPA_IOC_ADD_HDR_PROC_CTX:
		if (copy_from_user(header, (const void __user *)arg,
			sizeof(struct ipa_ioc_add_hdr_proc_ctx))) {
			retval = -EFAULT;
			break;
		}
		pre_entry =
			((struct ipa_ioc_add_hdr_proc_ctx *)
			header)->num_proc_ctxs;
		pyld_sz =
		   sizeof(struct ipa_ioc_add_hdr_proc_ctx) +
		   pre_entry * sizeof(struct ipa_hdr_proc_ctx_add);
		param = kzalloc(pyld_sz, GFP_KERNEL);
		if (!param) {
			retval = -ENOMEM;
			break;
		}
		if (copy_from_user(param, (const void __user *)arg, pyld_sz)) {
			retval = -EFAULT;
			break;
		}
		/* add check in case user-space module compromised */
		if (unlikely(((struct ipa_ioc_add_hdr_proc_ctx *)
			param)->num_proc_ctxs != pre_entry)) {
			IPAERR_RL("current %d pre %d\n",
				((struct ipa_ioc_add_hdr_proc_ctx *)
				param)->num_proc_ctxs, pre_entry);
			retval = -EFAULT;
			break;
		}
		if (ipa3_add_hdr_proc_ctx(
			(struct ipa_ioc_add_hdr_proc_ctx *)param, true)) {
			retval = -EFAULT;
			break;
		}
		if (copy_to_user((void __user *)arg, param, pyld_sz)) {
			retval = -EFAULT;
			break;
		}
		break;
	case IPA_IOC_DEL_HDR_PROC_CTX:
		if (copy_from_user(header, (const void __user *)arg,
			sizeof(struct ipa_ioc_del_hdr_proc_ctx))) {
			retval = -EFAULT;
			break;
		}
		pre_entry =
			((struct ipa_ioc_del_hdr_proc_ctx *)header)->num_hdls;
		pyld_sz =
		   sizeof(struct ipa_ioc_del_hdr_proc_ctx) +
		   pre_entry * sizeof(struct ipa_hdr_proc_ctx_del);
		param = kzalloc(pyld_sz, GFP_KERNEL);
		if (!param) {
			retval = -ENOMEM;
			break;
		}
		if (copy_from_user(param, (const void __user *)arg, pyld_sz)) {
			retval = -EFAULT;
			break;
		}
		/* add check in case user-space module compromised */
		if (unlikely(((struct ipa_ioc_del_hdr_proc_ctx *)
			param)->num_hdls != pre_entry)) {
			IPAERR_RL("current %d pre %d\n",
				((struct ipa_ioc_del_hdr_proc_ctx *)param)->
				num_hdls,
				pre_entry);
			retval = -EFAULT;
			break;
		}
		if (ipa3_del_hdr_proc_ctx_by_user(
			(struct ipa_ioc_del_hdr_proc_ctx *)param, true)) {
			retval = -EFAULT;
			break;
		}
		if (copy_to_user((void __user *)arg, param, pyld_sz)) {
			retval = -EFAULT;
			break;
		}
		break;

	case IPA_IOC_GET_HW_VERSION:
		pyld_sz = sizeof(enum ipa_hw_type);
		param = kzalloc(pyld_sz, GFP_KERNEL);
		if (!param) {
			retval = -ENOMEM;
			break;
		}
		memcpy(param, &ipa3_ctx->ipa_hw_type, pyld_sz);
		if (copy_to_user((void __user *)arg, param, pyld_sz)) {
			retval = -EFAULT;
			break;
		}
		break;

	case IPA_IOC_GET_VLAN_MODE:
		if (copy_from_user(&vlan_mode, (const void __user *)arg,
			sizeof(struct ipa_ioc_get_vlan_mode))) {
			retval = -EFAULT;
			break;
		}
		retval = ipa3_is_vlan_mode(
			vlan_mode.iface,
			&is_vlan_mode);
		if (retval)
			break;

		vlan_mode.is_vlan_mode = is_vlan_mode;

		if (copy_to_user((void __user *)arg,
			&vlan_mode,
			sizeof(struct ipa_ioc_get_vlan_mode))) {
			retval = -EFAULT;
			break;
		}
		break;

	case IPA_IOC_ADD_VLAN_IFACE:
		if (ipa3_send_vlan_l2tp_msg(arg, ADD_VLAN_IFACE)) {
			retval = -EFAULT;
			break;
		}
		break;

	case IPA_IOC_DEL_VLAN_IFACE:
		if (ipa3_send_vlan_l2tp_msg(arg, DEL_VLAN_IFACE)) {
			retval = -EFAULT;
			break;
		}
		break;
	case IPA_IOC_ADD_BRIDGE_VLAN_MAPPING:
		if (ipa3_send_vlan_l2tp_msg(arg, ADD_BRIDGE_VLAN_MAPPING)) {
			retval = -EFAULT;
			break;
		}
		break;
	case IPA_IOC_DEL_BRIDGE_VLAN_MAPPING:
		if (ipa3_send_vlan_l2tp_msg(arg, DEL_BRIDGE_VLAN_MAPPING)) {
			retval = -EFAULT;
			break;
		}
		break;
	case IPA_IOC_ADD_L2TP_VLAN_MAPPING:
		if (ipa3_send_vlan_l2tp_msg(arg, ADD_L2TP_VLAN_MAPPING)) {
			retval = -EFAULT;
			break;
		}
		break;

	case IPA_IOC_DEL_L2TP_VLAN_MAPPING:
		if (ipa3_send_vlan_l2tp_msg(arg, DEL_L2TP_VLAN_MAPPING)) {
			retval = -EFAULT;
			break;
		}
		break;

	case IPA_IOC_CLEANUP:
		/*Route and filter rules will also be clean*/
		IPADBG("Got IPA_IOC_CLEANUP\n");
		retval = ipa3_reset_hdr(true);
		memset(&nat_del, 0, sizeof(nat_del));
		nat_del.table_index = 0;
		retval = ipa3_nat_del_cmd(&nat_del);
		if (ipa3_ctx->platform_type == IPA_PLAT_TYPE_APQ)
			retval = ipa3_clean_mhip_dl_rule();
		else
			retval = ipa3_clean_modem_rule();
		ipa3_counter_id_remove_all();
		break;

	case IPA_IOC_QUERY_WLAN_CLIENT:
		IPADBG("Got IPA_IOC_QUERY_WLAN_CLIENT\n");
		retval = ipa3_resend_wlan_msg();
		break;

	case IPA_IOC_GSB_CONNECT:
		IPADBG("Got IPA_IOC_GSB_CONNECT\n");
		if (ipa3_send_gsb_msg(arg, IPA_GSB_CONNECT)) {
			retval = -EFAULT;
			break;
		}
		break;

	case IPA_IOC_GSB_DISCONNECT:
		IPADBG("Got IPA_IOC_GSB_DISCONNECT\n");
		if (ipa3_send_gsb_msg(arg, IPA_GSB_DISCONNECT)) {
			retval = -EFAULT;
			break;
		}
		break;
	case IPA_IOC_ADD_RT_RULE_V2:
		if (copy_from_user(header, (const void __user *)arg,
			sizeof(struct ipa_ioc_add_rt_rule_v2))) {
			IPAERR_RL("copy_from_user fails\n");
			retval = -EFAULT;
			break;
		}
		pre_entry =
			((struct ipa_ioc_add_rt_rule_v2 *)header)->num_rules;
		if (unlikely(((struct ipa_ioc_add_rt_rule_v2 *)
			header)->rule_add_size >
			sizeof(struct ipa_rt_rule_add_i))) {
			IPAERR_RL("unexpected rule_add_size %d\n",
			((struct ipa_ioc_add_rt_rule_v2 *)
			header)->rule_add_size);
			retval = -EFAULT;
			break;
		};
		/* user payload size */
		usr_pyld_sz = ((struct ipa_ioc_add_rt_rule_v2 *)
			header)->rule_add_size * pre_entry;
		/* actual payload structure size in kernel */
		pyld_sz = sizeof(struct ipa_rt_rule_add_i) * pre_entry;
		uptr = ((struct ipa_ioc_add_rt_rule_v2 *)
			header)->rules;
		if (unlikely(!uptr)) {
			IPAERR_RL("unexpected NULL rules\n");
			retval = -EFAULT;
			break;
		}
		/* alloc param with same payload size as user payload */
		param = kzalloc(usr_pyld_sz, GFP_KERNEL);
		if (!param) {
			IPAERR_RL("kzalloc fails\n");
			retval = -ENOMEM;
			break;
		}
		if (copy_from_user(param, (const void __user *)uptr,
			usr_pyld_sz)) {
			IPAERR_RL("copy_from_user fails\n");
			retval = -EFAULT;
			break;
		}
		/* alloc kernel pointer with actual payload size */
		kptr = kzalloc(pyld_sz, GFP_KERNEL);
		if (!kptr) {
			IPAERR_RL("kzalloc fails\n");
			retval = -ENOMEM;
			break;
		}
		for (i = 0; i < pre_entry; i++)
			memcpy(kptr + i * sizeof(struct ipa_rt_rule_add_i),
				(void *)param + i *
				((struct ipa_ioc_add_rt_rule_v2 *)
				header)->rule_add_size,
				((struct ipa_ioc_add_rt_rule_v2 *)
				header)->rule_add_size);
		/* modify the rule pointer to the kernel pointer */
		((struct ipa_ioc_add_rt_rule_v2 *)header)->rules =
			(uintptr_t)kptr;
		if (ipa3_add_rt_rule_usr_v2(
			(struct ipa_ioc_add_rt_rule_v2 *)header, true)) {
			IPAERR_RL("ipa3_add_rt_rule_usr_v2 fails\n");
			retval = -EFAULT;
			break;
		}
		for (i = 0; i < pre_entry; i++)
			memcpy((void *)param + i *
				((struct ipa_ioc_add_rt_rule_v2 *)
				header)->rule_add_size,
				kptr + i * sizeof(struct ipa_rt_rule_add_i),
				((struct ipa_ioc_add_rt_rule_v2 *)
				header)->rule_add_size);
		if (copy_to_user((void __user *)uptr, param,
			usr_pyld_sz)) {
			IPAERR_RL("copy_to_user fails\n");
			retval = -EFAULT;
			break;
		}
		break;
	case IPA_IOC_ADD_RT_RULE_EXT_V2:
		if (copy_from_user(header,
				(const void __user *)arg,
				sizeof(struct ipa_ioc_add_rt_rule_ext_v2))) {
			IPAERR_RL("copy_from_user fails\n");
			retval = -EFAULT;
			break;
		}
		pre_entry =
			((struct ipa_ioc_add_rt_rule_ext_v2 *)
			header)->num_rules;
		if (unlikely(((struct ipa_ioc_add_rt_rule_ext_v2 *)
			header)->rule_add_ext_size >
			sizeof(struct ipa_rt_rule_add_ext_i))) {
			IPAERR_RL("unexpected rule_add_size %d\n",
			((struct ipa_ioc_add_rt_rule_ext_v2 *)
			header)->rule_add_ext_size);
			retval = -EFAULT;
			break;
		};
		/* user payload size */
		usr_pyld_sz = ((struct ipa_ioc_add_rt_rule_ext_v2 *)
			header)->rule_add_ext_size * pre_entry;
		/* actual payload structure size in kernel */
		pyld_sz = sizeof(struct ipa_rt_rule_add_ext_i)
			* pre_entry;
		uptr = ((struct ipa_ioc_add_rt_rule_ext_v2 *)
			header)->rules;
		if (unlikely(!uptr)) {
			IPAERR_RL("unexpected NULL rules\n");
			retval = -EFAULT;
			break;
		}
		/* alloc param with same payload size as user payload */
		param = kzalloc(usr_pyld_sz, GFP_KERNEL);
		if (!param) {
			IPAERR_RL("kzalloc fails\n");
			retval = -ENOMEM;
			break;
		}
		if (copy_from_user(param, (const void __user *)uptr,
			usr_pyld_sz)) {
			IPAERR_RL("copy_from_user fails\n");
			retval = -EFAULT;
			break;
		}
		/* alloc kernel pointer with actual payload size */
		kptr = kzalloc(pyld_sz, GFP_KERNEL);
		if (!kptr) {
			IPAERR_RL("kzalloc fails\n");
			retval = -ENOMEM;
			break;
		}
		for (i = 0; i < pre_entry; i++)
			memcpy(kptr + i *
				sizeof(struct ipa_rt_rule_add_ext_i),
				(void *)param + i *
				((struct ipa_ioc_add_rt_rule_ext_v2 *)
				header)->rule_add_ext_size,
				((struct ipa_ioc_add_rt_rule_ext_v2 *)
				header)->rule_add_ext_size);
		/* modify the rule pointer to the kernel pointer */
		((struct ipa_ioc_add_rt_rule_ext_v2 *)header)->rules =
			(uintptr_t)kptr;
		if (ipa3_add_rt_rule_ext_v2(
			(struct ipa_ioc_add_rt_rule_ext_v2 *)header)) {
			IPAERR_RL("ipa3_add_rt_rule_ext_v2 fails\n");
			retval = -EFAULT;
			break;
		}
		for (i = 0; i < pre_entry; i++)
			memcpy((void *)param + i *
				((struct ipa_ioc_add_rt_rule_ext_v2 *)
				header)->rule_add_ext_size,
				kptr + i *
				sizeof(struct ipa_rt_rule_add_ext_i),
				((struct ipa_ioc_add_rt_rule_ext_v2 *)
				header)->rule_add_ext_size);
		if (copy_to_user((void __user *)uptr, param,
			usr_pyld_sz)) {
			IPAERR_RL("copy_to_user fails\n");
			retval = -EFAULT;
			break;
		}
		break;
	case IPA_IOC_ADD_RT_RULE_AFTER_V2:
		if (copy_from_user(header, (const void __user *)arg,
			sizeof(struct ipa_ioc_add_rt_rule_after_v2))) {
			IPAERR_RL("copy_from_user fails\n");
			retval = -EFAULT;
			break;
		}
		pre_entry =
			((struct ipa_ioc_add_rt_rule_after_v2 *)
			header)->num_rules;
		if (unlikely(((struct ipa_ioc_add_rt_rule_after_v2 *)
			header)->rule_add_size >
			sizeof(struct ipa_rt_rule_add_i))) {
			IPAERR_RL("unexpected rule_add_size %d\n",
			((struct ipa_ioc_add_rt_rule_after_v2 *)
			header)->rule_add_size);
			retval = -EFAULT;
			break;
		};
		/* user payload size */
		usr_pyld_sz = ((struct ipa_ioc_add_rt_rule_after_v2 *)
			header)->rule_add_size * pre_entry;
		/* actual payload structure size in kernel */
		pyld_sz = sizeof(struct ipa_rt_rule_add_i)
			* pre_entry;
		uptr = ((struct ipa_ioc_add_rt_rule_after_v2 *)
			header)->rules;
		if (unlikely(!uptr)) {
			IPAERR_RL("unexpected NULL rules\n");
			retval = -EFAULT;
			break;
		}
		/* alloc param with same payload size as user payload */
		param = kzalloc(usr_pyld_sz, GFP_KERNEL);
		if (!param) {
			IPAERR_RL("kzalloc fails\n");
			retval = -ENOMEM;
			break;
		}
		if (copy_from_user(param, (const void __user *)uptr,
			usr_pyld_sz)) {
			IPAERR_RL("copy_from_user fails\n");
			retval = -EFAULT;
			break;
		}
		/* alloc kernel pointer with actual payload size */
		kptr = kzalloc(pyld_sz, GFP_KERNEL);
		if (!kptr) {
			IPAERR_RL("kzalloc fails\n");
			retval = -ENOMEM;
			break;
		}
		for (i = 0; i < pre_entry; i++)
			memcpy(kptr + i * sizeof(struct ipa_rt_rule_add_i),
				(void *)param + i *
				((struct ipa_ioc_add_rt_rule_after_v2 *)
				header)->rule_add_size,
				((struct ipa_ioc_add_rt_rule_after_v2 *)
				header)->rule_add_size);
		/* modify the rule pointer to the kernel pointer */
		((struct ipa_ioc_add_rt_rule_after_v2 *)header)->rules =
			(uintptr_t)kptr;
		if (ipa3_add_rt_rule_after_v2(
			(struct ipa_ioc_add_rt_rule_after_v2 *)header)) {
			IPAERR_RL("ipa3_add_rt_rule_after_v2 fails\n");
			retval = -EFAULT;
			break;
		}
		for (i = 0; i < pre_entry; i++)
			memcpy((void *)param + i *
				((struct ipa_ioc_add_rt_rule_after_v2 *)
				header)->rule_add_size,
				kptr + i * sizeof(struct ipa_rt_rule_add_i),
				((struct ipa_ioc_add_rt_rule_after_v2 *)
				header)->rule_add_size);
		if (copy_to_user((void __user *)uptr, param,
			usr_pyld_sz)) {
			IPAERR_RL("copy_to_user fails\n");
			retval = -EFAULT;
			break;
		}
		break;
	case IPA_IOC_MDFY_RT_RULE_V2:
		if (copy_from_user(header, (const void __user *)arg,
			sizeof(struct ipa_ioc_mdfy_rt_rule_v2))) {
			IPAERR_RL("copy_from_user fails\n");
			retval = -EFAULT;
			break;
		}
		pre_entry =
			((struct ipa_ioc_mdfy_rt_rule_v2 *)
			header)->num_rules;
		if (unlikely(((struct ipa_ioc_mdfy_rt_rule_v2 *)
			header)->rule_mdfy_size >
			sizeof(struct ipa_rt_rule_mdfy_i))) {
			IPAERR_RL("unexpected rule_add_size %d\n",
			((struct ipa_ioc_mdfy_rt_rule_v2 *)
			header)->rule_mdfy_size);
			retval = -EFAULT;
			break;
		};
		/* user payload size */
		usr_pyld_sz = ((struct ipa_ioc_mdfy_rt_rule_v2 *)
			header)->rule_mdfy_size * pre_entry;
		/* actual payload structure size in kernel */
		pyld_sz = sizeof(struct ipa_rt_rule_mdfy_i)
			* pre_entry;
		uptr = ((struct ipa_ioc_mdfy_rt_rule_v2 *)
			header)->rules;
		if (unlikely(!uptr)) {
			IPAERR_RL("unexpected NULL rules\n");
			retval = -EFAULT;
			break;
		}
		/* alloc param with same payload size as user payload */
		param = kzalloc(usr_pyld_sz, GFP_KERNEL);
		if (!param) {
			IPAERR_RL("kzalloc fails\n");
			retval = -ENOMEM;
			break;
		}
		if (copy_from_user(param, (const void __user *)uptr,
			usr_pyld_sz)) {
			IPAERR_RL("copy_from_user fails\n");
			retval = -EFAULT;
			break;
		}
		/* alloc kernel pointer with actual payload size */
		kptr = kzalloc(pyld_sz, GFP_KERNEL);
		if (!kptr) {
			IPAERR_RL("kzalloc fails\n");
			retval = -ENOMEM;
			break;
		}
		for (i = 0; i < pre_entry; i++)
			memcpy(kptr + i * sizeof(struct ipa_rt_rule_mdfy_i),
				(void *)param + i *
				((struct ipa_ioc_mdfy_rt_rule_v2 *)
				header)->rule_mdfy_size,
				((struct ipa_ioc_mdfy_rt_rule_v2 *)
				header)->rule_mdfy_size);
		/* modify the rule pointer to the kernel pointer */
		((struct ipa_ioc_mdfy_rt_rule_v2 *)header)->rules =
			(uintptr_t)kptr;
		if (ipa3_mdfy_rt_rule_v2((struct ipa_ioc_mdfy_rt_rule_v2 *)
			header)) {
			IPAERR_RL("ipa3_mdfy_rt_rule_v2 fails\n");
			retval = -EFAULT;
			break;
		}
		for (i = 0; i < pre_entry; i++)
			memcpy((void *)param + i *
				((struct ipa_ioc_mdfy_rt_rule_v2 *)
				header)->rule_mdfy_size,
				kptr + i * sizeof(struct ipa_rt_rule_mdfy_i),
				((struct ipa_ioc_mdfy_rt_rule_v2 *)
				header)->rule_mdfy_size);
		if (copy_to_user((void __user *)uptr, param,
			usr_pyld_sz)) {
			IPAERR_RL("copy_to_user fails\n");
			retval = -EFAULT;
			break;
		}
		break;
	case IPA_IOC_ADD_FLT_RULE_V2:
		if (copy_from_user(header, (const void __user *)arg,
			sizeof(struct ipa_ioc_add_flt_rule_v2))) {
			IPAERR_RL("copy_from_user fails\n");
			retval = -EFAULT;
			break;
		}
		pre_entry =
			((struct ipa_ioc_add_flt_rule_v2 *)header)->num_rules;
		if (unlikely(((struct ipa_ioc_add_flt_rule_v2 *)
			header)->flt_rule_size >
			sizeof(struct ipa_flt_rule_add_i))) {
			IPAERR_RL("unexpected rule_add_size %d\n",
			((struct ipa_ioc_add_flt_rule_v2 *)
			header)->flt_rule_size);
			retval = -EFAULT;
			break;
		};
		/* user payload size */
		usr_pyld_sz = ((struct ipa_ioc_add_flt_rule_v2 *)
			header)->flt_rule_size * pre_entry;
		/* actual payload structure size in kernel */
		pyld_sz = sizeof(struct ipa_flt_rule_add_i)
			* pre_entry;
		uptr = ((struct ipa_ioc_add_flt_rule_v2 *)
			header)->rules;
		if (unlikely(!uptr)) {
			IPAERR_RL("unexpected NULL rules\n");
			retval = -EFAULT;
			break;
		}
		/* alloc param with same payload size as user payload */
		param = kzalloc(usr_pyld_sz, GFP_KERNEL);
		if (!param) {
			IPAERR_RL("kzalloc fails\n");
			retval = -ENOMEM;
			break;
		}
		if (copy_from_user(param, (const void __user *)uptr,
			usr_pyld_sz)) {
			IPAERR_RL("copy_from_user fails\n");
			retval = -EFAULT;
			break;
		}
		/* alloc kernel pointer with actual payload size */
		kptr = kzalloc(pyld_sz, GFP_KERNEL);
		if (!kptr) {
			IPAERR_RL("kzalloc fails\n");
			retval = -ENOMEM;
			break;
		}
		for (i = 0; i < pre_entry; i++)
			memcpy(kptr + i * sizeof(struct ipa_flt_rule_add_i),
				(void *)param + i *
				((struct ipa_ioc_add_flt_rule_v2 *)
				header)->flt_rule_size,
				((struct ipa_ioc_add_flt_rule_v2 *)
				header)->flt_rule_size);
		/* modify the rule pointer to the kernel pointer */
		((struct ipa_ioc_add_flt_rule_v2 *)header)->rules =
			(uintptr_t)kptr;
		if (ipa3_add_flt_rule_usr_v2((struct ipa_ioc_add_flt_rule_v2 *)
				header, true)) {
			IPAERR_RL("ipa3_add_flt_rule_usr_v2 fails\n");
			retval = -EFAULT;
			break;
		}
		for (i = 0; i < pre_entry; i++)
			memcpy((void *)param + i *
				((struct ipa_ioc_add_flt_rule_v2 *)
				header)->flt_rule_size,
				kptr + i * sizeof(struct ipa_flt_rule_add_i),
				((struct ipa_ioc_add_flt_rule_v2 *)
				header)->flt_rule_size);
		if (copy_to_user((void __user *)uptr, param,
			usr_pyld_sz)) {
			IPAERR_RL("copy_to_user fails\n");
			retval = -EFAULT;
			break;
		}
		break;
	case IPA_IOC_ADD_FLT_RULE_AFTER_V2:
		if (copy_from_user(header, (const void __user *)arg,
			sizeof(struct ipa_ioc_add_flt_rule_after_v2))) {
			IPAERR_RL("copy_from_user fails\n");
			retval = -EFAULT;
			break;
		}
		pre_entry =
			((struct ipa_ioc_add_flt_rule_after_v2 *)
			 header)->num_rules;
		if (unlikely(((struct ipa_ioc_add_flt_rule_after_v2 *)
			header)->flt_rule_size >
			sizeof(struct ipa_flt_rule_add_i))) {
			IPAERR_RL("unexpected rule_add_size %d\n",
			((struct ipa_ioc_add_flt_rule_after_v2 *)
			header)->flt_rule_size);
			retval = -EFAULT;
			break;
		};
		/* user payload size */
		usr_pyld_sz = ((struct ipa_ioc_add_flt_rule_after_v2 *)
			header)->flt_rule_size * pre_entry;
		/* actual payload structure size in kernel */
		pyld_sz = sizeof(struct ipa_flt_rule_add_i)
			* pre_entry;
		uptr = ((struct ipa_ioc_add_flt_rule_after_v2 *)
			header)->rules;
		if (unlikely(!uptr)) {
			IPAERR_RL("unexpected NULL rules\n");
			retval = -EFAULT;
			break;
		}
		/* alloc param with same payload size as user payload */
		param = kzalloc(usr_pyld_sz, GFP_KERNEL);
		if (!param) {
			IPAERR_RL("kzalloc fails\n");
			retval = -ENOMEM;
			break;
		}
		if (copy_from_user(param, (const void __user *)uptr,
			usr_pyld_sz)) {
			IPAERR_RL("copy_from_user fails\n");
			retval = -EFAULT;
			break;
		}
		/* alloc kernel pointer with actual payload size */
		kptr = kzalloc(pyld_sz, GFP_KERNEL);
		if (!kptr) {
			IPAERR_RL("kzalloc fails\n");
			retval = -ENOMEM;
			break;
		}
		for (i = 0; i < pre_entry; i++)
			memcpy(kptr + i * sizeof(struct ipa_flt_rule_add_i),
				(void *)param + i *
				((struct ipa_ioc_add_flt_rule_after_v2 *)
				header)->flt_rule_size,
				((struct ipa_ioc_add_flt_rule_after_v2 *)
				header)->flt_rule_size);
		/* modify the rule pointer to the kernel pointer */
		((struct ipa_ioc_add_flt_rule_after_v2 *)header)->rules =
			(uintptr_t)kptr;
		if (ipa3_add_flt_rule_after_v2(
			(struct ipa_ioc_add_flt_rule_after_v2 *)header)) {
			IPAERR_RL("ipa3_add_flt_rule_after_v2 fails\n");
			retval = -EFAULT;
			break;
		}
		for (i = 0; i < pre_entry; i++)
			memcpy((void *)param + i *
				((struct ipa_ioc_add_flt_rule_after_v2 *)
				header)->flt_rule_size,
				kptr + i * sizeof(struct ipa_flt_rule_add_i),
				((struct ipa_ioc_add_flt_rule_after_v2 *)
				header)->flt_rule_size);
		if (copy_to_user((void __user *)uptr, param,
			usr_pyld_sz)) {
			IPAERR_RL("copy_to_user fails\n");
			retval = -EFAULT;
			break;
		}
		break;
	case IPA_IOC_MDFY_FLT_RULE_V2:
		if (copy_from_user(header, (const void __user *)arg,
			sizeof(struct ipa_ioc_mdfy_flt_rule_v2))) {
			IPAERR_RL("copy_from_user fails\n");
			retval = -EFAULT;
			break;
		}
		pre_entry =
			((struct ipa_ioc_mdfy_flt_rule_v2 *)
			 header)->num_rules;
		if (unlikely(((struct ipa_ioc_mdfy_flt_rule_v2 *)
			header)->rule_mdfy_size >
			sizeof(struct ipa_flt_rule_mdfy_i))) {
			IPAERR_RL("unexpected rule_add_size %d\n",
			((struct ipa_ioc_mdfy_flt_rule_v2 *)
			header)->rule_mdfy_size);
			retval = -EFAULT;
			break;
		};
		/* user payload size */
		usr_pyld_sz = ((struct ipa_ioc_mdfy_flt_rule_v2 *)
			header)->rule_mdfy_size * pre_entry;
		/* actual payload structure size in kernel */
		pyld_sz = sizeof(struct ipa_flt_rule_mdfy_i)
			* pre_entry;
		uptr = ((struct ipa_ioc_mdfy_flt_rule_v2 *)
			header)->rules;
		if (unlikely(!uptr)) {
			IPAERR_RL("unexpected NULL rules\n");
			retval = -EFAULT;
			break;
		}
		/* alloc param with same payload size as user payload */
		param = kzalloc(usr_pyld_sz, GFP_KERNEL);
		if (!param) {
			IPAERR_RL("kzalloc fails\n");
			retval = -ENOMEM;
			break;
		}
		if (copy_from_user(param, (const void __user *)uptr,
			usr_pyld_sz)) {
			IPAERR_RL("copy_from_user fails\n");
			retval = -EFAULT;
			break;
		}
		/* alloc kernel pointer with actual payload size */
		kptr = kzalloc(pyld_sz, GFP_KERNEL);
		if (!kptr) {
			IPAERR_RL("kzalloc fails\n");
			retval = -ENOMEM;
			break;
		}
		for (i = 0; i < pre_entry; i++)
			memcpy(kptr + i * sizeof(struct ipa_flt_rule_mdfy_i),
				(void *)param + i *
				((struct ipa_ioc_mdfy_flt_rule_v2 *)
				header)->rule_mdfy_size,
				((struct ipa_ioc_mdfy_flt_rule_v2 *)
				header)->rule_mdfy_size);
		/* modify the rule pointer to the kernel pointer */
		((struct ipa_ioc_mdfy_flt_rule_v2 *)header)->rules =
			(uintptr_t)kptr;
		if (ipa3_mdfy_flt_rule_v2
			((struct ipa_ioc_mdfy_flt_rule_v2 *)header)) {
			IPAERR_RL("ipa3_mdfy_flt_rule_v2 fails\n");
			retval = -EFAULT;
			break;
		}
		for (i = 0; i < pre_entry; i++)
			memcpy((void *)param + i *
				((struct ipa_ioc_mdfy_flt_rule_v2 *)
				header)->rule_mdfy_size,
				kptr + i * sizeof(struct ipa_flt_rule_mdfy_i),
				((struct ipa_ioc_mdfy_flt_rule_v2 *)
				header)->rule_mdfy_size);
		if (copy_to_user((void __user *)uptr, param,
			usr_pyld_sz)) {
			IPAERR_RL("copy_to_user fails\n");
			retval = -EFAULT;
			break;
		}
		break;
	case IPA_IOC_FNR_COUNTER_ALLOC:
		if (ipa3_ctx->ipa_hw_type < IPA_HW_v4_5) {
			IPAERR("FNR stats not supported on IPA ver %d",
				ipa3_ctx->ipa_hw_type);
			retval = -EFAULT;
			break;
		}
		if (copy_from_user(header, (const void __user *)arg,
			sizeof(struct ipa_ioc_flt_rt_counter_alloc))) {
			IPAERR("copy_from_user fails\n");
			retval = -EFAULT;
			break;
		}
		if (((struct ipa_ioc_flt_rt_counter_alloc *)
			header)->hw_counter.num_counters >
			IPA_FLT_RT_HW_COUNTER ||
			((struct ipa_ioc_flt_rt_counter_alloc *)
			header)->sw_counter.num_counters >
			IPA_FLT_RT_SW_COUNTER) {
			IPAERR("failed: wrong sw/hw num_counters\n");
			retval = -EFAULT;
			break;
		}
		if (((struct ipa_ioc_flt_rt_counter_alloc *)
			header)->hw_counter.num_counters == 0 &&
			((struct ipa_ioc_flt_rt_counter_alloc *)
			header)->sw_counter.num_counters == 0) {
			IPAERR("failed: both sw/hw num_counters 0\n");
			retval = -EFAULT;
			break;
		}
		retval = ipa3_alloc_counter_id
			((struct ipa_ioc_flt_rt_counter_alloc *)header);
		if (retval < 0) {
			IPAERR("ipa3_alloc_counter_id failed\n");
			retval = -EFAULT;
			break;
		}
		if (copy_to_user((void __user *)arg, header,
			sizeof(struct ipa_ioc_flt_rt_counter_alloc))) {
			IPAERR("copy_to_user fails\n");
			retval = -EFAULT;
			ipa3_counter_remove_hdl(
			((struct ipa_ioc_flt_rt_counter_alloc *)
			header)->hdl);
			break;
		}
		break;

	case IPA_IOC_FNR_COUNTER_DEALLOC:
		if (ipa3_ctx->ipa_hw_type < IPA_HW_v4_5) {
			IPAERR("FNR stats not supported on IPA ver %d",
				ipa3_ctx->ipa_hw_type);
			retval = -EFAULT;
			break;
		}
		hdl = (int)arg;
		if (hdl < 0) {
			IPAERR("IPA_FNR_COUNTER_DEALLOC failed: hdl %d\n",
				hdl);
			retval = -EFAULT;
			break;
		}
		ipa3_counter_remove_hdl(hdl);
		break;

	case IPA_IOC_FNR_COUNTER_QUERY:
		if (ipa3_ctx->ipa_hw_type < IPA_HW_v4_5) {
			IPAERR("FNR stats not supported on IPA ver %d",
				ipa3_ctx->ipa_hw_type);
			retval = -EFAULT;
			break;
		}
		if (copy_from_user(header, (const void __user *)arg,
			sizeof(struct ipa_ioc_flt_rt_query))) {
			IPAERR_RL("copy_from_user fails\n");
			retval = -EFAULT;
			break;
		}
		pre_entry =
			((struct ipa_ioc_flt_rt_query *)
			header)->end_id - ((struct ipa_ioc_flt_rt_query *)
			header)->start_id + 1;
		if (pre_entry <= 0 || pre_entry > IPA_MAX_FLT_RT_CNT_INDEX) {
			IPAERR("IPA_IOC_FNR_COUNTER_QUERY failed: num %d\n",
				pre_entry);
			retval = -EFAULT;
			break;
		}
		if (((struct ipa_ioc_flt_rt_query *)header)->stats_size
			> sizeof(struct ipa_flt_rt_stats)) {
			IPAERR_RL("unexpected stats_size %d\n",
			((struct ipa_ioc_flt_rt_query *)header)->stats_size);
			retval = -EFAULT;
			break;
		};
		/* user payload size */
		usr_pyld_sz = ((struct ipa_ioc_flt_rt_query *)
			header)->stats_size * pre_entry;
		/* actual payload structure size in kernel */
		pyld_sz = sizeof(struct ipa_flt_rt_stats) * pre_entry;
		uptr = ((struct ipa_ioc_flt_rt_query *)
			header)->stats;
		if (unlikely(!uptr)) {
			IPAERR_RL("unexpected NULL rules\n");
			retval = -EFAULT;
			break;
		}
		/* alloc param with same payload size as user payload */
		param = kzalloc(usr_pyld_sz, GFP_KERNEL);
		if (!param) {
			IPAERR_RL("kzalloc fails\n");
			retval = -ENOMEM;
			break;
		}
		if (copy_from_user(param, (const void __user *)uptr,
			usr_pyld_sz)) {
			IPAERR_RL("copy_from_user fails\n");
			retval = -EFAULT;
			break;
		}
		/* alloc kernel pointer with actual payload size */
		kptr = kzalloc(pyld_sz, GFP_KERNEL);
		if (!kptr) {
			IPAERR_RL("kzalloc fails\n");
			retval = -ENOMEM;
			break;
		}
		for (i = 0; i < pre_entry; i++)
			memcpy(kptr + i * sizeof(struct ipa_flt_rt_stats),
				(void *)param + i *
				((struct ipa_ioc_flt_rt_query *)
				header)->stats_size,
				((struct ipa_ioc_flt_rt_query *)
				header)->stats_size);
		/* modify the rule pointer to the kernel pointer */
		((struct ipa_ioc_flt_rt_query *)
			header)->stats = (uintptr_t)kptr;
		retval = ipa_get_flt_rt_stats
			((struct ipa_ioc_flt_rt_query *)header);
		if (retval < 0) {
			IPAERR("ipa_get_flt_rt_stats failed\n");
			retval = -EFAULT;
			break;
		}
		for (i = 0; i < pre_entry; i++)
			memcpy((void *)param + i *
				((struct ipa_ioc_flt_rt_query *)
				header)->stats_size,
				kptr + i * sizeof(struct ipa_flt_rt_stats),
				((struct ipa_ioc_flt_rt_query *)
				header)->stats_size);
		if (copy_to_user((void __user *)uptr, param,
			usr_pyld_sz)) {
			IPAERR_RL("copy_to_user fails\n");
			retval = -EFAULT;
			break;
		}
		break;

	case IPA_IOC_WIGIG_FST_SWITCH:
		IPADBG("Got IPA_IOCTL_WIGIG_FST_SWITCH\n");
		if (copy_from_user(&fst_switch, (const void __user *)arg,
			sizeof(struct ipa_ioc_wigig_fst_switch))) {
			retval = -EFAULT;
			break;
		}

		/* null terminate the string */
		fst_switch.netdev_name[IPA_RESOURCE_NAME_MAX - 1] = '\0';

		retval = ipa_wigig_send_msg(WIGIG_FST_SWITCH,
			fst_switch.netdev_name,
			fst_switch.client_mac_addr,
			IPA_CLIENT_MAX,
			fst_switch.to_wigig);
		break;

	case IPA_IOC_GET_NAT_IN_SRAM_INFO:
		if (ipa3_nat_get_sram_info(&nat_in_sram_info)) {
			retval = -EFAULT;
			break;
		}
		if (copy_to_user((void __user *)arg,
			&nat_in_sram_info,
			sizeof(struct ipa_nat_in_sram_info))) {
			retval = -EFAULT;
			break;
		}
		break;

	case IPA_IOC_APP_CLOCK_VOTE:
		retval = ipa3_app_clk_vote(
			(enum ipa_app_clock_vote_type) arg);
		break;

	default:
		IPA_ACTIVE_CLIENTS_DEC_SIMPLE();
		return -ENOTTY;
	}
	kfree(kptr);
	kfree(param);
	IPA_ACTIVE_CLIENTS_DEC_SIMPLE();

	return retval;
}

/**
 * ipa3_setup_dflt_rt_tables() - Setup default routing tables
 *
 * Return codes:
 * 0: success
 * -ENOMEM: failed to allocate memory
 * -EPERM: failed to add the tables
 */
int ipa3_setup_dflt_rt_tables(void)
{
	struct ipa_ioc_add_rt_rule *rt_rule;
	struct ipa_rt_rule_add *rt_rule_entry;

	rt_rule =
		kzalloc(sizeof(struct ipa_ioc_add_rt_rule) + 1 *
			sizeof(struct ipa_rt_rule_add), GFP_KERNEL);
	if (!rt_rule)
		return -ENOMEM;

	/* setup a default v4 route to point to Apps */
	rt_rule->num_rules = 1;
	rt_rule->commit = 1;
	rt_rule->ip = IPA_IP_v4;
	strlcpy(rt_rule->rt_tbl_name, IPA_DFLT_RT_TBL_NAME,
		IPA_RESOURCE_NAME_MAX);

	rt_rule_entry = &rt_rule->rules[0];
	rt_rule_entry->at_rear = 1;
	rt_rule_entry->rule.dst = IPA_CLIENT_APPS_LAN_CONS;
	rt_rule_entry->rule.hdr_hdl = ipa3_ctx->excp_hdr_hdl;
	rt_rule_entry->rule.retain_hdr = 1;

	if (ipa3_add_rt_rule(rt_rule)) {
		IPAERR("fail to add dflt v4 rule\n");
		kfree(rt_rule);
		return -EPERM;
	}
	IPADBG("dflt v4 rt rule hdl=%x\n", rt_rule_entry->rt_rule_hdl);
	ipa3_ctx->dflt_v4_rt_rule_hdl = rt_rule_entry->rt_rule_hdl;

	/* setup a default v6 route to point to A5 */
	rt_rule->ip = IPA_IP_v6;
	if (ipa3_add_rt_rule(rt_rule)) {
		IPAERR("fail to add dflt v6 rule\n");
		kfree(rt_rule);
		return -EPERM;
	}
	IPADBG("dflt v6 rt rule hdl=%x\n", rt_rule_entry->rt_rule_hdl);
	ipa3_ctx->dflt_v6_rt_rule_hdl = rt_rule_entry->rt_rule_hdl;

	/*
	 * because these tables are the very first to be added, they will both
	 * have the same index (0) which is essential for programming the
	 * "route" end-point config
	 */

	kfree(rt_rule);

	return 0;
}

static int ipa3_setup_exception_path(void)
{
	struct ipa_ioc_add_hdr *hdr;
	struct ipa_hdr_add *hdr_entry;
	struct ipahal_reg_route route = { 0 };
	int ret;

	/* install the basic exception header */
	hdr = kzalloc(sizeof(struct ipa_ioc_add_hdr) + 1 *
		      sizeof(struct ipa_hdr_add), GFP_KERNEL);
	if (!hdr)
		return -ENOMEM;

	hdr->num_hdrs = 1;
	hdr->commit = 1;
	hdr_entry = &hdr->hdr[0];

	strlcpy(hdr_entry->name, IPA_LAN_RX_HDR_NAME, IPA_RESOURCE_NAME_MAX);
	hdr_entry->hdr_len = IPA_LAN_RX_HEADER_LENGTH;

	if (ipa3_add_hdr(hdr)) {
		IPAERR("fail to add exception hdr\n");
		ret = -EPERM;
		goto bail;
	}

	if (hdr_entry->status) {
		IPAERR("fail to add exception hdr\n");
		ret = -EPERM;
		goto bail;
	}

	ipa3_ctx->excp_hdr_hdl = hdr_entry->hdr_hdl;

	/* set the route register to pass exception packets to Apps */
	route.route_def_pipe = ipa3_get_ep_mapping(IPA_CLIENT_APPS_LAN_CONS);
	route.route_frag_def_pipe = ipa3_get_ep_mapping(
		IPA_CLIENT_APPS_LAN_CONS);
	route.route_def_hdr_table = !ipa3_ctx->hdr_tbl_lcl;
	route.route_def_retain_hdr = 1;

	if (ipa3_cfg_route(&route)) {
		IPAERR("fail to add exception hdr\n");
		ret = -EPERM;
		goto bail;
	}

	ret = 0;
bail:
	kfree(hdr);
	return ret;
}

static int ipa3_init_smem_region(int memory_region_size,
				int memory_region_offset)
{
	struct ipahal_imm_cmd_dma_shared_mem cmd;
	struct ipahal_imm_cmd_pyld *cmd_pyld;
	struct ipa3_desc desc;
	struct ipa_mem_buffer mem;
	int rc;

	if (memory_region_size == 0)
		return 0;

	memset(&desc, 0, sizeof(desc));
	memset(&cmd, 0, sizeof(cmd));
	memset(&mem, 0, sizeof(mem));

	mem.size = memory_region_size;
	mem.base = dma_alloc_coherent(ipa3_ctx->pdev, mem.size,
		&mem.phys_base, GFP_KERNEL);
	if (!mem.base) {
		IPAERR("failed to alloc DMA buff of size %d\n", mem.size);
		return -ENOMEM;
	}

	memset(mem.base, 0, mem.size);
	cmd.is_read = false;
	cmd.skip_pipeline_clear = false;
	cmd.pipeline_clear_options = IPAHAL_HPS_CLEAR;
	cmd.size = mem.size;
	cmd.system_addr = mem.phys_base;
	cmd.local_addr = ipa3_ctx->smem_restricted_bytes +
		memory_region_offset;
	cmd_pyld = ipahal_construct_imm_cmd(
		IPA_IMM_CMD_DMA_SHARED_MEM, &cmd, false);
	if (!cmd_pyld) {
		IPAERR("failed to construct dma_shared_mem imm cmd\n");
		return -ENOMEM;
	}
	ipa3_init_imm_cmd_desc(&desc, cmd_pyld);

	rc = ipa3_send_cmd(1, &desc);
	if (rc) {
		IPAERR("failed to send immediate command (error %d)\n", rc);
		rc = -EFAULT;
	}

	ipahal_destroy_imm_cmd(cmd_pyld);
	dma_free_coherent(ipa3_ctx->pdev, mem.size, mem.base,
		mem.phys_base);

	return rc;
}

/**
 * ipa3_init_q6_smem() - Initialize Q6 general memory and
 *                      header memory regions in IPA.
 *
 * Return codes:
 * 0: success
 * -ENOMEM: failed to allocate dma memory
 * -EFAULT: failed to send IPA command to initialize the memory
 */
int ipa3_init_q6_smem(void)
{
	int rc;

	IPA_ACTIVE_CLIENTS_INC_SIMPLE();

	rc = ipa3_init_smem_region(IPA_MEM_PART(modem_size),
		IPA_MEM_PART(modem_ofst));
	if (rc) {
		IPAERR("failed to initialize Modem RAM memory\n");
		IPA_ACTIVE_CLIENTS_DEC_SIMPLE();
		return rc;
	}

	rc = ipa3_init_smem_region(IPA_MEM_PART(modem_hdr_size),
		IPA_MEM_PART(modem_hdr_ofst));
	if (rc) {
		IPAERR("failed to initialize Modem HDRs RAM memory\n");
		IPA_ACTIVE_CLIENTS_DEC_SIMPLE();
		return rc;
	}

	rc = ipa3_init_smem_region(IPA_MEM_PART(modem_hdr_proc_ctx_size),
		IPA_MEM_PART(modem_hdr_proc_ctx_ofst));
	if (rc) {
		IPAERR("failed to initialize Modem proc ctx RAM memory\n");
		IPA_ACTIVE_CLIENTS_DEC_SIMPLE();
		return rc;
	}

	rc = ipa3_init_smem_region(IPA_MEM_PART(modem_comp_decomp_size),
		IPA_MEM_PART(modem_comp_decomp_ofst));
	if (rc) {
		IPAERR("failed to initialize Modem Comp/Decomp RAM memory\n");
		IPA_ACTIVE_CLIENTS_DEC_SIMPLE();
		return rc;
	}
	IPA_ACTIVE_CLIENTS_DEC_SIMPLE();

	return rc;
}

static void ipa3_destroy_imm(void *user1, int user2)
{
	ipahal_destroy_imm_cmd(user1);
}

static void ipa3_q6_pipe_delay(bool delay)
{
	int client_idx;
	int ep_idx;
	struct ipa_ep_cfg_ctrl ep_ctrl;

	memset(&ep_ctrl, 0, sizeof(struct ipa_ep_cfg_ctrl));
	ep_ctrl.ipa_ep_delay = delay;

	for (client_idx = 0; client_idx < IPA_CLIENT_MAX; client_idx++) {
		if (IPA_CLIENT_IS_Q6_PROD(client_idx)) {
			ep_idx = ipa3_get_ep_mapping(client_idx);
			if (ep_idx == -1)
				continue;

			ipahal_write_reg_n_fields(IPA_ENDP_INIT_CTRL_n,
				ep_idx, &ep_ctrl);
		}
	}
}

static void ipa3_q6_avoid_holb(void)
{
	int ep_idx;
	int client_idx;
	struct ipa_ep_cfg_ctrl ep_suspend;
	struct ipa_ep_cfg_holb ep_holb;

	memset(&ep_suspend, 0, sizeof(ep_suspend));
	memset(&ep_holb, 0, sizeof(ep_holb));

	ep_suspend.ipa_ep_suspend = true;
	ep_holb.tmr_val = 0;
	ep_holb.en = 1;

	if (ipa3_ctx->ipa_hw_type == IPA_HW_v4_2)
		ipa3_cal_ep_holb_scale_base_val(ep_holb.tmr_val, &ep_holb);

	for (client_idx = 0; client_idx < IPA_CLIENT_MAX; client_idx++) {
		if (IPA_CLIENT_IS_Q6_CONS(client_idx)) {
			ep_idx = ipa3_get_ep_mapping(client_idx);
			if (ep_idx == -1)
				continue;

			/* from IPA 4.0 pipe suspend is not supported */
			if (ipa3_ctx->ipa_hw_type < IPA_HW_v4_0)
				ipahal_write_reg_n_fields(
				IPA_ENDP_INIT_CTRL_n,
				ep_idx, &ep_suspend);

			/*
			 * ipa3_cfg_ep_holb is not used here because we are
			 * setting HOLB on Q6 pipes, and from APPS perspective
			 * they are not valid, therefore, the above function
			 * will fail.
			 */
			ipahal_write_reg_n_fields(
				IPA_ENDP_INIT_HOL_BLOCK_TIMER_n,
				ep_idx, &ep_holb);
			ipahal_write_reg_n_fields(
				IPA_ENDP_INIT_HOL_BLOCK_EN_n,
				ep_idx, &ep_holb);

			/* IPA4.5 issue requires HOLB_EN to be written twice */
			if (ipa3_ctx->ipa_hw_type >= IPA_HW_v4_5)
				ipahal_write_reg_n_fields(
					IPA_ENDP_INIT_HOL_BLOCK_EN_n,
					ep_idx, &ep_holb);
		}
	}
}

static void ipa3_halt_q6_gsi_channels(bool prod)
{
	int ep_idx;
	int client_idx;
	const struct ipa_gsi_ep_config *gsi_ep_cfg;
	int i;
	int ret;
	int code = 0;

	/* if prod flag is true, then we halt the producer channels also */
	for (client_idx = 0; client_idx < IPA_CLIENT_MAX; client_idx++) {
		if (IPA_CLIENT_IS_Q6_CONS(client_idx)
			|| (IPA_CLIENT_IS_Q6_PROD(client_idx) && prod)) {
			ep_idx = ipa3_get_ep_mapping(client_idx);
			if (ep_idx == -1)
				continue;

			gsi_ep_cfg = ipa3_get_gsi_ep_info(client_idx);
			if (!gsi_ep_cfg) {
				IPAERR("failed to get GSI config\n");
				ipa_assert();
				return;
			}

			ret = gsi_halt_channel_ee(
				gsi_ep_cfg->ipa_gsi_chan_num, gsi_ep_cfg->ee,
				&code);
			for (i = 0; i < IPA_GSI_CHANNEL_STOP_MAX_RETRY &&
				ret == -GSI_STATUS_AGAIN; i++) {
				IPADBG(
				"ch %d ee %d with code %d\n is busy try again",
					gsi_ep_cfg->ipa_gsi_chan_num,
					gsi_ep_cfg->ee,
					code);
				usleep_range(IPA_GSI_CHANNEL_HALT_MIN_SLEEP,
					IPA_GSI_CHANNEL_HALT_MAX_SLEEP);
				ret = gsi_halt_channel_ee(
					gsi_ep_cfg->ipa_gsi_chan_num,
					gsi_ep_cfg->ee, &code);
			}
			if (ret == GSI_STATUS_SUCCESS)
				IPADBG("halted gsi ch %d ee %d with code %d\n",
				gsi_ep_cfg->ipa_gsi_chan_num,
				gsi_ep_cfg->ee,
				code);
			else
				IPAERR("failed to halt ch %d ee %d code %d\n",
				gsi_ep_cfg->ipa_gsi_chan_num,
				gsi_ep_cfg->ee,
				code);
		}
	}
}

static int ipa3_q6_clean_q6_flt_tbls(enum ipa_ip_type ip,
	enum ipa_rule_type rlt)
{
	struct ipa3_desc *desc;
	struct ipahal_imm_cmd_dma_shared_mem cmd = {0};
	struct ipahal_imm_cmd_pyld **cmd_pyld;
	int retval = 0;
	int pipe_idx;
	int flt_idx = 0;
	int num_cmds = 0;
	int index;
	u32 lcl_addr_mem_part;
	u32 lcl_hdr_sz;
	struct ipa_mem_buffer mem;

	IPADBG("Entry\n");

	if ((ip >= IPA_IP_MAX) || (rlt >= IPA_RULE_TYPE_MAX)) {
		IPAERR("Input Err: ip=%d ; rlt=%d\n", ip, rlt);
		return -EINVAL;
	}

	/*
	 * SRAM memory not allocated to hash tables. Cleaning the of hash table
	 * operation not supported.
	 */
	if (rlt == IPA_RULE_HASHABLE && ipa3_ctx->ipa_fltrt_not_hashable) {
		IPADBG("Clean hashable rules not supported\n");
		return retval;
	}

	/* Up to filtering pipes we have filtering tables */
	desc = kcalloc(ipa3_ctx->ep_flt_num, sizeof(struct ipa3_desc),
		GFP_KERNEL);
	if (!desc)
		return -ENOMEM;

	cmd_pyld = kcalloc(ipa3_ctx->ep_flt_num,
		sizeof(struct ipahal_imm_cmd_pyld *), GFP_KERNEL);
	if (!cmd_pyld) {
		retval = -ENOMEM;
		goto free_desc;
	}

	if (ip == IPA_IP_v4) {
		if (rlt == IPA_RULE_HASHABLE) {
			lcl_addr_mem_part = IPA_MEM_PART(v4_flt_hash_ofst);
			lcl_hdr_sz = IPA_MEM_PART(v4_flt_hash_size);
		} else {
			lcl_addr_mem_part = IPA_MEM_PART(v4_flt_nhash_ofst);
			lcl_hdr_sz = IPA_MEM_PART(v4_flt_nhash_size);
		}
	} else {
		if (rlt == IPA_RULE_HASHABLE) {
			lcl_addr_mem_part = IPA_MEM_PART(v6_flt_hash_ofst);
			lcl_hdr_sz = IPA_MEM_PART(v6_flt_hash_size);
		} else {
			lcl_addr_mem_part = IPA_MEM_PART(v6_flt_nhash_ofst);
			lcl_hdr_sz = IPA_MEM_PART(v6_flt_nhash_size);
		}
	}

	retval = ipahal_flt_generate_empty_img(1, lcl_hdr_sz, lcl_hdr_sz,
		0, &mem, true);
	if (retval) {
		IPAERR("failed to generate flt single tbl empty img\n");
		goto free_cmd_pyld;
	}

	for (pipe_idx = 0; pipe_idx < ipa3_ctx->ipa_num_pipes; pipe_idx++) {
		if (!ipa_is_ep_support_flt(pipe_idx))
			continue;

		/*
		 * Iterating over all the filtering pipes which are either
		 * invalid but connected or connected but not configured by AP.
		 */
		if (!ipa3_ctx->ep[pipe_idx].valid ||
		    ipa3_ctx->ep[pipe_idx].skip_ep_cfg) {

			if (num_cmds >= ipa3_ctx->ep_flt_num) {
				IPAERR("number of commands is out of range\n");
				retval = -ENOBUFS;
				goto free_empty_img;
			}

			cmd.is_read = false;
			cmd.skip_pipeline_clear = false;
			cmd.pipeline_clear_options = IPAHAL_HPS_CLEAR;
			cmd.size = mem.size;
			cmd.system_addr = mem.phys_base;
			cmd.local_addr =
				ipa3_ctx->smem_restricted_bytes +
				lcl_addr_mem_part +
				ipahal_get_hw_tbl_hdr_width() +
				flt_idx * ipahal_get_hw_tbl_hdr_width();
			cmd_pyld[num_cmds] = ipahal_construct_imm_cmd(
				IPA_IMM_CMD_DMA_SHARED_MEM, &cmd, false);
			if (!cmd_pyld[num_cmds]) {
				IPAERR("fail construct dma_shared_mem cmd\n");
				retval = -ENOMEM;
				goto free_empty_img;
			}
			ipa3_init_imm_cmd_desc(&desc[num_cmds],
				cmd_pyld[num_cmds]);
			++num_cmds;
		}

		++flt_idx;
	}

	IPADBG("Sending %d descriptors for flt tbl clearing\n", num_cmds);
	retval = ipa3_send_cmd(num_cmds, desc);
	if (retval) {
		IPAERR("failed to send immediate command (err %d)\n", retval);
		retval = -EFAULT;
	}

free_empty_img:
	ipahal_free_dma_mem(&mem);
free_cmd_pyld:
	for (index = 0; index < num_cmds; index++)
		ipahal_destroy_imm_cmd(cmd_pyld[index]);
	kfree(cmd_pyld);
free_desc:
	kfree(desc);
	return retval;
}

static int ipa3_q6_clean_q6_rt_tbls(enum ipa_ip_type ip,
	enum ipa_rule_type rlt)
{
	struct ipa3_desc *desc;
	struct ipahal_imm_cmd_dma_shared_mem cmd = {0};
	struct ipahal_imm_cmd_pyld *cmd_pyld = NULL;
	int retval = 0;
	u32 modem_rt_index_lo;
	u32 modem_rt_index_hi;
	u32 lcl_addr_mem_part;
	u32 lcl_hdr_sz;
	struct ipa_mem_buffer mem;

	IPADBG("Entry\n");

	if ((ip >= IPA_IP_MAX) || (rlt >= IPA_RULE_TYPE_MAX)) {
		IPAERR("Input Err: ip=%d ; rlt=%d\n", ip, rlt);
		return -EINVAL;
	}

	/*
	 * SRAM memory not allocated to hash tables. Cleaning the of hash table
	 * operation not supported.
	 */
	if (rlt == IPA_RULE_HASHABLE && ipa3_ctx->ipa_fltrt_not_hashable) {
		IPADBG("Clean hashable rules not supported\n");
		return retval;
	}

	if (ip == IPA_IP_v4) {
		modem_rt_index_lo = IPA_MEM_PART(v4_modem_rt_index_lo);
		modem_rt_index_hi = IPA_MEM_PART(v4_modem_rt_index_hi);
		if (rlt == IPA_RULE_HASHABLE) {
			lcl_addr_mem_part = IPA_MEM_PART(v4_rt_hash_ofst);
			lcl_hdr_sz =  IPA_MEM_PART(v4_flt_hash_size);
		} else {
			lcl_addr_mem_part = IPA_MEM_PART(v4_rt_nhash_ofst);
			lcl_hdr_sz = IPA_MEM_PART(v4_flt_nhash_size);
		}
	} else {
		modem_rt_index_lo = IPA_MEM_PART(v6_modem_rt_index_lo);
		modem_rt_index_hi = IPA_MEM_PART(v6_modem_rt_index_hi);
		if (rlt == IPA_RULE_HASHABLE) {
			lcl_addr_mem_part = IPA_MEM_PART(v6_rt_hash_ofst);
			lcl_hdr_sz =  IPA_MEM_PART(v6_flt_hash_size);
		} else {
			lcl_addr_mem_part = IPA_MEM_PART(v6_rt_nhash_ofst);
			lcl_hdr_sz = IPA_MEM_PART(v6_flt_nhash_size);
		}
	}

	retval = ipahal_rt_generate_empty_img(
		modem_rt_index_hi - modem_rt_index_lo + 1,
		lcl_hdr_sz, lcl_hdr_sz, &mem, true);
	if (retval) {
		IPAERR("fail generate empty rt img\n");
		return -ENOMEM;
	}

	desc = kzalloc(sizeof(struct ipa3_desc), GFP_KERNEL);
	if (!desc) {
		IPAERR("failed to allocate memory\n");
		goto free_empty_img;
	}

	cmd.is_read = false;
	cmd.skip_pipeline_clear = false;
	cmd.pipeline_clear_options = IPAHAL_HPS_CLEAR;
	cmd.size = mem.size;
	cmd.system_addr =  mem.phys_base;
	cmd.local_addr = ipa3_ctx->smem_restricted_bytes +
		lcl_addr_mem_part +
		modem_rt_index_lo * ipahal_get_hw_tbl_hdr_width();
	cmd_pyld = ipahal_construct_imm_cmd(
			IPA_IMM_CMD_DMA_SHARED_MEM, &cmd, false);
	if (!cmd_pyld) {
		IPAERR("failed to construct dma_shared_mem imm cmd\n");
		retval = -ENOMEM;
		goto free_desc;
	}
	ipa3_init_imm_cmd_desc(desc, cmd_pyld);

	IPADBG("Sending 1 descriptor for rt tbl clearing\n");
	retval = ipa3_send_cmd(1, desc);
	if (retval) {
		IPAERR("failed to send immediate command (err %d)\n", retval);
		retval = -EFAULT;
	}

	ipahal_destroy_imm_cmd(cmd_pyld);
free_desc:
	kfree(desc);
free_empty_img:
	ipahal_free_dma_mem(&mem);
	return retval;
}

static int ipa3_q6_clean_q6_tables(void)
{
	struct ipa3_desc *desc;
	struct ipahal_imm_cmd_pyld *cmd_pyld = NULL;
	struct ipahal_imm_cmd_register_write reg_write_cmd = {0};
	int retval = 0;
	struct ipahal_reg_fltrt_hash_flush flush;
	struct ipahal_reg_valmask valmask;

	IPADBG("Entry\n");


	if (ipa3_q6_clean_q6_flt_tbls(IPA_IP_v4, IPA_RULE_HASHABLE)) {
		IPAERR("failed to clean q6 flt tbls (v4/hashable)\n");
		return -EFAULT;
	}
	if (ipa3_q6_clean_q6_flt_tbls(IPA_IP_v6, IPA_RULE_HASHABLE)) {
		IPAERR("failed to clean q6 flt tbls (v6/hashable)\n");
		return -EFAULT;
	}
	if (ipa3_q6_clean_q6_flt_tbls(IPA_IP_v4, IPA_RULE_NON_HASHABLE)) {
		IPAERR("failed to clean q6 flt tbls (v4/non-hashable)\n");
		return -EFAULT;
	}
	if (ipa3_q6_clean_q6_flt_tbls(IPA_IP_v6, IPA_RULE_NON_HASHABLE)) {
		IPAERR("failed to clean q6 flt tbls (v6/non-hashable)\n");
		return -EFAULT;
	}

	if (ipa3_q6_clean_q6_rt_tbls(IPA_IP_v4, IPA_RULE_HASHABLE)) {
		IPAERR("failed to clean q6 rt tbls (v4/hashable)\n");
		return -EFAULT;
	}
	if (ipa3_q6_clean_q6_rt_tbls(IPA_IP_v6, IPA_RULE_HASHABLE)) {
		IPAERR("failed to clean q6 rt tbls (v6/hashable)\n");
		return -EFAULT;
	}
	if (ipa3_q6_clean_q6_rt_tbls(IPA_IP_v4, IPA_RULE_NON_HASHABLE)) {
		IPAERR("failed to clean q6 rt tbls (v4/non-hashable)\n");
		return -EFAULT;
	}
	if (ipa3_q6_clean_q6_rt_tbls(IPA_IP_v6, IPA_RULE_NON_HASHABLE)) {
		IPAERR("failed to clean q6 rt tbls (v6/non-hashable)\n");
		return -EFAULT;
	}

	/*
	 * SRAM memory not allocated to hash tables. Cleaning the of hash table
	 * operation not supported.
	 */
	if (ipa3_ctx->ipa_fltrt_not_hashable)
		return retval;
	/* Flush rules cache */
	desc = kzalloc(sizeof(struct ipa3_desc), GFP_KERNEL);
	if (!desc)
		return -ENOMEM;

	flush.v4_flt = true;
	flush.v4_rt = true;
	flush.v6_flt = true;
	flush.v6_rt = true;
	ipahal_get_fltrt_hash_flush_valmask(&flush, &valmask);
	reg_write_cmd.skip_pipeline_clear = false;
	reg_write_cmd.pipeline_clear_options = IPAHAL_HPS_CLEAR;
	reg_write_cmd.offset = ipahal_get_reg_ofst(IPA_FILT_ROUT_HASH_FLUSH);
	reg_write_cmd.value = valmask.val;
	reg_write_cmd.value_mask = valmask.mask;
	cmd_pyld = ipahal_construct_imm_cmd(IPA_IMM_CMD_REGISTER_WRITE,
		&reg_write_cmd, false);
	if (!cmd_pyld) {
		IPAERR("fail construct register_write imm cmd\n");
		retval = -EFAULT;
		goto bail_desc;
	}
	ipa3_init_imm_cmd_desc(desc, cmd_pyld);

	IPADBG("Sending 1 descriptor for tbls flush\n");
	retval = ipa3_send_cmd(1, desc);
	if (retval) {
		IPAERR("failed to send immediate command (err %d)\n", retval);
		retval = -EFAULT;
	}

	ipahal_destroy_imm_cmd(cmd_pyld);

bail_desc:
	kfree(desc);
	IPADBG("Done - retval = %d\n", retval);
	return retval;
}

static int ipa3_q6_set_ex_path_to_apps(void)
{
	int ep_idx;
	int client_idx;
	struct ipa3_desc *desc;
	int num_descs = 0;
	int index;
	struct ipahal_imm_cmd_register_write reg_write;
	struct ipahal_imm_cmd_pyld *cmd_pyld;
	int retval;

	desc = kcalloc(ipa3_ctx->ipa_num_pipes, sizeof(struct ipa3_desc),
			GFP_KERNEL);
	if (!desc)
		return -ENOMEM;

	/* Set the exception path to AP */
	for (client_idx = 0; client_idx < IPA_CLIENT_MAX; client_idx++) {
		ep_idx = ipa3_get_ep_mapping(client_idx);
		if (ep_idx == -1 || (ep_idx >= IPA3_MAX_NUM_PIPES))
			continue;

		/* disable statuses for all modem controlled prod pipes */
		if (IPA_CLIENT_IS_Q6_PROD(client_idx) ||
			(ipa3_ctx->ep[ep_idx].valid &&
			ipa3_ctx->ep[ep_idx].skip_ep_cfg) ||
			(ipa3_ctx->ep[ep_idx].client == IPA_CLIENT_APPS_WAN_PROD
			&& ipa3_ctx->modem_cfg_emb_pipe_flt)) {
			ipa_assert_on(num_descs >= ipa3_ctx->ipa_num_pipes);

			ipa3_ctx->ep[ep_idx].status.status_en = false;
			reg_write.skip_pipeline_clear = false;
			reg_write.pipeline_clear_options =
				IPAHAL_HPS_CLEAR;
			reg_write.offset =
				ipahal_get_reg_n_ofst(IPA_ENDP_STATUS_n,
					ep_idx);
			reg_write.value = 0;
			reg_write.value_mask = ~0;
			cmd_pyld = ipahal_construct_imm_cmd(
				IPA_IMM_CMD_REGISTER_WRITE, &reg_write, false);
			if (!cmd_pyld) {
				IPAERR("fail construct register_write cmd\n");
				ipa_assert();
				return -ENOMEM;
			}

			ipa3_init_imm_cmd_desc(&desc[num_descs], cmd_pyld);
			desc[num_descs].callback = ipa3_destroy_imm;
			desc[num_descs].user1 = cmd_pyld;
			++num_descs;
		}
	}

	/* Will wait 500msecs for IPA tag process completion */
	retval = ipa3_tag_process(desc, num_descs,
		msecs_to_jiffies(CLEANUP_TAG_PROCESS_TIMEOUT));
	if (retval) {
		IPAERR("TAG process failed! (error %d)\n", retval);
		/* For timeout error ipa3_destroy_imm cb will destroy user1 */
		if (retval != -ETIME) {
			for (index = 0; index < num_descs; index++)
				if (desc[index].callback)
					desc[index].callback(desc[index].user1,
						desc[index].user2);
			retval = -EINVAL;
		}
	}

	kfree(desc);

	return retval;
}

/*
 * ipa3_update_ssr_state() - updating current SSR state
 * @is_ssr:	[in] Current SSR state
 */

void ipa3_update_ssr_state(bool is_ssr)
{
	if (is_ssr)
		atomic_set(&ipa3_ctx->is_ssr, 1);
	else
		atomic_set(&ipa3_ctx->is_ssr, 0);
}

/**
 * ipa3_q6_pre_shutdown_cleanup() - A cleanup for all Q6 related configuration
 *                    in IPA HW. This is performed in case of SSR.
 *
 * This is a mandatory procedure, in case one of the steps fails, the
 * AP needs to restart.
 */
void ipa3_q6_pre_shutdown_cleanup(void)
{
	IPADBG_LOW("ENTER\n");

	IPA_ACTIVE_CLIENTS_INC_SIMPLE();

	ipa3_update_ssr_state(true);
	if (!ipa3_ctx->ipa_endp_delay_wa)
		ipa3_q6_pipe_delay(true);
	ipa3_q6_avoid_holb();
	if (ipa3_ctx->ipa_config_is_mhi)
		ipa3_set_reset_client_cons_pipe_sus_holb(true,
		IPA_CLIENT_MHI_CONS);
	if (ipa3_q6_clean_q6_tables()) {
		IPAERR("Failed to clean Q6 tables\n");
		/*
		 * Indicates IPA hardware is stalled, unexpected
		 * hardware state.
		 */
		BUG();
	}
	if (ipa3_q6_set_ex_path_to_apps()) {
		IPAERR("Failed to redirect exceptions to APPS\n");
		/*
		 * Indicates IPA hardware is stalled, unexpected
		 * hardware state.
		 */
		BUG();
	}
	/* Remove delay from Q6 PRODs to avoid pending descriptors
	 * on pipe reset procedure
	 */
	if (!ipa3_ctx->ipa_endp_delay_wa) {
		ipa3_q6_pipe_delay(false);
		ipa3_set_reset_client_prod_pipe_delay(true,
			IPA_CLIENT_USB_PROD);
	} else {
		ipa3_start_stop_client_prod_gsi_chnl(IPA_CLIENT_USB_PROD,
						false);
	}

	IPA_ACTIVE_CLIENTS_DEC_SIMPLE();
	IPADBG_LOW("Exit with success\n");
}

/*
 * ipa3_q6_post_shutdown_cleanup() - As part of this cleanup
 * check if GSI channel related to Q6 producer client is empty.
 *
 * Q6 GSI channel emptiness is needed to garantee no descriptors with invalid
 *  info are injected into IPA RX from IPA_IF, while modem is restarting.
 */
void ipa3_q6_post_shutdown_cleanup(void)
{
	int client_idx;
	int ep_idx;
	bool prod = false;

	IPADBG_LOW("ENTER\n");

	IPA_ACTIVE_CLIENTS_INC_SIMPLE();

	/* Handle the issue where SUSPEND was removed for some reason */
	ipa3_q6_avoid_holb();

	/* halt both prod and cons channels starting at IPAv4 */
	if (ipa3_ctx->ipa_hw_type >= IPA_HW_v4_0) {
		prod = true;
		ipa3_halt_q6_gsi_channels(prod);
		IPA_ACTIVE_CLIENTS_DEC_SIMPLE();
		IPADBG("Exit without consumer check\n");
		return;
	}

	ipa3_halt_q6_gsi_channels(prod);

	if (!ipa3_ctx->uc_ctx.uc_loaded) {
		IPAERR("uC is not loaded. Skipping\n");
		return;
	}

	for (client_idx = 0; client_idx < IPA_CLIENT_MAX; client_idx++)
		if (IPA_CLIENT_IS_Q6_PROD(client_idx)) {
			ep_idx = ipa3_get_ep_mapping(client_idx);
			if (ep_idx == -1)
				continue;

			if (ipa3_uc_is_gsi_channel_empty(client_idx)) {
				IPAERR("fail to validate Q6 ch emptiness %d\n",
					client_idx);
				/*
				 * Indicates GSI hardware is stalled, unexpected
				 * hardware state.
				 * Remove bug for adb reboot issue.
				 */
			}
		}

	IPA_ACTIVE_CLIENTS_DEC_SIMPLE();
	IPADBG_LOW("Exit with success\n");
}

/**
 * ipa3_q6_pre_powerup_cleanup() - A cleanup routine for pheripheral
 * configuration in IPA HW. This is performed in case of SSR.
 *
 * This is a mandatory procedure, in case one of the steps fails, the
 * AP needs to restart.
 */
void ipa3_q6_pre_powerup_cleanup(void)
{
	IPADBG_LOW("ENTER\n");

	IPA_ACTIVE_CLIENTS_INC_SIMPLE();

	if (ipa3_ctx->ipa_config_is_mhi)
		ipa3_set_reset_client_prod_pipe_delay(true,
			IPA_CLIENT_MHI_PROD);

	IPA_ACTIVE_CLIENTS_DEC_SIMPLE();
	IPADBG_LOW("Exit with success\n");
}

/*
 * ipa3_client_prod_post_shutdown_cleanup () - As part of this function
 * set end point delay client producer pipes and starting corresponding
 * gsi channels
 */

void ipa3_client_prod_post_shutdown_cleanup(void)
{
	IPADBG_LOW("ENTER\n");

	IPA_ACTIVE_CLIENTS_INC_SIMPLE();

	ipa3_set_reset_client_prod_pipe_delay(true,
				IPA_CLIENT_USB_PROD);
	ipa3_start_stop_client_prod_gsi_chnl(IPA_CLIENT_USB_PROD, true);

	IPA_ACTIVE_CLIENTS_DEC_SIMPLE();
	IPADBG_LOW("Exit with success\n");
}

static inline void ipa3_sram_set_canary(u32 *sram_mmio, int offset)
{
	/* Set 4 bytes of CANARY before the offset */
	sram_mmio[(offset - 4) / 4] = IPA_MEM_CANARY_VAL;
}

/**
 * _ipa_init_sram_v3() - Initialize IPA local SRAM.
 *
 * Return codes: 0 for success, negative value for failure
 */
int _ipa_init_sram_v3(void)
{
	u32 *ipa_sram_mmio;
	unsigned long phys_addr;

	IPADBG(
	    "ipa_wrapper_base(0x%08X) ipa_reg_base_ofst(0x%08X) IPA_SW_AREA_RAM_DIRECT_ACCESS_n(0x%08X) smem_restricted_bytes(0x%08X) smem_sz(0x%08X)\n",
	    ipa3_ctx->ipa_wrapper_base,
	    ipa3_ctx->ctrl->ipa_reg_base_ofst,
	    ipahal_get_reg_n_ofst(
		IPA_SW_AREA_RAM_DIRECT_ACCESS_n,
		ipa3_ctx->smem_restricted_bytes / 4),
	    ipa3_ctx->smem_restricted_bytes,
	    ipa3_ctx->smem_sz);

	phys_addr = ipa3_ctx->ipa_wrapper_base +
		ipa3_ctx->ctrl->ipa_reg_base_ofst +
		ipahal_get_reg_n_ofst(IPA_SW_AREA_RAM_DIRECT_ACCESS_n,
			ipa3_ctx->smem_restricted_bytes / 4);

	ipa_sram_mmio = ioremap(phys_addr, ipa3_ctx->smem_sz);
	if (!ipa_sram_mmio) {
		IPAERR("fail to ioremap IPA SRAM\n");
		return -ENOMEM;
	}

	/* Consult with ipa_i.h on the location of the CANARY values */
	ipa3_sram_set_canary(ipa_sram_mmio, IPA_MEM_PART(v4_flt_hash_ofst) - 4);
	ipa3_sram_set_canary(ipa_sram_mmio, IPA_MEM_PART(v4_flt_hash_ofst));
	ipa3_sram_set_canary(ipa_sram_mmio,
		IPA_MEM_PART(v4_flt_nhash_ofst) - 4);
	ipa3_sram_set_canary(ipa_sram_mmio, IPA_MEM_PART(v4_flt_nhash_ofst));
	ipa3_sram_set_canary(ipa_sram_mmio, IPA_MEM_PART(v6_flt_hash_ofst) - 4);
	ipa3_sram_set_canary(ipa_sram_mmio, IPA_MEM_PART(v6_flt_hash_ofst));
	ipa3_sram_set_canary(ipa_sram_mmio,
		IPA_MEM_PART(v6_flt_nhash_ofst) - 4);
	ipa3_sram_set_canary(ipa_sram_mmio, IPA_MEM_PART(v6_flt_nhash_ofst));
	ipa3_sram_set_canary(ipa_sram_mmio, IPA_MEM_PART(v4_rt_hash_ofst) - 4);
	ipa3_sram_set_canary(ipa_sram_mmio, IPA_MEM_PART(v4_rt_hash_ofst));
	ipa3_sram_set_canary(ipa_sram_mmio, IPA_MEM_PART(v4_rt_nhash_ofst) - 4);
	ipa3_sram_set_canary(ipa_sram_mmio, IPA_MEM_PART(v4_rt_nhash_ofst));
	ipa3_sram_set_canary(ipa_sram_mmio, IPA_MEM_PART(v6_rt_hash_ofst) - 4);
	ipa3_sram_set_canary(ipa_sram_mmio, IPA_MEM_PART(v6_rt_hash_ofst));
	ipa3_sram_set_canary(ipa_sram_mmio, IPA_MEM_PART(v6_rt_nhash_ofst) - 4);
	ipa3_sram_set_canary(ipa_sram_mmio, IPA_MEM_PART(v6_rt_nhash_ofst));
	ipa3_sram_set_canary(ipa_sram_mmio, IPA_MEM_PART(modem_hdr_ofst) - 4);
	ipa3_sram_set_canary(ipa_sram_mmio, IPA_MEM_PART(modem_hdr_ofst));
	ipa3_sram_set_canary(ipa_sram_mmio,
		IPA_MEM_PART(modem_hdr_proc_ctx_ofst) - 4);
	ipa3_sram_set_canary(ipa_sram_mmio,
		IPA_MEM_PART(modem_hdr_proc_ctx_ofst));
	if (ipa_get_hw_type() >= IPA_HW_v4_5) {
		ipa3_sram_set_canary(ipa_sram_mmio,
			IPA_MEM_PART(nat_tbl_ofst) - 12);
		ipa3_sram_set_canary(ipa_sram_mmio,
			IPA_MEM_PART(nat_tbl_ofst) - 8);
		ipa3_sram_set_canary(ipa_sram_mmio,
			IPA_MEM_PART(nat_tbl_ofst) - 4);
		ipa3_sram_set_canary(ipa_sram_mmio, IPA_MEM_PART(nat_tbl_ofst));
	}
	if (ipa_get_hw_type() >= IPA_HW_v4_0) {
		ipa3_sram_set_canary(ipa_sram_mmio,
			IPA_MEM_PART(pdn_config_ofst) - 4);
		ipa3_sram_set_canary(ipa_sram_mmio,
			IPA_MEM_PART(pdn_config_ofst));
		ipa3_sram_set_canary(ipa_sram_mmio,
			IPA_MEM_PART(stats_quota_ofst) - 4);
		ipa3_sram_set_canary(ipa_sram_mmio,
			IPA_MEM_PART(stats_quota_ofst));
	}
	if (ipa_get_hw_type() <= IPA_HW_v3_5 ||
		ipa_get_hw_type() >= IPA_HW_v4_5) {
		ipa3_sram_set_canary(ipa_sram_mmio,
			IPA_MEM_PART(modem_ofst) - 4);
		ipa3_sram_set_canary(ipa_sram_mmio, IPA_MEM_PART(modem_ofst));
	}
	ipa3_sram_set_canary(ipa_sram_mmio,
		(ipa_get_hw_type() >= IPA_HW_v3_5) ?
			IPA_MEM_PART(uc_descriptor_ram_ofst) :
			IPA_MEM_PART(end_ofst));

	iounmap(ipa_sram_mmio);

	return 0;
}

/**
 * _ipa_init_hdr_v3_0() - Initialize IPA header block.
 *
 * Return codes: 0 for success, negative value for failure
 */
int _ipa_init_hdr_v3_0(void)
{
	struct ipa3_desc desc;
	struct ipa_mem_buffer mem;
	struct ipahal_imm_cmd_hdr_init_local cmd = {0};
	struct ipahal_imm_cmd_pyld *cmd_pyld;
	struct ipahal_imm_cmd_dma_shared_mem dma_cmd = { 0 };

	mem.size = IPA_MEM_PART(modem_hdr_size) + IPA_MEM_PART(apps_hdr_size);
	mem.base = dma_alloc_coherent(ipa3_ctx->pdev, mem.size, &mem.phys_base,
		GFP_KERNEL);
	if (!mem.base) {
		IPAERR("fail to alloc DMA buff of size %d\n", mem.size);
		return -ENOMEM;
	}
	memset(mem.base, 0, mem.size);

	cmd.hdr_table_addr = mem.phys_base;
	cmd.size_hdr_table = mem.size;
	cmd.hdr_addr = ipa3_ctx->smem_restricted_bytes +
		IPA_MEM_PART(modem_hdr_ofst);
	cmd_pyld = ipahal_construct_imm_cmd(
		IPA_IMM_CMD_HDR_INIT_LOCAL, &cmd, false);
	if (!cmd_pyld) {
		IPAERR("fail to construct hdr_init_local imm cmd\n");
		dma_free_coherent(ipa3_ctx->pdev,
			mem.size, mem.base,
			mem.phys_base);
		return -EFAULT;
	}
	ipa3_init_imm_cmd_desc(&desc, cmd_pyld);
	IPA_DUMP_BUFF(mem.base, mem.phys_base, mem.size);

	if (ipa3_send_cmd(1, &desc)) {
		IPAERR("fail to send immediate command\n");
		ipahal_destroy_imm_cmd(cmd_pyld);
		dma_free_coherent(ipa3_ctx->pdev,
			mem.size, mem.base,
			mem.phys_base);
		return -EFAULT;
	}

	ipahal_destroy_imm_cmd(cmd_pyld);
	dma_free_coherent(ipa3_ctx->pdev, mem.size, mem.base, mem.phys_base);

	mem.size = IPA_MEM_PART(modem_hdr_proc_ctx_size) +
		IPA_MEM_PART(apps_hdr_proc_ctx_size);
	mem.base = dma_alloc_coherent(ipa3_ctx->pdev, mem.size, &mem.phys_base,
		GFP_KERNEL);
	if (!mem.base) {
		IPAERR("fail to alloc DMA buff of size %d\n", mem.size);
		return -ENOMEM;
	}
	memset(mem.base, 0, mem.size);

	dma_cmd.is_read = false;
	dma_cmd.skip_pipeline_clear = false;
	dma_cmd.pipeline_clear_options = IPAHAL_HPS_CLEAR;
	dma_cmd.system_addr = mem.phys_base;
	dma_cmd.local_addr = ipa3_ctx->smem_restricted_bytes +
		IPA_MEM_PART(modem_hdr_proc_ctx_ofst);
	dma_cmd.size = mem.size;
	cmd_pyld = ipahal_construct_imm_cmd(
		IPA_IMM_CMD_DMA_SHARED_MEM, &dma_cmd, false);
	if (!cmd_pyld) {
		IPAERR("fail to construct dma_shared_mem imm\n");
		dma_free_coherent(ipa3_ctx->pdev,
			mem.size, mem.base,
			mem.phys_base);
		return -ENOMEM;
	}
	ipa3_init_imm_cmd_desc(&desc, cmd_pyld);
	IPA_DUMP_BUFF(mem.base, mem.phys_base, mem.size);

	if (ipa3_send_cmd(1, &desc)) {
		IPAERR("fail to send immediate command\n");
		ipahal_destroy_imm_cmd(cmd_pyld);
		dma_free_coherent(ipa3_ctx->pdev,
			mem.size,
			mem.base,
			mem.phys_base);
		return -EBUSY;
	}
	ipahal_destroy_imm_cmd(cmd_pyld);

	ipahal_write_reg(IPA_LOCAL_PKT_PROC_CNTXT_BASE, dma_cmd.local_addr);

	dma_free_coherent(ipa3_ctx->pdev, mem.size, mem.base, mem.phys_base);

	return 0;
}

/**
 * _ipa_init_rt4_v3() - Initialize IPA routing block for IPv4.
 *
 * Return codes: 0 for success, negative value for failure
 */
int _ipa_init_rt4_v3(void)
{
	struct ipa3_desc desc;
	struct ipa_mem_buffer mem;
	struct ipahal_imm_cmd_ip_v4_routing_init v4_cmd;
	struct ipahal_imm_cmd_pyld *cmd_pyld;
	int i;
	int rc = 0;

	for (i = IPA_MEM_PART(v4_modem_rt_index_lo);
		i <= IPA_MEM_PART(v4_modem_rt_index_hi);
		i++)
		ipa3_ctx->rt_idx_bitmap[IPA_IP_v4] |= (1 << i);
	IPADBG("v4 rt bitmap 0x%lx\n", ipa3_ctx->rt_idx_bitmap[IPA_IP_v4]);

	rc = ipahal_rt_generate_empty_img(IPA_MEM_PART(v4_rt_num_index),
		IPA_MEM_PART(v4_rt_hash_size), IPA_MEM_PART(v4_rt_nhash_size),
		&mem, false);
	if (rc) {
		IPAERR("fail generate empty v4 rt img\n");
		return rc;
	}

	/*
	 * SRAM memory not allocated to hash tables. Initializing/Sending
	 * command to hash tables(filer/routing) operation not supported.
	 */
	if (ipa3_ctx->ipa_fltrt_not_hashable) {
		v4_cmd.hash_rules_addr = 0;
		v4_cmd.hash_rules_size = 0;
		v4_cmd.hash_local_addr = 0;
	} else {
		v4_cmd.hash_rules_addr = mem.phys_base;
		v4_cmd.hash_rules_size = mem.size;
		v4_cmd.hash_local_addr = ipa3_ctx->smem_restricted_bytes +
			IPA_MEM_PART(v4_rt_hash_ofst);
	}

	v4_cmd.nhash_rules_addr = mem.phys_base;
	v4_cmd.nhash_rules_size = mem.size;
	v4_cmd.nhash_local_addr = ipa3_ctx->smem_restricted_bytes +
		IPA_MEM_PART(v4_rt_nhash_ofst);
	IPADBG("putting hashable routing IPv4 rules to phys 0x%x\n",
				v4_cmd.hash_local_addr);
	IPADBG("putting non-hashable routing IPv4 rules to phys 0x%x\n",
				v4_cmd.nhash_local_addr);
	cmd_pyld = ipahal_construct_imm_cmd(
		IPA_IMM_CMD_IP_V4_ROUTING_INIT, &v4_cmd, false);
	if (!cmd_pyld) {
		IPAERR("fail construct ip_v4_rt_init imm cmd\n");
		rc = -EPERM;
		goto free_mem;
	}

	ipa3_init_imm_cmd_desc(&desc, cmd_pyld);
	IPA_DUMP_BUFF(mem.base, mem.phys_base, mem.size);

	if (ipa3_send_cmd(1, &desc)) {
		IPAERR("fail to send immediate command\n");
		rc = -EFAULT;
	}

	ipahal_destroy_imm_cmd(cmd_pyld);

free_mem:
	ipahal_free_dma_mem(&mem);
	return rc;
}

/**
 * _ipa_init_rt6_v3() - Initialize IPA routing block for IPv6.
 *
 * Return codes: 0 for success, negative value for failure
 */
int _ipa_init_rt6_v3(void)
{
	struct ipa3_desc desc;
	struct ipa_mem_buffer mem;
	struct ipahal_imm_cmd_ip_v6_routing_init v6_cmd;
	struct ipahal_imm_cmd_pyld *cmd_pyld;
	int i;
	int rc = 0;

	for (i = IPA_MEM_PART(v6_modem_rt_index_lo);
		i <= IPA_MEM_PART(v6_modem_rt_index_hi);
		i++)
		ipa3_ctx->rt_idx_bitmap[IPA_IP_v6] |= (1 << i);
	IPADBG("v6 rt bitmap 0x%lx\n", ipa3_ctx->rt_idx_bitmap[IPA_IP_v6]);

	rc = ipahal_rt_generate_empty_img(IPA_MEM_PART(v6_rt_num_index),
		IPA_MEM_PART(v6_rt_hash_size), IPA_MEM_PART(v6_rt_nhash_size),
		&mem, false);
	if (rc) {
		IPAERR("fail generate empty v6 rt img\n");
		return rc;
	}

	/*
	 * SRAM memory not allocated to hash tables. Initializing/Sending
	 * command to hash tables(filer/routing) operation not supported.
	 */
	if (ipa3_ctx->ipa_fltrt_not_hashable) {
		v6_cmd.hash_rules_addr = 0;
		v6_cmd.hash_rules_size = 0;
		v6_cmd.hash_local_addr = 0;
	} else {
		v6_cmd.hash_rules_addr = mem.phys_base;
		v6_cmd.hash_rules_size = mem.size;
		v6_cmd.hash_local_addr = ipa3_ctx->smem_restricted_bytes +
			IPA_MEM_PART(v6_rt_hash_ofst);
	}

	v6_cmd.nhash_rules_addr = mem.phys_base;
	v6_cmd.nhash_rules_size = mem.size;
	v6_cmd.nhash_local_addr = ipa3_ctx->smem_restricted_bytes +
		IPA_MEM_PART(v6_rt_nhash_ofst);
	IPADBG("putting hashable routing IPv6 rules to phys 0x%x\n",
				v6_cmd.hash_local_addr);
	IPADBG("putting non-hashable routing IPv6 rules to phys 0x%x\n",
				v6_cmd.nhash_local_addr);
	cmd_pyld = ipahal_construct_imm_cmd(
		IPA_IMM_CMD_IP_V6_ROUTING_INIT, &v6_cmd, false);
	if (!cmd_pyld) {
		IPAERR("fail construct ip_v6_rt_init imm cmd\n");
		rc = -EPERM;
		goto free_mem;
	}

	ipa3_init_imm_cmd_desc(&desc, cmd_pyld);
	IPA_DUMP_BUFF(mem.base, mem.phys_base, mem.size);

	if (ipa3_send_cmd(1, &desc)) {
		IPAERR("fail to send immediate command\n");
		rc = -EFAULT;
	}

	ipahal_destroy_imm_cmd(cmd_pyld);

free_mem:
	ipahal_free_dma_mem(&mem);
	return rc;
}

/**
 * _ipa_init_flt4_v3() - Initialize IPA filtering block for IPv4.
 *
 * Return codes: 0 for success, negative value for failure
 */
int _ipa_init_flt4_v3(void)
{
	struct ipa3_desc desc;
	struct ipa_mem_buffer mem;
	struct ipahal_imm_cmd_ip_v4_filter_init v4_cmd;
	struct ipahal_imm_cmd_pyld *cmd_pyld;
	int rc;

	rc = ipahal_flt_generate_empty_img(ipa3_ctx->ep_flt_num,
		IPA_MEM_PART(v4_flt_hash_size),
		IPA_MEM_PART(v4_flt_nhash_size), ipa3_ctx->ep_flt_bitmap,
		&mem, false);
	if (rc) {
		IPAERR("fail generate empty v4 flt img\n");
		return rc;
	}

	/*
	 * SRAM memory not allocated to hash tables. Initializing/Sending
	 * command to hash tables(filer/routing) operation not supported.
	 */
	if (ipa3_ctx->ipa_fltrt_not_hashable) {
		v4_cmd.hash_rules_addr = 0;
		v4_cmd.hash_rules_size = 0;
		v4_cmd.hash_local_addr = 0;
	} else {
		v4_cmd.hash_rules_addr = mem.phys_base;
		v4_cmd.hash_rules_size = mem.size;
		v4_cmd.hash_local_addr = ipa3_ctx->smem_restricted_bytes +
			IPA_MEM_PART(v4_flt_hash_ofst);
	}

	v4_cmd.nhash_rules_addr = mem.phys_base;
	v4_cmd.nhash_rules_size = mem.size;
	v4_cmd.nhash_local_addr = ipa3_ctx->smem_restricted_bytes +
		IPA_MEM_PART(v4_flt_nhash_ofst);
	IPADBG("putting hashable filtering IPv4 rules to phys 0x%x\n",
				v4_cmd.hash_local_addr);
	IPADBG("putting non-hashable filtering IPv4 rules to phys 0x%x\n",
				v4_cmd.nhash_local_addr);
	cmd_pyld = ipahal_construct_imm_cmd(
		IPA_IMM_CMD_IP_V4_FILTER_INIT, &v4_cmd, false);
	if (!cmd_pyld) {
		IPAERR("fail construct ip_v4_flt_init imm cmd\n");
		rc = -EPERM;
		goto free_mem;
	}

	ipa3_init_imm_cmd_desc(&desc, cmd_pyld);
	IPA_DUMP_BUFF(mem.base, mem.phys_base, mem.size);

	if (ipa3_send_cmd(1, &desc)) {
		IPAERR("fail to send immediate command\n");
		rc = -EFAULT;
	}

	ipahal_destroy_imm_cmd(cmd_pyld);

free_mem:
	ipahal_free_dma_mem(&mem);
	return rc;
}

/**
 * _ipa_init_flt6_v3() - Initialize IPA filtering block for IPv6.
 *
 * Return codes: 0 for success, negative value for failure
 */
int _ipa_init_flt6_v3(void)
{
	struct ipa3_desc desc;
	struct ipa_mem_buffer mem;
	struct ipahal_imm_cmd_ip_v6_filter_init v6_cmd;
	struct ipahal_imm_cmd_pyld *cmd_pyld;
	int rc;

	rc = ipahal_flt_generate_empty_img(ipa3_ctx->ep_flt_num,
		IPA_MEM_PART(v6_flt_hash_size),
		IPA_MEM_PART(v6_flt_nhash_size), ipa3_ctx->ep_flt_bitmap,
		&mem, false);
	if (rc) {
		IPAERR("fail generate empty v6 flt img\n");
		return rc;
	}

	/*
	 * SRAM memory not allocated to hash tables. Initializing/Sending
	 * command to hash tables(filer/routing) operation not supported.
	 */
	if (ipa3_ctx->ipa_fltrt_not_hashable) {
		v6_cmd.hash_rules_addr = 0;
		v6_cmd.hash_rules_size = 0;
		v6_cmd.hash_local_addr = 0;
	} else {
		v6_cmd.hash_rules_addr = mem.phys_base;
		v6_cmd.hash_rules_size = mem.size;
		v6_cmd.hash_local_addr = ipa3_ctx->smem_restricted_bytes +
			IPA_MEM_PART(v6_flt_hash_ofst);
	}

	v6_cmd.nhash_rules_addr = mem.phys_base;
	v6_cmd.nhash_rules_size = mem.size;
	v6_cmd.nhash_local_addr = ipa3_ctx->smem_restricted_bytes +
		IPA_MEM_PART(v6_flt_nhash_ofst);
	IPADBG("putting hashable filtering IPv6 rules to phys 0x%x\n",
				v6_cmd.hash_local_addr);
	IPADBG("putting non-hashable filtering IPv6 rules to phys 0x%x\n",
				v6_cmd.nhash_local_addr);

	cmd_pyld = ipahal_construct_imm_cmd(
		IPA_IMM_CMD_IP_V6_FILTER_INIT, &v6_cmd, false);
	if (!cmd_pyld) {
		IPAERR("fail construct ip_v6_flt_init imm cmd\n");
		rc = -EPERM;
		goto free_mem;
	}

	ipa3_init_imm_cmd_desc(&desc, cmd_pyld);
	IPA_DUMP_BUFF(mem.base, mem.phys_base, mem.size);

	if (ipa3_send_cmd(1, &desc)) {
		IPAERR("fail to send immediate command\n");
		rc = -EFAULT;
	}

	ipahal_destroy_imm_cmd(cmd_pyld);

free_mem:
	ipahal_free_dma_mem(&mem);
	return rc;
}

static int ipa3_setup_flt_hash_tuple(void)
{
	int pipe_idx;
	struct ipahal_reg_hash_tuple tuple;

	memset(&tuple, 0, sizeof(struct ipahal_reg_hash_tuple));

	for (pipe_idx = 0; pipe_idx < ipa3_ctx->ipa_num_pipes ; pipe_idx++) {
		if (!ipa_is_ep_support_flt(pipe_idx))
			continue;

		if (ipa_is_modem_pipe(pipe_idx))
			continue;

		if (ipa3_set_flt_tuple_mask(pipe_idx, &tuple)) {
			IPAERR("failed to setup pipe %d flt tuple\n", pipe_idx);
			return -EFAULT;
		}
	}

	return 0;
}

static int ipa3_setup_rt_hash_tuple(void)
{
	int tbl_idx;
	struct ipahal_reg_hash_tuple tuple;

	memset(&tuple, 0, sizeof(struct ipahal_reg_hash_tuple));

	for (tbl_idx = 0;
		tbl_idx < max(IPA_MEM_PART(v6_rt_num_index),
		IPA_MEM_PART(v4_rt_num_index));
		tbl_idx++) {

		if (tbl_idx >= IPA_MEM_PART(v4_modem_rt_index_lo) &&
			tbl_idx <= IPA_MEM_PART(v4_modem_rt_index_hi))
			continue;

		if (tbl_idx >= IPA_MEM_PART(v6_modem_rt_index_lo) &&
			tbl_idx <= IPA_MEM_PART(v6_modem_rt_index_hi))
			continue;

		if (ipa3_set_rt_tuple_mask(tbl_idx, &tuple)) {
			IPAERR("failed to setup tbl %d rt tuple\n", tbl_idx);
			return -EFAULT;
		}
	}

	return 0;
}

static int ipa3_setup_apps_pipes(void)
{
	struct ipa_sys_connect_params sys_in;
	int result = 0;

	if (ipa3_ctx->gsi_ch20_wa) {
		IPADBG("Allocating GSI physical channel 20\n");
		result = ipa_gsi_ch20_wa();
		if (result) {
			IPAERR("ipa_gsi_ch20_wa failed %d\n", result);
			goto fail_ch20_wa;
		}
	}

	/* allocate the common PROD event ring */
	if (ipa3_alloc_common_event_ring()) {
		IPAERR("ipa3_alloc_common_event_ring failed.\n");
		result = -EPERM;
		goto fail_ch20_wa;
	}

	/* CMD OUT (AP->IPA) */
	memset(&sys_in, 0, sizeof(struct ipa_sys_connect_params));
	sys_in.client = IPA_CLIENT_APPS_CMD_PROD;
	sys_in.desc_fifo_sz = IPA_SYS_DESC_FIFO_SZ;
	sys_in.ipa_ep_cfg.mode.mode = IPA_DMA;
	sys_in.ipa_ep_cfg.mode.dst = IPA_CLIENT_APPS_LAN_CONS;
	if (ipa3_setup_sys_pipe(&sys_in, &ipa3_ctx->clnt_hdl_cmd)) {
		IPAERR(":setup sys pipe (APPS_CMD_PROD) failed.\n");
		result = -EPERM;
		goto fail_ch20_wa;
	}
	IPADBG("Apps to IPA cmd pipe is connected\n");

	IPADBG("Will initialize SRAM\n");
	ipa3_ctx->ctrl->ipa_init_sram();
	IPADBG("SRAM initialized\n");

	IPADBG("Will initialize HDR\n");
	ipa3_ctx->ctrl->ipa_init_hdr();
	IPADBG("HDR initialized\n");

	IPADBG("Will initialize V4 RT\n");
	ipa3_ctx->ctrl->ipa_init_rt4();
	IPADBG("V4 RT initialized\n");

	IPADBG("Will initialize V6 RT\n");
	ipa3_ctx->ctrl->ipa_init_rt6();
	IPADBG("V6 RT initialized\n");

	IPADBG("Will initialize V4 FLT\n");
	ipa3_ctx->ctrl->ipa_init_flt4();
	IPADBG("V4 FLT initialized\n");

	IPADBG("Will initialize V6 FLT\n");
	ipa3_ctx->ctrl->ipa_init_flt6();
	IPADBG("V6 FLT initialized\n");

	if (!ipa3_ctx->ipa_fltrt_not_hashable) {
		if (ipa3_setup_flt_hash_tuple()) {
			IPAERR(":fail to configure flt hash tuple\n");
			result = -EPERM;
			goto fail_flt_hash_tuple;
		}
		IPADBG("flt hash tuple is configured\n");

		if (ipa3_setup_rt_hash_tuple()) {
			IPAERR(":fail to configure rt hash tuple\n");
			result = -EPERM;
			goto fail_flt_hash_tuple;
		}
		IPADBG("rt hash tuple is configured\n");
	}
	if (ipa3_setup_exception_path()) {
		IPAERR(":fail to setup excp path\n");
		result = -EPERM;
		goto fail_flt_hash_tuple;
	}
	IPADBG("Exception path was successfully set");

	if (ipa3_setup_dflt_rt_tables()) {
		IPAERR(":fail to setup dflt routes\n");
		result = -EPERM;
		goto fail_flt_hash_tuple;
	}
	IPADBG("default routing was set\n");

	/* LAN IN (IPA->AP) */
	memset(&sys_in, 0, sizeof(struct ipa_sys_connect_params));
	sys_in.client = IPA_CLIENT_APPS_LAN_CONS;
	sys_in.desc_fifo_sz = IPA_SYS_DESC_FIFO_SZ;
	sys_in.notify = ipa3_lan_rx_cb;
	sys_in.priv = NULL;
	sys_in.ipa_ep_cfg.hdr.hdr_len = IPA_LAN_RX_HEADER_LENGTH;
	sys_in.ipa_ep_cfg.hdr_ext.hdr_little_endian = false;
	sys_in.ipa_ep_cfg.hdr_ext.hdr_total_len_or_pad_valid = true;
	sys_in.ipa_ep_cfg.hdr_ext.hdr_total_len_or_pad = IPA_HDR_PAD;
	sys_in.ipa_ep_cfg.hdr_ext.hdr_payload_len_inc_padding = false;
	sys_in.ipa_ep_cfg.hdr_ext.hdr_total_len_or_pad_offset = 0;
	sys_in.ipa_ep_cfg.hdr_ext.hdr_pad_to_alignment = 2;
	sys_in.ipa_ep_cfg.cfg.cs_offload_en = IPA_DISABLE_CS_OFFLOAD;

	/**
	 * ipa_lan_rx_cb() intended to notify the source EP about packet
	 * being received on the LAN_CONS via calling the source EP call-back.
	 * There could be a race condition with calling this call-back. Other
	 * thread may nullify it - e.g. on EP disconnect.
	 * This lock intended to protect the access to the source EP call-back
	 */
	spin_lock_init(&ipa3_ctx->disconnect_lock);
	if (ipa3_setup_sys_pipe(&sys_in, &ipa3_ctx->clnt_hdl_data_in)) {
		IPAERR(":setup sys pipe (LAN_CONS) failed.\n");
		result = -EPERM;
		goto fail_flt_hash_tuple;
	}

	/* LAN OUT (AP->IPA) */
	if (!ipa3_ctx->ipa_config_is_mhi) {
		memset(&sys_in, 0, sizeof(struct ipa_sys_connect_params));
		sys_in.client = IPA_CLIENT_APPS_LAN_PROD;
		sys_in.desc_fifo_sz = IPA_SYS_TX_DATA_DESC_FIFO_SZ;
		sys_in.ipa_ep_cfg.mode.mode = IPA_BASIC;
		if (ipa3_setup_sys_pipe(&sys_in,
			&ipa3_ctx->clnt_hdl_data_out)) {
			IPAERR(":setup sys pipe (LAN_PROD) failed.\n");
			result = -EPERM;
			goto fail_lan_data_out;
		}
	}

	return 0;

fail_lan_data_out:
	ipa3_teardown_sys_pipe(ipa3_ctx->clnt_hdl_data_in);
fail_flt_hash_tuple:
	if (ipa3_ctx->dflt_v6_rt_rule_hdl)
		__ipa3_del_rt_rule(ipa3_ctx->dflt_v6_rt_rule_hdl);
	if (ipa3_ctx->dflt_v4_rt_rule_hdl)
		__ipa3_del_rt_rule(ipa3_ctx->dflt_v4_rt_rule_hdl);
	if (ipa3_ctx->excp_hdr_hdl)
		__ipa3_del_hdr(ipa3_ctx->excp_hdr_hdl, false);
	ipa3_teardown_sys_pipe(ipa3_ctx->clnt_hdl_cmd);
fail_ch20_wa:
	return result;
}

static void ipa3_teardown_apps_pipes(void)
{
	if (!ipa3_ctx->ipa_config_is_mhi)
		ipa3_teardown_sys_pipe(ipa3_ctx->clnt_hdl_data_out);
	ipa3_teardown_sys_pipe(ipa3_ctx->clnt_hdl_data_in);
	__ipa3_del_rt_rule(ipa3_ctx->dflt_v6_rt_rule_hdl);
	__ipa3_del_rt_rule(ipa3_ctx->dflt_v4_rt_rule_hdl);
	__ipa3_del_hdr(ipa3_ctx->excp_hdr_hdl, false);
	ipa3_teardown_sys_pipe(ipa3_ctx->clnt_hdl_cmd);
}

#ifdef CONFIG_COMPAT

static long compat_ipa3_nat_ipv6ct_alloc_table(unsigned long arg,
	int (alloc_func)(struct ipa_ioc_nat_ipv6ct_table_alloc *))
{
	long retval;
	struct ipa_ioc_nat_ipv6ct_table_alloc32 table_alloc32;
	struct ipa_ioc_nat_ipv6ct_table_alloc table_alloc;

	retval = copy_from_user(&table_alloc32, (const void __user *)arg,
		sizeof(struct ipa_ioc_nat_ipv6ct_table_alloc32));
	if (retval)
		return retval;

	table_alloc.size = (size_t)table_alloc32.size;
	table_alloc.offset = (off_t)table_alloc32.offset;

	retval = alloc_func(&table_alloc);
	if (retval)
		return retval;

	if (table_alloc.offset) {
		table_alloc32.offset = (compat_off_t)table_alloc.offset;
		retval = copy_to_user((void __user *)arg, &table_alloc32,
			sizeof(struct ipa_ioc_nat_ipv6ct_table_alloc32));
	}

	return retval;
}

long compat_ipa3_ioctl(struct file *file, unsigned int cmd, unsigned long arg)
{
	long retval = 0;
	struct ipa3_ioc_nat_alloc_mem32 nat_mem32;
	struct ipa_ioc_nat_alloc_mem nat_mem;

	switch (cmd) {
	case IPA_IOC_ADD_HDR32:
		cmd = IPA_IOC_ADD_HDR;
		break;
	case IPA_IOC_DEL_HDR32:
		cmd = IPA_IOC_DEL_HDR;
		break;
	case IPA_IOC_ADD_RT_RULE32:
		cmd = IPA_IOC_ADD_RT_RULE;
		break;
	case IPA_IOC_DEL_RT_RULE32:
		cmd = IPA_IOC_DEL_RT_RULE;
		break;
	case IPA_IOC_ADD_FLT_RULE32:
		cmd = IPA_IOC_ADD_FLT_RULE;
		break;
	case IPA_IOC_DEL_FLT_RULE32:
		cmd = IPA_IOC_DEL_FLT_RULE;
		break;
	case IPA_IOC_GET_RT_TBL32:
		cmd = IPA_IOC_GET_RT_TBL;
		break;
	case IPA_IOC_COPY_HDR32:
		cmd = IPA_IOC_COPY_HDR;
		break;
	case IPA_IOC_QUERY_INTF32:
		cmd = IPA_IOC_QUERY_INTF;
		break;
	case IPA_IOC_QUERY_INTF_TX_PROPS32:
		cmd = IPA_IOC_QUERY_INTF_TX_PROPS;
		break;
	case IPA_IOC_QUERY_INTF_RX_PROPS32:
		cmd = IPA_IOC_QUERY_INTF_RX_PROPS;
		break;
	case IPA_IOC_QUERY_INTF_EXT_PROPS32:
		cmd = IPA_IOC_QUERY_INTF_EXT_PROPS;
		break;
	case IPA_IOC_GET_HDR32:
		cmd = IPA_IOC_GET_HDR;
		break;
	case IPA_IOC_ALLOC_NAT_MEM32:
		retval = copy_from_user(&nat_mem32, (const void __user *)arg,
			sizeof(struct ipa3_ioc_nat_alloc_mem32));
		if (retval)
			return retval;
		memcpy(nat_mem.dev_name, nat_mem32.dev_name,
				IPA_RESOURCE_NAME_MAX);
		nat_mem.size = (size_t)nat_mem32.size;
		nat_mem.offset = (off_t)nat_mem32.offset;

		/* null terminate the string */
		nat_mem.dev_name[IPA_RESOURCE_NAME_MAX - 1] = '\0';

		retval = ipa3_allocate_nat_device(&nat_mem);
		if (retval)
			return retval;
		nat_mem32.offset = (compat_off_t)nat_mem.offset;
		retval = copy_to_user((void __user *)arg, &nat_mem32,
			sizeof(struct ipa3_ioc_nat_alloc_mem32));
		return retval;
	case IPA_IOC_ALLOC_NAT_TABLE32:
		return compat_ipa3_nat_ipv6ct_alloc_table(arg,
			ipa3_allocate_nat_table);
	case IPA_IOC_ALLOC_IPV6CT_TABLE32:
		return compat_ipa3_nat_ipv6ct_alloc_table(arg,
			ipa3_allocate_ipv6ct_table);
	case IPA_IOC_V4_INIT_NAT32:
		cmd = IPA_IOC_V4_INIT_NAT;
		break;
	case IPA_IOC_INIT_IPV6CT_TABLE32:
		cmd = IPA_IOC_INIT_IPV6CT_TABLE;
		break;
	case IPA_IOC_TABLE_DMA_CMD32:
		cmd = IPA_IOC_TABLE_DMA_CMD;
		break;
	case IPA_IOC_V4_DEL_NAT32:
		cmd = IPA_IOC_V4_DEL_NAT;
		break;
	case IPA_IOC_DEL_NAT_TABLE32:
		cmd = IPA_IOC_DEL_NAT_TABLE;
		break;
	case IPA_IOC_DEL_IPV6CT_TABLE32:
		cmd = IPA_IOC_DEL_IPV6CT_TABLE;
		break;
	case IPA_IOC_NAT_MODIFY_PDN32:
		cmd = IPA_IOC_NAT_MODIFY_PDN;
		break;
	case IPA_IOC_GET_NAT_OFFSET32:
		cmd = IPA_IOC_GET_NAT_OFFSET;
		break;
	case IPA_IOC_PULL_MSG32:
		cmd = IPA_IOC_PULL_MSG;
		break;
	case IPA_IOC_RM_ADD_DEPENDENCY32:
		cmd = IPA_IOC_RM_ADD_DEPENDENCY;
		break;
	case IPA_IOC_RM_DEL_DEPENDENCY32:
		cmd = IPA_IOC_RM_DEL_DEPENDENCY;
		break;
	case IPA_IOC_GENERATE_FLT_EQ32:
		cmd = IPA_IOC_GENERATE_FLT_EQ;
		break;
	case IPA_IOC_QUERY_RT_TBL_INDEX32:
		cmd = IPA_IOC_QUERY_RT_TBL_INDEX;
		break;
	case IPA_IOC_WRITE_QMAPID32:
		cmd = IPA_IOC_WRITE_QMAPID;
		break;
	case IPA_IOC_MDFY_FLT_RULE32:
		cmd = IPA_IOC_MDFY_FLT_RULE;
		break;
	case IPA_IOC_NOTIFY_WAN_UPSTREAM_ROUTE_ADD32:
		cmd = IPA_IOC_NOTIFY_WAN_UPSTREAM_ROUTE_ADD;
		break;
	case IPA_IOC_NOTIFY_WAN_UPSTREAM_ROUTE_DEL32:
		cmd = IPA_IOC_NOTIFY_WAN_UPSTREAM_ROUTE_DEL;
		break;
	case IPA_IOC_NOTIFY_WAN_EMBMS_CONNECTED32:
		cmd = IPA_IOC_NOTIFY_WAN_EMBMS_CONNECTED;
		break;
	case IPA_IOC_MDFY_RT_RULE32:
		cmd = IPA_IOC_MDFY_RT_RULE;
		break;
	case IPA_IOC_GET_NAT_IN_SRAM_INFO32:
		cmd = IPA_IOC_GET_NAT_IN_SRAM_INFO;
		break;
	case IPA_IOC_APP_CLOCK_VOTE32:
		cmd = IPA_IOC_APP_CLOCK_VOTE;
		break;
	case IPA_IOC_COMMIT_HDR:
	case IPA_IOC_RESET_HDR:
	case IPA_IOC_COMMIT_RT:
	case IPA_IOC_RESET_RT:
	case IPA_IOC_COMMIT_FLT:
	case IPA_IOC_RESET_FLT:
	case IPA_IOC_DUMP:
	case IPA_IOC_PUT_RT_TBL:
	case IPA_IOC_PUT_HDR:
	case IPA_IOC_SET_FLT:
	case IPA_IOC_QUERY_EP_MAPPING:
		break;
	default:
		return -ENOIOCTLCMD;
	}
	return ipa3_ioctl(file, cmd, (unsigned long) compat_ptr(arg));
}
#endif

static ssize_t ipa3_write(struct file *file, const char __user *buf,
			  size_t count, loff_t *ppos);

static const struct file_operations ipa3_drv_fops = {
	.owner = THIS_MODULE,
	.open = ipa3_open,
	.read = ipa3_read,
	.write = ipa3_write,
	.unlocked_ioctl = ipa3_ioctl,
#ifdef CONFIG_COMPAT
	.compat_ioctl = compat_ipa3_ioctl,
#endif
};

static int ipa3_get_clks(struct device *dev)
{
	if (ipa3_ctx->ipa3_hw_mode != IPA_HW_MODE_NORMAL) {
		IPADBG("not supported in this HW mode\n");
		ipa3_clk = NULL;
		return 0;
	}

	if (ipa3_res.use_bw_vote) {
		IPADBG("Vote IPA clock by bw voting via bus scaling driver\n");
		ipa3_clk = NULL;
		return 0;
	}

	ipa3_clk = clk_get(dev, "core_clk");
	if (IS_ERR(ipa3_clk)) {
		if (ipa3_clk != ERR_PTR(-EPROBE_DEFER))
			IPAERR("fail to get ipa clk\n");
		return PTR_ERR(ipa3_clk);
	}
	return 0;
}

/**
 * _ipa_enable_clks_v3_0() - Enable IPA clocks.
 */
void _ipa_enable_clks_v3_0(void)
{
	IPADBG_LOW("curr_ipa_clk_rate=%d", ipa3_ctx->curr_ipa_clk_rate);
	if (ipa3_clk) {
		IPADBG_LOW("enabling gcc_ipa_clk\n");
		clk_prepare(ipa3_clk);
		clk_enable(ipa3_clk);
		clk_set_rate(ipa3_clk, ipa3_ctx->curr_ipa_clk_rate);
	}

	ipa3_uc_notify_clk_state(true);
}

static unsigned int ipa3_get_bus_vote(void)
{
	unsigned int idx = 1;

	if (ipa3_ctx->curr_ipa_clk_rate == ipa3_ctx->ctrl->ipa_clk_rate_svs2) {
		idx = 1;
	} else if (ipa3_ctx->curr_ipa_clk_rate ==
		ipa3_ctx->ctrl->ipa_clk_rate_svs) {
		idx = 2;
	} else if (ipa3_ctx->curr_ipa_clk_rate ==
		ipa3_ctx->ctrl->ipa_clk_rate_nominal) {
		idx = 3;
	} else if (ipa3_ctx->curr_ipa_clk_rate ==
			ipa3_ctx->ctrl->ipa_clk_rate_turbo) {
		idx = ipa3_ctx->ctrl->msm_bus_data_ptr->num_usecases - 1;
	} else {
		WARN(1, "unexpected clock rate");
	}
	IPADBG_LOW("curr %d idx %d\n", ipa3_ctx->curr_ipa_clk_rate, idx);

	return idx;
}

/**
 * ipa3_enable_clks() - Turn on IPA clocks
 *
 * Return codes:
 * None
 */
void ipa3_enable_clks(void)
{
	if (ipa3_ctx->ipa3_hw_mode != IPA_HW_MODE_NORMAL) {
		IPAERR("not supported in this mode\n");
		return;
	}

	IPADBG("enabling IPA clocks and bus voting\n");

	if (msm_bus_scale_client_update_request(ipa3_ctx->ipa_bus_hdl,
	    ipa3_get_bus_vote()))
		WARN(1, "bus scaling failed");
	ipa3_ctx->ctrl->ipa3_enable_clks();
	atomic_set(&ipa3_ctx->ipa_clk_vote, 1);
}


/**
 * _ipa_disable_clks_v3_0() - Disable IPA clocks.
 */
void _ipa_disable_clks_v3_0(void)
{
	ipa3_uc_notify_clk_state(false);
	if (ipa3_clk) {
		IPADBG_LOW("disabling gcc_ipa_clk\n");
		clk_disable_unprepare(ipa3_clk);
	}
}

/**
 * ipa3_disable_clks() - Turn off IPA clocks
 *
 * Return codes:
 * None
 */
void ipa3_disable_clks(void)
{
	if (ipa3_ctx->ipa3_hw_mode != IPA_HW_MODE_NORMAL) {
		IPAERR("not supported in this mode\n");
		return;
	}

	IPADBG("disabling IPA clocks and bus voting\n");

	ipa3_ctx->ctrl->ipa3_disable_clks();

	if (ipa3_ctx->use_ipa_pm)
		ipa_pm_set_clock_index(0);

	if (msm_bus_scale_client_update_request(ipa3_ctx->ipa_bus_hdl, 0))
		WARN(1, "bus scaling failed");
	atomic_set(&ipa3_ctx->ipa_clk_vote, 0);
}

/**
 * ipa3_start_tag_process() - Send TAG packet and wait for it to come back
 *
 * This function is called prior to clock gating when active client counter
 * is 1. TAG process ensures that there are no packets inside IPA HW that
 * were not submitted to the IPA client via the transport. During TAG process
 * all aggregation frames are (force) closed.
 *
 * Return codes:
 * None
 */
static void ipa3_start_tag_process(struct work_struct *work)
{
	int res;

	IPADBG("starting TAG process\n");
	/* close aggregation frames on all pipes */
	res = ipa3_tag_aggr_force_close(-1);
	if (res)
		IPAERR("ipa3_tag_aggr_force_close failed %d\n", res);
	IPA_ACTIVE_CLIENTS_DEC_SPECIAL("TAG_PROCESS");

	IPADBG("TAG process done\n");
}

/**
 * ipa3_active_clients_log_mod() - Log a modification in the active clients
 * reference count
 *
 * This method logs any modification in the active clients reference count:
 * It logs the modification in the circular history buffer
 * It logs the modification in the hash table - looking for an entry,
 * creating one if needed and deleting one if needed.
 *
 * @id: ipa3_active client logging info struct to hold the log information
 * @inc: a boolean variable to indicate whether the modification is an increase
 * or decrease
 * @int_ctx: a boolean variable to indicate whether this call is being made from
 * an interrupt context and therefore should allocate GFP_ATOMIC memory
 *
 * Method process:
 * - Hash the unique identifier string
 * - Find the hash in the table
 *    1)If found, increase or decrease the reference count
 *    2)If not found, allocate a new hash table entry struct and initialize it
 * - Remove and deallocate unneeded data structure
 * - Log the call in the circular history buffer (unless it is a simple call)
 */
#ifdef CONFIG_IPA_DEBUG
static void ipa3_active_clients_log_mod(
		struct ipa_active_client_logging_info *id,
		bool inc, bool int_ctx)
{
	char temp_str[IPA3_ACTIVE_CLIENTS_LOG_LINE_LEN];
	unsigned long long t;
	unsigned long nanosec_rem;
	struct ipa3_active_client_htable_entry *hentry;
	struct ipa3_active_client_htable_entry *hfound;
	u32 hkey;
	char str_to_hash[IPA3_ACTIVE_CLIENTS_LOG_NAME_LEN];
	unsigned long flags;

	spin_lock_irqsave(&ipa3_ctx->ipa3_active_clients_logging.lock, flags);
	int_ctx = true;
	hfound = NULL;
	memset(str_to_hash, 0, IPA3_ACTIVE_CLIENTS_LOG_NAME_LEN);
	strlcpy(str_to_hash, id->id_string, IPA3_ACTIVE_CLIENTS_LOG_NAME_LEN);
	hkey = jhash(str_to_hash, IPA3_ACTIVE_CLIENTS_LOG_NAME_LEN,
			0);
	hash_for_each_possible(ipa3_ctx->ipa3_active_clients_logging.htable,
			hentry, list, hkey) {
		if (!strcmp(hentry->id_string, id->id_string)) {
			hentry->count = hentry->count + (inc ? 1 : -1);
			hfound = hentry;
		}
	}
	if (hfound == NULL) {
		hentry = NULL;
		hentry = kzalloc(sizeof(
				struct ipa3_active_client_htable_entry),
				int_ctx ? GFP_ATOMIC : GFP_KERNEL);
		if (hentry == NULL) {
			spin_unlock_irqrestore(
				&ipa3_ctx->ipa3_active_clients_logging.lock,
				flags);
			return;
		}
		hentry->type = id->type;
		strlcpy(hentry->id_string, id->id_string,
				IPA3_ACTIVE_CLIENTS_LOG_NAME_LEN);
		INIT_HLIST_NODE(&hentry->list);
		hentry->count = inc ? 1 : -1;
		hash_add(ipa3_ctx->ipa3_active_clients_logging.htable,
				&hentry->list, hkey);
	} else if (hfound->count == 0) {
		hash_del(&hfound->list);
		kfree(hfound);
	}

	if (id->type != SIMPLE) {
		t = local_clock();
		nanosec_rem = do_div(t, 1000000000) / 1000;
		snprintf(temp_str, IPA3_ACTIVE_CLIENTS_LOG_LINE_LEN,
				inc ? "[%5lu.%06lu] ^ %s, %s: %d" :
						"[%5lu.%06lu] v %s, %s: %d",
				(unsigned long)t, nanosec_rem,
				id->id_string, id->file, id->line);
		ipa3_active_clients_log_insert(temp_str);
	}
	spin_unlock_irqrestore(&ipa3_ctx->ipa3_active_clients_logging.lock,
		flags);
}
#else
static void ipa3_active_clients_log_mod(
		struct ipa_active_client_logging_info *id,
		bool inc, bool int_ctx)
{
}
#endif

void ipa3_active_clients_log_dec(struct ipa_active_client_logging_info *id,
		bool int_ctx)
{
	ipa3_active_clients_log_mod(id, false, int_ctx);
}

void ipa3_active_clients_log_inc(struct ipa_active_client_logging_info *id,
		bool int_ctx)
{
	ipa3_active_clients_log_mod(id, true, int_ctx);
}

/**
 * ipa3_inc_client_enable_clks() - Increase active clients counter, and
 * enable ipa clocks if necessary
 *
 * Return codes:
 * None
 */
void ipa3_inc_client_enable_clks(struct ipa_active_client_logging_info *id)
{
	int ret;

	ipa3_active_clients_log_inc(id, false);
	ret = atomic_inc_not_zero(&ipa3_ctx->ipa3_active_clients.cnt);
	if (ret) {
		IPADBG_LOW("active clients = %d\n",
			atomic_read(&ipa3_ctx->ipa3_active_clients.cnt));
		return;
	}

	mutex_lock(&ipa3_ctx->ipa3_active_clients.mutex);

	/* somebody might voted to clocks meanwhile */
	ret = atomic_inc_not_zero(&ipa3_ctx->ipa3_active_clients.cnt);
	if (ret) {
		mutex_unlock(&ipa3_ctx->ipa3_active_clients.mutex);
		IPADBG_LOW("active clients = %d\n",
			atomic_read(&ipa3_ctx->ipa3_active_clients.cnt));
		return;
	}

	ipa3_enable_clks();
	IPADBG_LOW("active clients = %d\n",
		atomic_read(&ipa3_ctx->ipa3_active_clients.cnt));
	ipa3_suspend_apps_pipes(false);
	atomic_inc(&ipa3_ctx->ipa3_active_clients.cnt);
	if (!ipa3_uc_state_check() &&
		(ipa3_ctx->ipa_hw_type == IPA_HW_v4_1)) {
		ipa3_read_mailbox_17(IPA_PC_RESTORE_CONTEXT_STATUS_SUCCESS);
		/* assert if intset = 0 */
		if (ipa3_ctx->gsi_chk_intset_value == 0) {
			IPAERR("expected 1, value: 0\n");
			ipa_assert();
		}
	}
	mutex_unlock(&ipa3_ctx->ipa3_active_clients.mutex);
}

/**
 * ipa3_active_clks_status() - update the current msm bus clock vote
 * status
 */
int ipa3_active_clks_status(void)
{
	return atomic_read(&ipa3_ctx->ipa_clk_vote);
}

/**
 * ipa3_inc_client_enable_clks_no_block() - Only increment the number of active
 * clients if no asynchronous actions should be done. Asynchronous actions are
 * locking a mutex and waking up IPA HW.
 *
 * Return codes: 0 for success
 *		-EPERM if an asynchronous action should have been done
 */
int ipa3_inc_client_enable_clks_no_block(struct ipa_active_client_logging_info
		*id)
{
	int ret;

	ret = atomic_inc_not_zero(&ipa3_ctx->ipa3_active_clients.cnt);
	if (ret) {
		ipa3_active_clients_log_inc(id, true);
		IPADBG_LOW("active clients = %d\n",
			atomic_read(&ipa3_ctx->ipa3_active_clients.cnt));
		return 0;
	}

	return -EPERM;
}

static void __ipa3_dec_client_disable_clks(void)
{
	int ret;

	if (!atomic_read(&ipa3_ctx->ipa3_active_clients.cnt)) {
		IPAERR("trying to disable clocks with refcnt is 0\n");
		ipa_assert();
		return;
	}

	ret = atomic_add_unless(&ipa3_ctx->ipa3_active_clients.cnt, -1, 1);
	if (ret)
		goto bail;

	/* seems like this is the only client holding the clocks */
	mutex_lock(&ipa3_ctx->ipa3_active_clients.mutex);
	if (atomic_read(&ipa3_ctx->ipa3_active_clients.cnt) == 1 &&
	    ipa3_ctx->tag_process_before_gating) {
		ipa3_ctx->tag_process_before_gating = false;
		/*
		 * When TAG process ends, active clients will be
		 * decreased
		 */
		queue_work(ipa3_ctx->power_mgmt_wq, &ipa3_tag_work);
		goto unlock_mutex;
	}

	/* a different context might increase the clock reference meanwhile */
	ret = atomic_sub_return(1, &ipa3_ctx->ipa3_active_clients.cnt);
	if (ret > 0)
		goto unlock_mutex;
	ipa3_suspend_apps_pipes(true);
	ipa3_disable_clks();

unlock_mutex:
	mutex_unlock(&ipa3_ctx->ipa3_active_clients.mutex);
bail:
	IPADBG_LOW("active clients = %d\n",
		atomic_read(&ipa3_ctx->ipa3_active_clients.cnt));
}

/**
 * ipa3_dec_client_disable_clks() - Decrease active clients counter
 *
 * In case that there are no active clients this function also starts
 * TAG process. When TAG progress ends ipa clocks will be gated.
 * start_tag_process_again flag is set during this function to signal TAG
 * process to start again as there was another client that may send data to ipa
 *
 * Return codes:
 * None
 */
void ipa3_dec_client_disable_clks(struct ipa_active_client_logging_info *id)
{
	ipa3_active_clients_log_dec(id, false);
	__ipa3_dec_client_disable_clks();
}

static void ipa_dec_clients_disable_clks_on_wq(struct work_struct *work)
{
	__ipa3_dec_client_disable_clks();
}

/**
 * ipa3_dec_client_disable_clks_no_block() - Decrease active clients counter
 * if possible without blocking. If this is the last client then the desrease
 * will happen from work queue context.
 *
 * Return codes:
 * None
 */
void ipa3_dec_client_disable_clks_no_block(
	struct ipa_active_client_logging_info *id)
{
	int ret;

	ipa3_active_clients_log_dec(id, true);
	ret = atomic_add_unless(&ipa3_ctx->ipa3_active_clients.cnt, -1, 1);
	if (ret) {
		IPADBG_LOW("active clients = %d\n",
			atomic_read(&ipa3_ctx->ipa3_active_clients.cnt));
		return;
	}

	/* seems like this is the only client holding the clocks */
	queue_work(ipa3_ctx->power_mgmt_wq,
		&ipa_dec_clients_disable_clks_on_wq_work);
}

/**
 * ipa3_inc_acquire_wakelock() - Increase active clients counter, and
 * acquire wakelock if necessary
 *
 * Return codes:
 * None
 */
void ipa3_inc_acquire_wakelock(void)
{
	unsigned long flags;

	spin_lock_irqsave(&ipa3_ctx->wakelock_ref_cnt.spinlock, flags);
	ipa3_ctx->wakelock_ref_cnt.cnt++;
	if (ipa3_ctx->wakelock_ref_cnt.cnt == 1)
		__pm_stay_awake(&ipa3_ctx->w_lock);
	IPADBG_LOW("active wakelock ref cnt = %d\n",
		ipa3_ctx->wakelock_ref_cnt.cnt);
	spin_unlock_irqrestore(&ipa3_ctx->wakelock_ref_cnt.spinlock, flags);
}

/**
 * ipa3_dec_release_wakelock() - Decrease active clients counter
 *
 * In case if the ref count is 0, release the wakelock.
 *
 * Return codes:
 * None
 */
void ipa3_dec_release_wakelock(void)
{
	unsigned long flags;

	spin_lock_irqsave(&ipa3_ctx->wakelock_ref_cnt.spinlock, flags);
	ipa3_ctx->wakelock_ref_cnt.cnt--;
	IPADBG_LOW("active wakelock ref cnt = %d\n",
		ipa3_ctx->wakelock_ref_cnt.cnt);
	if (ipa3_ctx->wakelock_ref_cnt.cnt == 0)
		__pm_relax(&ipa3_ctx->w_lock);
	spin_unlock_irqrestore(&ipa3_ctx->wakelock_ref_cnt.spinlock, flags);
}

int ipa3_set_clock_plan_from_pm(int idx)
{
	u32 clk_rate;

	IPADBG_LOW("idx = %d\n", idx);

	if (!ipa3_ctx->enable_clock_scaling) {
		ipa3_ctx->ipa3_active_clients.bus_vote_idx = idx;
		return 0;
	}

	if (ipa3_ctx->ipa3_hw_mode != IPA_HW_MODE_NORMAL) {
		IPAERR("not supported in this mode\n");
		return 0;
	}

	if (idx <= 0 || idx >= ipa3_ctx->ctrl->msm_bus_data_ptr->num_usecases) {
		IPAERR("bad voltage\n");
		return -EINVAL;
	}

	if (idx == 1)
		clk_rate = ipa3_ctx->ctrl->ipa_clk_rate_svs2;
	else if (idx == 2)
		clk_rate = ipa3_ctx->ctrl->ipa_clk_rate_svs;
	else if (idx == 3)
		clk_rate = ipa3_ctx->ctrl->ipa_clk_rate_nominal;
	else if (idx == 4)
		clk_rate = ipa3_ctx->ctrl->ipa_clk_rate_turbo;
	else {
		IPAERR("bad voltage\n");
		WARN_ON(1);
		return -EFAULT;
	}

	if (clk_rate == ipa3_ctx->curr_ipa_clk_rate) {
		IPADBG_LOW("Same voltage\n");
		return 0;
	}

	mutex_lock(&ipa3_ctx->ipa3_active_clients.mutex);
	ipa3_ctx->curr_ipa_clk_rate = clk_rate;
	ipa3_ctx->ipa3_active_clients.bus_vote_idx = idx;
	IPADBG_LOW("setting clock rate to %u\n", ipa3_ctx->curr_ipa_clk_rate);
	if (atomic_read(&ipa3_ctx->ipa3_active_clients.cnt) > 0) {
		if (ipa3_clk)
			clk_set_rate(ipa3_clk, ipa3_ctx->curr_ipa_clk_rate);
		if (msm_bus_scale_client_update_request(ipa3_ctx->ipa_bus_hdl,
				ipa3_get_bus_vote()))
			WARN_ON(1);
	} else {
		IPADBG_LOW("clocks are gated, not setting rate\n");
	}
	mutex_unlock(&ipa3_ctx->ipa3_active_clients.mutex);
	IPADBG_LOW("Done\n");

	return 0;
}

int ipa3_set_required_perf_profile(enum ipa_voltage_level floor_voltage,
				  u32 bandwidth_mbps)
{
	enum ipa_voltage_level needed_voltage;
	u32 clk_rate;

	if (ipa3_ctx->ipa3_hw_mode != IPA_HW_MODE_NORMAL) {
		IPAERR("not supported in this mode\n");
		return 0;
	}

	IPADBG_LOW("floor_voltage=%d, bandwidth_mbps=%u",
					floor_voltage, bandwidth_mbps);

	if (floor_voltage < IPA_VOLTAGE_UNSPECIFIED ||
		floor_voltage >= IPA_VOLTAGE_MAX) {
		IPAERR("bad voltage\n");
		return -EINVAL;
	}

	if (ipa3_ctx->enable_clock_scaling) {
		IPADBG_LOW("Clock scaling is enabled\n");
		if (bandwidth_mbps >=
			ipa3_ctx->ctrl->clock_scaling_bw_threshold_turbo)
			needed_voltage = IPA_VOLTAGE_TURBO;
		else if (bandwidth_mbps >=
			ipa3_ctx->ctrl->clock_scaling_bw_threshold_nominal)
			needed_voltage = IPA_VOLTAGE_NOMINAL;
		else if (bandwidth_mbps >=
			ipa3_ctx->ctrl->clock_scaling_bw_threshold_svs)
			needed_voltage = IPA_VOLTAGE_SVS;
		else
			needed_voltage = IPA_VOLTAGE_SVS2;
	} else {
		IPADBG_LOW("Clock scaling is disabled\n");
		needed_voltage = IPA_VOLTAGE_NOMINAL;
	}

	needed_voltage = max(needed_voltage, floor_voltage);
	switch (needed_voltage) {
	case IPA_VOLTAGE_SVS2:
		clk_rate = ipa3_ctx->ctrl->ipa_clk_rate_svs2;
		break;
	case IPA_VOLTAGE_SVS:
		clk_rate = ipa3_ctx->ctrl->ipa_clk_rate_svs;
		break;
	case IPA_VOLTAGE_NOMINAL:
		clk_rate = ipa3_ctx->ctrl->ipa_clk_rate_nominal;
		break;
	case IPA_VOLTAGE_TURBO:
		clk_rate = ipa3_ctx->ctrl->ipa_clk_rate_turbo;
		break;
	default:
		IPAERR("bad voltage\n");
		WARN_ON(1);
		return -EFAULT;
	}

	if (clk_rate == ipa3_ctx->curr_ipa_clk_rate) {
		IPADBG_LOW("Same voltage\n");
		return 0;
	}

	/* Hold the mutex to avoid race conditions with ipa3_enable_clocks() */
	mutex_lock(&ipa3_ctx->ipa3_active_clients.mutex);
	ipa3_ctx->curr_ipa_clk_rate = clk_rate;
	IPADBG_LOW("setting clock rate to %u\n", ipa3_ctx->curr_ipa_clk_rate);
	if (atomic_read(&ipa3_ctx->ipa3_active_clients.cnt) > 0) {
		if (ipa3_clk)
			clk_set_rate(ipa3_clk, ipa3_ctx->curr_ipa_clk_rate);
		if (msm_bus_scale_client_update_request(ipa3_ctx->ipa_bus_hdl,
				ipa3_get_bus_vote()))
			WARN_ON(1);
	} else {
		IPADBG_LOW("clocks are gated, not setting rate\n");
	}
	mutex_unlock(&ipa3_ctx->ipa3_active_clients.mutex);
	IPADBG_LOW("Done\n");

	return 0;
}

static void ipa3_process_irq_schedule_rel(void)
{
	queue_delayed_work(ipa3_ctx->transport_power_mgmt_wq,
		&ipa3_transport_release_resource_work,
		msecs_to_jiffies(IPA_TRANSPORT_PROD_TIMEOUT_MSEC));
}

/**
 * ipa3_suspend_handler() - Handles the suspend interrupt:
 * wakes up the suspended peripheral by requesting its consumer
 * @interrupt:		Interrupt type
 * @private_data:	The client's private data
 * @interrupt_data:	Interrupt specific information data
 */
void ipa3_suspend_handler(enum ipa_irq_type interrupt,
				void *private_data,
				void *interrupt_data)
{
	enum ipa_rm_resource_name resource;
	u32 suspend_data =
		((struct ipa_tx_suspend_irq_data *)interrupt_data)->endpoints;
	u32 bmsk = 1;
	u32 i = 0;
	int res;
	struct ipa_ep_cfg_holb holb_cfg;
	struct mutex *pm_mutex_ptr = &ipa3_ctx->transport_pm.transport_pm_mutex;
	u32 pipe_bitmask = 0;

	IPADBG("interrupt=%d, interrupt_data=%u\n",
		interrupt, suspend_data);
	memset(&holb_cfg, 0, sizeof(holb_cfg));

	for (i = 0; i < ipa3_ctx->ipa_num_pipes; i++, bmsk = bmsk << 1) {
		if ((suspend_data & bmsk) && (ipa3_ctx->ep[i].valid)) {
			if (ipa3_ctx->use_ipa_pm) {
				pipe_bitmask |= bmsk;
				continue;
			}
			if (IPA_CLIENT_IS_APPS_CONS(ipa3_ctx->ep[i].client)) {
				/*
				 * pipe will be unsuspended as part of
				 * enabling IPA clocks
				 */
				mutex_lock(pm_mutex_ptr);
				if (!atomic_read(
					&ipa3_ctx->transport_pm.dec_clients)
					) {
					IPA_ACTIVE_CLIENTS_INC_EP(
						ipa3_ctx->ep[i].client);
					IPADBG_LOW("Pipes un-suspended.\n");
					IPADBG_LOW("Enter poll mode.\n");
					atomic_set(
					&ipa3_ctx->transport_pm.dec_clients,
					1);
					/*
					 * acquire wake lock as long as suspend
					 * vote is held
					 */
					ipa3_inc_acquire_wakelock();
					ipa3_process_irq_schedule_rel();
				}
				mutex_unlock(pm_mutex_ptr);
			} else {
				resource = ipa3_get_rm_resource_from_ep(i);
				res =
				ipa_rm_request_resource_with_timer(resource);
				if (res == -EPERM &&
					IPA_CLIENT_IS_CONS(
					   ipa3_ctx->ep[i].client)) {
					holb_cfg.en = 1;
					res = ipa3_cfg_ep_holb_by_client(
					   ipa3_ctx->ep[i].client, &holb_cfg);
					WARN(res, "holb en failed\n");
				}
			}
		}
	}
	if (ipa3_ctx->use_ipa_pm) {
		res = ipa_pm_handle_suspend(pipe_bitmask);
		if (res) {
			IPAERR("ipa_pm_handle_suspend failed %d\n", res);
			return;
		}
	}
}

/**
 * ipa3_restore_suspend_handler() - restores the original suspend IRQ handler
 * as it was registered in the IPA init sequence.
 * Return codes:
 * 0: success
 * -EPERM: failed to remove current handler or failed to add original handler
 */
int ipa3_restore_suspend_handler(void)
{
	int result = 0;

	result  = ipa3_remove_interrupt_handler(IPA_TX_SUSPEND_IRQ);
	if (result) {
		IPAERR("remove handler for suspend interrupt failed\n");
		return -EPERM;
	}

	result = ipa3_add_interrupt_handler(IPA_TX_SUSPEND_IRQ,
			ipa3_suspend_handler, false, NULL);
	if (result) {
		IPAERR("register handler for suspend interrupt failed\n");
		result = -EPERM;
	}

	IPADBG("suspend handler successfully restored\n");

	return result;
}

static int ipa3_apps_cons_release_resource(void)
{
	return 0;
}

static int ipa3_apps_cons_request_resource(void)
{
	return 0;
}

static void ipa3_transport_release_resource(struct work_struct *work)
{
	mutex_lock(&ipa3_ctx->transport_pm.transport_pm_mutex);
	/* check whether still need to decrease client usage */
	if (atomic_read(&ipa3_ctx->transport_pm.dec_clients)) {
		if (atomic_read(&ipa3_ctx->transport_pm.eot_activity)) {
			IPADBG("EOT pending Re-scheduling\n");
			ipa3_process_irq_schedule_rel();
		} else {
			atomic_set(&ipa3_ctx->transport_pm.dec_clients, 0);
			ipa3_dec_release_wakelock();
			IPA_ACTIVE_CLIENTS_DEC_SPECIAL("TRANSPORT_RESOURCE");
		}
	}
	atomic_set(&ipa3_ctx->transport_pm.eot_activity, 0);
	mutex_unlock(&ipa3_ctx->transport_pm.transport_pm_mutex);
}

int ipa3_create_apps_resource(void)
{
	struct ipa_rm_create_params apps_cons_create_params;
	struct ipa_rm_perf_profile profile;
	int result = 0;

	memset(&apps_cons_create_params, 0,
				sizeof(apps_cons_create_params));
	apps_cons_create_params.name = IPA_RM_RESOURCE_APPS_CONS;
	apps_cons_create_params.request_resource =
		ipa3_apps_cons_request_resource;
	apps_cons_create_params.release_resource =
		ipa3_apps_cons_release_resource;
	result = ipa_rm_create_resource(&apps_cons_create_params);
	if (result) {
		IPAERR("ipa_rm_create_resource failed\n");
		return result;
	}

	profile.max_supported_bandwidth_mbps = IPA_APPS_MAX_BW_IN_MBPS;
	ipa_rm_set_perf_profile(IPA_RM_RESOURCE_APPS_CONS, &profile);

	return result;
}

/**
 * ipa3_init_interrupts() - Register to IPA IRQs
 *
 * Return codes: 0 in success, negative in failure
 *
 */
int ipa3_init_interrupts(void)
{
	int result;

	/*register IPA IRQ handler*/
	result = ipa3_interrupts_init(ipa3_res.ipa_irq, 0,
			&ipa3_ctx->master_pdev->dev);
	if (result) {
		IPAERR("ipa interrupts initialization failed\n");
		return -ENODEV;
	}

	/*add handler for suspend interrupt*/
	result = ipa3_add_interrupt_handler(IPA_TX_SUSPEND_IRQ,
			ipa3_suspend_handler, false, NULL);
	if (result) {
		IPAERR("register handler for suspend interrupt failed\n");
		result = -ENODEV;
		goto fail_add_interrupt_handler;
	}

	return 0;

fail_add_interrupt_handler:
	ipa3_interrupts_destroy(ipa3_res.ipa_irq, &ipa3_ctx->master_pdev->dev);
	return result;
}

/**
 * ipa3_destroy_flt_tbl_idrs() - destroy the idr structure for flt tables
 *  The idr strcuture per filtering table is intended for rule id generation
 *  per filtering rule.
 */
static void ipa3_destroy_flt_tbl_idrs(void)
{
	int i;
	struct ipa3_flt_tbl *flt_tbl;

	idr_destroy(&ipa3_ctx->flt_rule_ids[IPA_IP_v4]);
	idr_destroy(&ipa3_ctx->flt_rule_ids[IPA_IP_v6]);

	for (i = 0; i < ipa3_ctx->ipa_num_pipes; i++) {
		if (!ipa_is_ep_support_flt(i))
			continue;

		flt_tbl = &ipa3_ctx->flt_tbl[i][IPA_IP_v4];
		flt_tbl->rule_ids = NULL;
		flt_tbl = &ipa3_ctx->flt_tbl[i][IPA_IP_v6];
		flt_tbl->rule_ids = NULL;
	}
}

static void ipa3_freeze_clock_vote_and_notify_modem(void)
{
	int res;
	struct ipa_active_client_logging_info log_info;

	if (ipa3_ctx->platform_type == IPA_PLAT_TYPE_APQ) {
		IPADBG("Ignore smp2p on APQ platform\n");
		return;
	}

	if (ipa3_ctx->smp2p_info.res_sent)
		return;

	if (IS_ERR(ipa3_ctx->smp2p_info.smem_state)) {
		IPAERR("fail to get smp2p clk resp bit %ld\n",
			PTR_ERR(ipa3_ctx->smp2p_info.smem_state));
		return;
	}

	IPA_ACTIVE_CLIENTS_PREP_SPECIAL(log_info, "FREEZE_VOTE");
	res = ipa3_inc_client_enable_clks_no_block(&log_info);
	if (res)
		ipa3_ctx->smp2p_info.ipa_clk_on = false;
	else
		ipa3_ctx->smp2p_info.ipa_clk_on = true;

	qcom_smem_state_update_bits(ipa3_ctx->smp2p_info.smem_state,
			IPA_SMP2P_SMEM_STATE_MASK,
			((ipa3_ctx->smp2p_info.ipa_clk_on <<
			IPA_SMP2P_OUT_CLK_VOTE_IDX) |
			(1 << IPA_SMP2P_OUT_CLK_RSP_CMPLT_IDX)));

	ipa3_ctx->smp2p_info.res_sent = true;
	IPADBG("IPA clocks are %s\n",
		ipa3_ctx->smp2p_info.ipa_clk_on ? "ON" : "OFF");
}

void ipa3_reset_freeze_vote(void)
{
	if (ipa3_ctx->smp2p_info.res_sent == false)
		return;

	if (ipa3_ctx->smp2p_info.ipa_clk_on)
		IPA_ACTIVE_CLIENTS_DEC_SPECIAL("FREEZE_VOTE");

	qcom_smem_state_update_bits(ipa3_ctx->smp2p_info.smem_state,
			IPA_SMP2P_SMEM_STATE_MASK,
			((0 <<
			IPA_SMP2P_OUT_CLK_VOTE_IDX) |
			(0 << IPA_SMP2P_OUT_CLK_RSP_CMPLT_IDX)));

	ipa3_ctx->smp2p_info.res_sent = false;
	ipa3_ctx->smp2p_info.ipa_clk_on = false;
}

static int ipa3_panic_notifier(struct notifier_block *this,
	unsigned long event, void *ptr)
{
	int res;

	ipa3_freeze_clock_vote_and_notify_modem();

	IPADBG("Calling uC panic handler\n");
	res = ipa3_uc_panic_notifier(this, event, ptr);
	if (res)
		IPAERR("uC panic handler failed %d\n", res);

	if (atomic_read(&ipa3_ctx->ipa_clk_vote)) {
		ipahal_print_all_regs(false);
		ipa_save_registers();
	}

	return NOTIFY_DONE;
}

static struct notifier_block ipa3_panic_blk = {
	.notifier_call = ipa3_panic_notifier,
	/* IPA panic handler needs to run before modem shuts down */
	.priority = INT_MAX,
};

static void ipa3_register_panic_hdlr(void)
{
	atomic_notifier_chain_register(&panic_notifier_list,
		&ipa3_panic_blk);
}

static void ipa3_trigger_ipa_ready_cbs(void)
{
	struct ipa3_ready_cb_info *info;

	mutex_lock(&ipa3_ctx->lock);

	/* Call all the CBs */
	list_for_each_entry(info, &ipa3_ctx->ipa_ready_cb_list, link)
		if (info->ready_cb)
			info->ready_cb(info->user_data);

	mutex_unlock(&ipa3_ctx->lock);
}

static void ipa3_uc_is_loaded(void)
{
	IPADBG("\n");
	complete_all(&ipa3_ctx->uc_loaded_completion_obj);
}

static enum gsi_ver ipa3_get_gsi_ver(enum ipa_hw_type ipa_hw_type)
{
	enum gsi_ver gsi_ver;

	switch (ipa_hw_type) {
	case IPA_HW_v3_0:
	case IPA_HW_v3_1:
		gsi_ver = GSI_VER_1_0;
		break;
	case IPA_HW_v3_5:
		gsi_ver = GSI_VER_1_2;
		break;
	case IPA_HW_v3_5_1:
		gsi_ver = GSI_VER_1_3;
		break;
	case IPA_HW_v4_0:
	case IPA_HW_v4_1:
		gsi_ver = GSI_VER_2_0;
		break;
	case IPA_HW_v4_2:
		gsi_ver = GSI_VER_2_2;
		break;
	case IPA_HW_v4_5:
		gsi_ver = GSI_VER_2_5;
		break;
	default:
		IPAERR("No GSI version for ipa type %d\n", ipa_hw_type);
		WARN_ON(1);
		gsi_ver = GSI_VER_ERR;
	}

	IPADBG("GSI version %d\n", gsi_ver);

	return gsi_ver;
}

static int ipa3_gsi_pre_fw_load_init(void)
{
	int result;

	result = gsi_configure_regs(
		ipa3_res.ipa_mem_base,
		ipa3_get_gsi_ver(ipa3_res.ipa_hw_type));

	if (result) {
		IPAERR("Failed to configure GSI registers\n");
		return -EINVAL;
	}

	return 0;
}

static int ipa3_alloc_gsi_channel(void)
{
	const struct ipa_gsi_ep_config *gsi_ep_cfg;
	enum ipa_client_type type;
	int code = 0;
	int ret = 0;
	int i;

	for (i = 0; i < ipa3_ctx->ipa_num_pipes; i++) {
		type = ipa3_get_client_by_pipe(i);
		gsi_ep_cfg = ipa3_get_gsi_ep_info(type);
		IPADBG("for ep %d client is %d\n", i, type);
		if (!gsi_ep_cfg)
			continue;

		ret = gsi_alloc_channel_ee(gsi_ep_cfg->ipa_gsi_chan_num,
					gsi_ep_cfg->ee, &code);
		if (ret == GSI_STATUS_SUCCESS) {
			IPADBG("alloc gsi ch %d ee %d with code %d\n",
					gsi_ep_cfg->ipa_gsi_chan_num,
					gsi_ep_cfg->ee,
					code);
		} else {
			IPAERR("failed to alloc ch %d ee %d code %d\n",
					gsi_ep_cfg->ipa_gsi_chan_num,
					gsi_ep_cfg->ee,
					code);
			return ret;
		}
	}
	return ret;
}
/**
 * ipa3_post_init() - Initialize the IPA Driver (Part II).
 * This part contains all initialization which requires interaction with
 * IPA HW (via GSI).
 *
 * @resource_p:	contain platform specific values from DST file
 * @pdev:	The platform device structure representing the IPA driver
 *
 * Function initialization process:
 * - Initialize endpoints bitmaps
 * - Initialize resource groups min and max values
 * - Initialize filtering lists heads and idr
 * - Initialize interrupts
 * - Register GSI
 * - Setup APPS pipes
 * - Initialize tethering bridge
 * - Initialize IPA debugfs
 * - Initialize IPA uC interface
 * - Initialize WDI interface
 * - Initialize USB interface
 * - Register for panic handler
 * - Trigger IPA ready callbacks (to all subscribers)
 * - Trigger IPA completion object (to all who wait on it)
 */
static int ipa3_post_init(const struct ipa3_plat_drv_res *resource_p,
			  struct device *ipa_dev)
{
	int result;
	struct gsi_per_props gsi_props;
	struct ipa3_uc_hdlrs uc_hdlrs = { 0 };
	struct ipa3_flt_tbl *flt_tbl;
	int i;
	struct idr *idr;

	if (ipa3_ctx == NULL) {
		IPADBG("IPA driver haven't initialized\n");
		return -ENXIO;
	}

	/* Prevent consequent calls from trying to load the FW again. */
	if (ipa3_ctx->ipa_initialization_complete)
		return 0;

	IPADBG("active clients = %d\n",
			atomic_read(&ipa3_ctx->ipa3_active_clients.cnt));
	/* move proxy vote for modem on ipa3_post_init */
	if (ipa3_ctx->ipa_hw_type != IPA_HW_v4_0)
		ipa3_proxy_clk_vote();

	/* The following will retrieve and save the gsi fw version */
	ipa_save_gsi_ver();

	/*
	 * In Virtual and Emulation mode, IPAHAL initialized at
	 * pre_init as there is no SMMU. In normal mode need to wait
	 * until SMMU is attached and thus initialization done here.
	 */
	if (ipa3_ctx->ipa3_hw_mode != IPA_HW_MODE_VIRTUAL &&
	    ipa3_ctx->ipa3_hw_mode != IPA_HW_MODE_EMULATION) {
		if (ipahal_init(ipa3_ctx->ipa_hw_type, ipa3_ctx->mmio,
			ipa3_ctx->pdev)) {
			IPAERR("fail to init ipahal\n");
			result = -EFAULT;
			goto fail_ipahal;
		}
	}

	result = ipa3_init_hw();
	if (result) {
		IPAERR(":error initializing HW\n");
		result = -ENODEV;
		goto fail_init_hw;
	}
	IPADBG("IPA HW initialization sequence completed");

	ipa3_ctx->ipa_num_pipes = ipa3_get_num_pipes();
	IPADBG("IPA Pipes num %u\n", ipa3_ctx->ipa_num_pipes);
	if (ipa3_ctx->ipa_num_pipes > IPA3_MAX_NUM_PIPES) {
		IPAERR("IPA has more pipes then supported has %d, max %d\n",
			ipa3_ctx->ipa_num_pipes, IPA3_MAX_NUM_PIPES);
		result = -ENODEV;
		goto fail_init_hw;
	}

	ipa3_ctx->ctrl->ipa_sram_read_settings();
	IPADBG("SRAM, size: 0x%x, restricted bytes: 0x%x\n",
		ipa3_ctx->smem_sz, ipa3_ctx->smem_restricted_bytes);

	IPADBG("hdr_lcl=%u ip4_rt_hash=%u ip4_rt_nonhash=%u\n",
		ipa3_ctx->hdr_tbl_lcl, ipa3_ctx->ip4_rt_tbl_hash_lcl,
		ipa3_ctx->ip4_rt_tbl_nhash_lcl);

	IPADBG("ip6_rt_hash=%u ip6_rt_nonhash=%u\n",
		ipa3_ctx->ip6_rt_tbl_hash_lcl, ipa3_ctx->ip6_rt_tbl_nhash_lcl);

	IPADBG("ip4_flt_hash=%u ip4_flt_nonhash=%u\n",
		ipa3_ctx->ip4_flt_tbl_hash_lcl,
		ipa3_ctx->ip4_flt_tbl_nhash_lcl);

	IPADBG("ip6_flt_hash=%u ip6_flt_nonhash=%u\n",
		ipa3_ctx->ip6_flt_tbl_hash_lcl,
		ipa3_ctx->ip6_flt_tbl_nhash_lcl);

	if (ipa3_ctx->smem_reqd_sz > ipa3_ctx->smem_sz) {
		IPAERR("SW expect more core memory, needed %d, avail %d\n",
			ipa3_ctx->smem_reqd_sz, ipa3_ctx->smem_sz);
		result = -ENOMEM;
		goto fail_init_hw;
	}

	result = ipa3_allocate_dma_task_for_gsi();
	if (result) {
		IPAERR("failed to allocate dma task\n");
		goto fail_dma_task;
	}

	if (ipa3_nat_ipv6ct_init_devices()) {
		IPAERR("unable to init NAT and IPv6CT devices\n");
		result = -ENODEV;
		goto fail_nat_ipv6ct_init_dev;
	}

	result = ipa3_alloc_pkt_init();
	if (result) {
		IPAERR("Failed to alloc pkt_init payload\n");
		result = -ENODEV;
		goto fail_allok_pkt_init;
	}

	if (ipa3_ctx->ipa_hw_type >= IPA_HW_v3_5)
		ipa3_enable_dcd();

	/*
	 * indication whether working in MHI config or non MHI config is given
	 * in ipa3_write which is launched before ipa3_post_init. i.e. from
	 * this point it is safe to use ipa3_ep_mapping array and the correct
	 * entry will be returned from ipa3_get_hw_type_index()
	 */
	ipa_init_ep_flt_bitmap();
	IPADBG("EP with flt support bitmap 0x%x (%u pipes)\n",
		ipa3_ctx->ep_flt_bitmap, ipa3_ctx->ep_flt_num);

	/* Assign resource limitation to each group */
	ipa3_set_resorce_groups_min_max_limits();

	idr = &(ipa3_ctx->flt_rule_ids[IPA_IP_v4]);
	idr_init(idr);
	idr = &(ipa3_ctx->flt_rule_ids[IPA_IP_v6]);
	idr_init(idr);

	for (i = 0; i < ipa3_ctx->ipa_num_pipes; i++) {
		if (!ipa_is_ep_support_flt(i))
			continue;

		flt_tbl = &ipa3_ctx->flt_tbl[i][IPA_IP_v4];
		INIT_LIST_HEAD(&flt_tbl->head_flt_rule_list);
		flt_tbl->in_sys[IPA_RULE_HASHABLE] =
			!ipa3_ctx->ip4_flt_tbl_hash_lcl;
		flt_tbl->in_sys[IPA_RULE_NON_HASHABLE] =
			!ipa3_ctx->ip4_flt_tbl_nhash_lcl;
		flt_tbl->rule_ids = &ipa3_ctx->flt_rule_ids[IPA_IP_v4];

		flt_tbl = &ipa3_ctx->flt_tbl[i][IPA_IP_v6];
		INIT_LIST_HEAD(&flt_tbl->head_flt_rule_list);
		flt_tbl->in_sys[IPA_RULE_HASHABLE] =
			!ipa3_ctx->ip6_flt_tbl_hash_lcl;
		flt_tbl->in_sys[IPA_RULE_NON_HASHABLE] =
			!ipa3_ctx->ip6_flt_tbl_nhash_lcl;
		flt_tbl->rule_ids = &ipa3_ctx->flt_rule_ids[IPA_IP_v6];
	}

	result = ipa3_init_interrupts();
	if (result) {
		IPAERR("ipa initialization of interrupts failed\n");
		result = -ENODEV;
		goto fail_init_interrupts;
	}

	/*
	 * Disable prefetch for USB or MHI at IPAv3.5/IPA.3.5.1
	 * This is to allow MBIM to work.
	 */
	if ((ipa3_ctx->ipa_hw_type >= IPA_HW_v3_5
		&& ipa3_ctx->ipa_hw_type < IPA_HW_v4_0) &&
		(!ipa3_ctx->ipa_config_is_mhi))
		ipa3_disable_prefetch(IPA_CLIENT_USB_CONS);

	if ((ipa3_ctx->ipa_hw_type >= IPA_HW_v3_5
		&& ipa3_ctx->ipa_hw_type < IPA_HW_v4_0) &&
		(ipa3_ctx->ipa_config_is_mhi))
		ipa3_disable_prefetch(IPA_CLIENT_MHI_CONS);

	memset(&gsi_props, 0, sizeof(gsi_props));
	gsi_props.ver = ipa3_get_gsi_ver(resource_p->ipa_hw_type);
	gsi_props.ee = resource_p->ee;
	gsi_props.intr = GSI_INTR_IRQ;
	gsi_props.phys_addr = resource_p->transport_mem_base;
	gsi_props.size = resource_p->transport_mem_size;
	if (ipa3_ctx->ipa3_hw_mode == IPA_HW_MODE_EMULATION) {
		gsi_props.irq = resource_p->emulator_irq;
		gsi_props.emulator_intcntrlr_client_isr = ipa3_get_isr();
		gsi_props.emulator_intcntrlr_addr =
		    resource_p->emulator_intcntrlr_mem_base;
		gsi_props.emulator_intcntrlr_size =
		    resource_p->emulator_intcntrlr_mem_size;
	} else {
		gsi_props.irq = resource_p->transport_irq;
	}
	gsi_props.notify_cb = ipa_gsi_notify_cb;
	gsi_props.req_clk_cb = NULL;
	gsi_props.rel_clk_cb = NULL;
	gsi_props.clk_status_cb = ipa3_active_clks_status;

	if (ipa3_ctx->ipa_config_is_mhi) {
		gsi_props.mhi_er_id_limits_valid = true;
		gsi_props.mhi_er_id_limits[0] = resource_p->mhi_evid_limits[0];
		gsi_props.mhi_er_id_limits[1] = resource_p->mhi_evid_limits[1];
	}

	result = gsi_register_device(&gsi_props,
		&ipa3_ctx->gsi_dev_hdl);
	if (result != GSI_STATUS_SUCCESS) {
		IPAERR(":gsi register error - %d\n", result);
		result = -ENODEV;
		goto fail_register_device;
	}
	IPADBG("IPA gsi is registered\n");
	/* GSI 2.2 requires to allocate all EE GSI channel
	 * during device bootup.
	 */
	if (ipa3_get_gsi_ver(resource_p->ipa_hw_type) == GSI_VER_2_2) {
		result = ipa3_alloc_gsi_channel();
		if (result) {
			IPAERR("Failed to alloc the GSI channels\n");
			result = -ENODEV;
			goto fail_alloc_gsi_channel;
		}
	}

	/* setup the AP-IPA pipes */
	if (ipa3_setup_apps_pipes()) {
		IPAERR(":failed to setup IPA-Apps pipes\n");
		result = -ENODEV;
		goto fail_setup_apps_pipes;
	}
	IPADBG("IPA GPI pipes were connected\n");

	if (ipa3_ctx->use_ipa_teth_bridge) {
		/* Initialize the tethering bridge driver */
		result = ipa3_teth_bridge_driver_init();
		if (result) {
			IPAERR(":teth_bridge init failed (%d)\n", -result);
			result = -ENODEV;
			goto fail_teth_bridge_driver_init;
		}
		IPADBG("teth_bridge initialized");
	}

	result = ipa3_uc_interface_init();
	if (result)
		IPAERR(":ipa Uc interface init failed (%d)\n", -result);
	else
		IPADBG(":ipa Uc interface init ok\n");

	uc_hdlrs.ipa_uc_loaded_hdlr = ipa3_uc_is_loaded;
	ipa3_uc_register_handlers(IPA_HW_FEATURE_COMMON, &uc_hdlrs);

	result = ipa3_wdi_init();
	if (result)
		IPAERR(":wdi init failed (%d)\n", -result);
	else
		IPADBG(":wdi init ok\n");

	result = ipa3_wigig_init_i();
	if (result)
		IPAERR(":wigig init failed (%d)\n", -result);
	else
		IPADBG(":wigig init ok\n");

	result = ipa3_ntn_init();
	if (result)
		IPAERR(":ntn init failed (%d)\n", -result);
	else
		IPADBG(":ntn init ok\n");

	result = ipa_hw_stats_init();
	if (result)
		IPAERR("fail to init stats %d\n", result);
	else
		IPADBG(":stats init ok\n");

	ipa3_register_panic_hdlr();

	ipa3_debugfs_post_init();

	mutex_lock(&ipa3_ctx->lock);
	ipa3_ctx->ipa_initialization_complete = true;
	mutex_unlock(&ipa3_ctx->lock);

	ipa3_trigger_ipa_ready_cbs();
	complete_all(&ipa3_ctx->init_completion_obj);
	pr_info("IPA driver initialization was successful.\n");

	return 0;

fail_teth_bridge_driver_init:
	ipa3_teardown_apps_pipes();
fail_alloc_gsi_channel:
fail_setup_apps_pipes:
	gsi_deregister_device(ipa3_ctx->gsi_dev_hdl, false);
fail_register_device:
	ipa3_destroy_flt_tbl_idrs();
fail_init_interrupts:
	 ipa3_remove_interrupt_handler(IPA_TX_SUSPEND_IRQ);
	 ipa3_interrupts_destroy(ipa3_res.ipa_irq, &ipa3_ctx->master_pdev->dev);
fail_allok_pkt_init:
	ipa3_nat_ipv6ct_destroy_devices();
fail_nat_ipv6ct_init_dev:
	ipa3_free_dma_task_for_gsi();
fail_dma_task:
fail_init_hw:
	if (ipa3_ctx->ipa3_hw_mode != IPA_HW_MODE_VIRTUAL &&
	    ipa3_ctx->ipa3_hw_mode != IPA_HW_MODE_EMULATION)
		ipahal_destroy();
fail_ipahal:
	ipa3_proxy_clk_unvote();

	return result;
}

static int ipa3_manual_load_ipa_fws(void)
{
	int result;
	const struct firmware *fw;
	const char *path = IPA_FWS_PATH;

	if (ipa3_ctx->ipa3_hw_mode == IPA_HW_MODE_EMULATION) {
		switch (ipa3_get_emulation_type()) {
		case IPA_HW_v3_5_1:
			path = IPA_FWS_PATH_3_5_1;
			break;
		case IPA_HW_v4_0:
			path = IPA_FWS_PATH_4_0;
			break;
		case IPA_HW_v4_5:
			path = IPA_FWS_PATH_4_5;
			break;
		default:
			break;
		}
	}

	IPADBG("Manual FW loading (%s) process initiated\n", path);

	result = request_firmware(&fw, path, ipa3_ctx->cdev.dev);
	if (result < 0) {
		IPAERR("request_firmware failed, error %d\n", result);
		return result;
	}

	IPADBG("FWs are available for loading\n");

	if (ipa3_ctx->ipa3_hw_mode == IPA_HW_MODE_EMULATION) {
		result = emulator_load_fws(fw,
			ipa3_res.transport_mem_base,
			ipa3_res.transport_mem_size,
			ipa3_get_gsi_ver(ipa3_res.ipa_hw_type));
	} else {
		result = ipa3_load_fws(fw, ipa3_res.transport_mem_base,
			ipa3_get_gsi_ver(ipa3_res.ipa_hw_type));
	}

	if (result) {
		IPAERR("Manual IPA FWs loading has failed\n");
		release_firmware(fw);
		return result;
	}

	result = gsi_enable_fw(ipa3_res.transport_mem_base,
				ipa3_res.transport_mem_size,
				ipa3_get_gsi_ver(ipa3_res.ipa_hw_type));
	if (result) {
		IPAERR("Failed to enable GSI FW\n");
		release_firmware(fw);
		return result;
	}

	release_firmware(fw);

	IPADBG("Manual FW loading process is complete\n");

	return 0;
}

static int ipa3_pil_load_ipa_fws(const char *sub_sys)
{
	void *subsystem_get_retval = NULL;

	IPADBG("PIL FW loading process initiated sub_sys=%s\n",
		sub_sys);

	subsystem_get_retval = subsystem_get(sub_sys);
	if (IS_ERR_OR_NULL(subsystem_get_retval)) {
		IPAERR("Unable to PIL load FW for sub_sys=%s\n", sub_sys);
		return -EINVAL;
	}

	IPADBG("PIL FW loading process is complete sub_sys=%s\n", sub_sys);
	return 0;
}

static void ipa3_load_ipa_fw(struct work_struct *work)
{
	int result;

	IPADBG("Entry\n");

	IPA_ACTIVE_CLIENTS_INC_SIMPLE();

	result = ipa3_attach_to_smmu();
	if (result) {
		IPAERR("IPA attach to smmu failed %d\n", result);
		IPA_ACTIVE_CLIENTS_DEC_SIMPLE();
		return;
	}

	if (ipa3_ctx->ipa3_hw_mode != IPA_HW_MODE_EMULATION &&
	    ((ipa3_ctx->platform_type != IPA_PLAT_TYPE_MDM) ||
	    (ipa3_ctx->ipa_hw_type >= IPA_HW_v3_5)))
		result = ipa3_pil_load_ipa_fws(IPA_SUBSYSTEM_NAME);
	else
		result = ipa3_manual_load_ipa_fws();

	IPA_ACTIVE_CLIENTS_DEC_SIMPLE();

	if (result) {
		IPAERR("IPA FW loading process has failed result=%d\n",
			result);
		ipa_assert();
		return;
	}
	pr_info("IPA FW loaded successfully\n");

	result = ipa3_post_init(&ipa3_res, ipa3_ctx->cdev.dev);
	if (result) {
		IPAERR("IPA post init failed %d\n", result);
		return;
	}

	if (ipa3_ctx->platform_type == IPA_PLAT_TYPE_APQ &&
		ipa3_ctx->ipa3_hw_mode != IPA_HW_MODE_VIRTUAL &&
		ipa3_ctx->ipa3_hw_mode != IPA_HW_MODE_EMULATION) {

		IPADBG("Loading IPA uC via PIL\n");

		/* Unvoting will happen when uC loaded event received. */
		ipa3_proxy_clk_vote();

		result = ipa3_pil_load_ipa_fws(IPA_UC_SUBSYSTEM_NAME);
		if (result) {
			IPAERR("IPA uC loading process has failed result=%d\n",
				result);
			return;
		}
		IPADBG("IPA uC PIL loading succeeded\n");
	}
}

static ssize_t ipa3_write(struct file *file, const char __user *buf,
			  size_t count, loff_t *ppos)
{
	unsigned long missing;
	char *dbg_buff = NULL;
	int ret = 0;

	if (count < 1)
		return -EINVAL;

<<<<<<< HEAD
	dbg_buff = kmalloc((count + 1) * sizeof(char), GFP_KERNEL);
	if (!dbg_buff)
		return -ENOMEM;
=======
	int i = 0;

	if (sizeof(dbg_buff) < count + 1)
		return -EFAULT;
>>>>>>> f609d3ff

	missing = copy_from_user(dbg_buff, buf, count);

	if (missing) {
		IPAERR("Unable to copy data from user\n");
		ret = -EFAULT;
		goto end;
	}

	if (count > 0)
		dbg_buff[count] = '\0';

	IPADBG("user input string %s\n", dbg_buff);

	/* Prevent consequent calls from trying to load the FW again. */
	if (ipa3_is_ready())
		goto end_msg;

	/*Ignore empty ipa_config file*/
	for (i = 0 ; i < count ; ++i) {
		if (!isspace(dbg_buff[i]))
			break;
	}

	if (i == count) {
		IPADBG("Empty ipa_config file\n");
		return count;
	}

	/* Check MHI configuration on MDM devices */
	if (!ipa3_is_msm_device()) {

		if (strnstr(dbg_buff, "vlan", strlen(dbg_buff))) {
			if (strnstr(dbg_buff, "eth", strlen(dbg_buff)))
				ipa3_ctx->vlan_mode_iface[IPA_VLAN_IF_EMAC] =
				true;
			if (strnstr(dbg_buff, "rndis", strlen(dbg_buff)))
				ipa3_ctx->vlan_mode_iface[IPA_VLAN_IF_RNDIS] =
				true;
			if (strnstr(dbg_buff, "ecm", strlen(dbg_buff)))
				ipa3_ctx->vlan_mode_iface[IPA_VLAN_IF_ECM] =
				true;

			/*
			 * when vlan mode is passed to our dev we expect
			 * another write
			 */
			goto end_msg;
		}

		/* trim ending newline character if any */
		if (count && (dbg_buff[count - 1] == '\n'))
			dbg_buff[count - 1] = '\0';

		/*
		 * This logic enforeces MHI mode based on userspace input.
		 * Note that MHI mode could be already determined due
		 *  to previous logic.
		 */
		if (!strcasecmp(dbg_buff, "MHI")) {
			ipa3_ctx->ipa_config_is_mhi = true;
		} else if (strcmp(dbg_buff, "1")) {
			IPAERR("got invalid string %s not loading FW\n",
				dbg_buff);
			goto end;
		}
		pr_info("IPA is loading with %sMHI configuration\n",
			ipa3_ctx->ipa_config_is_mhi ? "" : "non ");
	}

	/* Prevent multiple calls from trying to load the FW again. */
	if (ipa3_ctx->fw_loaded) {
		IPAERR("not load FW again\n");
		return count;
	}

	/* Schedule WQ to load ipa-fws */
	ipa3_ctx->fw_loaded = true;

	queue_work(ipa3_ctx->transport_power_mgmt_wq,
		&ipa3_fw_loading_work);

end_msg:
	IPADBG("Scheduled a work to load IPA FW\n");
end:
	kfree(dbg_buff);
	return ret < 0 ? ret : count;
}

/**
 * ipa3_tz_unlock_reg - Unlocks memory regions so that they become accessible
 *	from AP.
 * @reg_info - Pointer to array of memory regions to unlock
 * @num_regs - Number of elements in the array
 *
 * Converts the input array of regions to a struct that TZ understands and
 * issues an SCM call.
 * Also flushes the memory cache to DDR in order to make sure that TZ sees the
 * correct data structure.
 *
 * Returns: 0 on success, negative on failure
 */
int ipa3_tz_unlock_reg(struct ipa_tz_unlock_reg_info *reg_info, u16 num_regs)
{
	int i, size, ret;
	struct tz_smmu_ipa_protect_region_iovec_s *ipa_tz_unlock_vec;
	struct tz_smmu_ipa_protect_region_s cmd_buf;
	struct scm_desc desc = {0};

	if (reg_info ==  NULL || num_regs == 0) {
		IPAERR("Bad parameters\n");
		return -EFAULT;
	}

	size = num_regs * sizeof(struct tz_smmu_ipa_protect_region_iovec_s);
	ipa_tz_unlock_vec = kzalloc(PAGE_ALIGN(size), GFP_KERNEL);
	if (ipa_tz_unlock_vec == NULL)
		return -ENOMEM;

	for (i = 0; i < num_regs; i++) {
		ipa_tz_unlock_vec[i].input_addr = reg_info[i].reg_addr ^
			(reg_info[i].reg_addr & 0xFFF);
		ipa_tz_unlock_vec[i].output_addr = reg_info[i].reg_addr ^
			(reg_info[i].reg_addr & 0xFFF);
		ipa_tz_unlock_vec[i].size = reg_info[i].size;
		ipa_tz_unlock_vec[i].attr = IPA_TZ_UNLOCK_ATTRIBUTE;
	}

	/* pass physical address of command buffer */
	cmd_buf.iovec_buf = virt_to_phys((void *)ipa_tz_unlock_vec);
	cmd_buf.size_bytes = size;

		desc.args[0] = virt_to_phys((void *)ipa_tz_unlock_vec);
		desc.args[1] = size;
		desc.arginfo = SCM_ARGS(2);
		ret = scm_call2(SCM_SIP_FNID(SCM_SVC_MP,
				TZ_MEM_PROTECT_REGION_ID), &desc);

		if (ret) {
			IPAERR("scm call SCM_SVC_MP failed: %d\n", ret);
			kfree(ipa_tz_unlock_vec);
			return -EFAULT;
		}
	kfree(ipa_tz_unlock_vec);
	return 0;
}

static int ipa3_alloc_pkt_init(void)
{
	struct ipa_mem_buffer mem;
	struct ipahal_imm_cmd_pyld *cmd_pyld;
	struct ipahal_imm_cmd_ip_packet_init cmd = {0};
	int i;

	cmd_pyld = ipahal_construct_imm_cmd(IPA_IMM_CMD_IP_PACKET_INIT,
		&cmd, false);
	if (!cmd_pyld) {
		IPAERR("failed to construct IMM cmd\n");
		return -ENOMEM;
	}
	ipa3_ctx->pkt_init_imm_opcode = cmd_pyld->opcode;

	mem.size = cmd_pyld->len * ipa3_ctx->ipa_num_pipes;
	mem.base = dma_alloc_coherent(ipa3_ctx->pdev, mem.size,
		&mem.phys_base, GFP_KERNEL);
	if (!mem.base) {
		IPAERR("failed to alloc DMA buff of size %d\n", mem.size);
		ipahal_destroy_imm_cmd(cmd_pyld);
		return -ENOMEM;
	}
	ipahal_destroy_imm_cmd(cmd_pyld);

	memset(mem.base, 0, mem.size);
	for (i = 0; i < ipa3_ctx->ipa_num_pipes; i++) {
		cmd.destination_pipe_index = i;
		cmd_pyld = ipahal_construct_imm_cmd(IPA_IMM_CMD_IP_PACKET_INIT,
			&cmd, false);
		if (!cmd_pyld) {
			IPAERR("failed to construct IMM cmd\n");
			dma_free_coherent(ipa3_ctx->pdev,
				mem.size,
				mem.base,
				mem.phys_base);
			return -ENOMEM;
		}
		memcpy(mem.base + i * cmd_pyld->len, cmd_pyld->data,
			cmd_pyld->len);
		ipa3_ctx->pkt_init_imm[i] = mem.phys_base + i * cmd_pyld->len;
		ipahal_destroy_imm_cmd(cmd_pyld);
	}

	return 0;
}

/*
 * SCM call to check if secure dump is allowed.
 *
 * Returns true in secure dump allowed.
 * Return false when secure dump not allowed.
 */
#define TZ_UTIL_GET_SEC_DUMP_STATE  0x10
static bool ipa_is_mem_dump_allowed(void)
{
	struct scm_desc desc = {0};
	int ret = 0;

	desc.args[0] = 0;
	desc.arginfo = 0;

	ret = scm_call2(
		SCM_SIP_FNID(SCM_SVC_UTIL, TZ_UTIL_GET_SEC_DUMP_STATE),
		&desc);
	if (ret) {
		IPAERR("SCM DUMP_STATE call failed\n");
		return false;
	}

	return (desc.ret[0] == 1);
}

/**
 * ipa3_pre_init() - Initialize the IPA Driver.
 * This part contains all initialization which doesn't require IPA HW, such
 * as structure allocations and initializations, register writes, etc.
 *
 * @resource_p:	contain platform specific values from DST file
 * @pdev:	The platform device structure representing the IPA driver
 *
 * Function initialization process:
 * Allocate memory for the driver context data struct
 * Initializing the ipa3_ctx with :
 *    1)parsed values from the dts file
 *    2)parameters passed to the module initialization
 *    3)read HW values(such as core memory size)
 * Map IPA core registers to CPU memory
 * Restart IPA core(HW reset)
 * Initialize the look-aside caches(kmem_cache/slab) for filter,
 *   routing and IPA-tree
 * Create memory pool with 4 objects for DMA operations(each object
 *   is 512Bytes long), this object will be use for tx(A5->IPA)
 * Initialize lists head(routing, hdr, system pipes)
 * Initialize mutexes (for ipa_ctx and NAT memory mutexes)
 * Initialize spinlocks (for list related to A5<->IPA pipes)
 * Initialize 2 single-threaded work-queue named "ipa rx wq" and "ipa tx wq"
 * Initialize Red-Black-Tree(s) for handles of header,routing rule,
 *  routing table ,filtering rule
 * Initialize the filter block by committing IPV4 and IPV6 default rules
 * Create empty routing table in system memory(no committing)
 * Create a char-device for IPA
 * Initialize IPA RM (resource manager)
 * Configure GSI registers (in GSI case)
 */
static int ipa3_pre_init(const struct ipa3_plat_drv_res *resource_p,
		struct platform_device *ipa_pdev)
{
	int result = 0;
	int i, j;
	struct ipa3_rt_tbl_set *rset;
	struct ipa_active_client_logging_info log_info;
	struct cdev *cdev;

	IPADBG("IPA Driver initialization started\n");

	ipa3_ctx = kzalloc(sizeof(*ipa3_ctx), GFP_KERNEL);
	if (!ipa3_ctx) {
		result = -ENOMEM;
		goto fail_mem_ctx;
	}

	ipa3_ctx->logbuf = ipc_log_context_create(IPA_IPC_LOG_PAGES, "ipa", 0);
	if (ipa3_ctx->logbuf == NULL)
		IPADBG("failed to create IPC log, continue...\n");

	/* ipa3_ctx->pdev and ipa3_ctx->uc_pdev will be set in the smmu probes*/
	ipa3_ctx->master_pdev = ipa_pdev;
	for (i = 0; i < IPA_SMMU_CB_MAX; i++)
		ipa3_ctx->s1_bypass_arr[i] = true;

	/* initialize the gsi protocol info for uC debug stats */
	for (i = 0; i < IPA_HW_PROTOCOL_MAX; i++) {
		ipa3_ctx->gsi_info[i].protocol = i;
		/* initialize all to be not started */
		for (j = 0; j < IPA_MAX_CH_STATS_SUPPORTED; j++)
			ipa3_ctx->gsi_info[i].ch_id_info[j].ch_id =
				0xFF;
	}

	ipa3_ctx->ipa_wrapper_base = resource_p->ipa_mem_base;
	ipa3_ctx->ipa_wrapper_size = resource_p->ipa_mem_size;
	ipa3_ctx->ipa_hw_type = resource_p->ipa_hw_type;
	ipa3_ctx->ipa3_hw_mode = resource_p->ipa3_hw_mode;
	ipa3_ctx->platform_type = resource_p->platform_type;
	ipa3_ctx->use_ipa_teth_bridge = resource_p->use_ipa_teth_bridge;
	ipa3_ctx->modem_cfg_emb_pipe_flt = resource_p->modem_cfg_emb_pipe_flt;
	ipa3_ctx->ipa_wdi2 = resource_p->ipa_wdi2;
	ipa3_ctx->ipa_wdi2_over_gsi = resource_p->ipa_wdi2_over_gsi;
	ipa3_ctx->ipa_wdi3_over_gsi = resource_p->ipa_wdi3_over_gsi;
	ipa3_ctx->ipa_fltrt_not_hashable = resource_p->ipa_fltrt_not_hashable;
	ipa3_ctx->use_64_bit_dma_mask = resource_p->use_64_bit_dma_mask;
	ipa3_ctx->wan_rx_ring_size = resource_p->wan_rx_ring_size;
	ipa3_ctx->lan_rx_ring_size = resource_p->lan_rx_ring_size;
	ipa3_ctx->ipa_wan_skb_page = resource_p->ipa_wan_skb_page;
	ipa3_ctx->skip_uc_pipe_reset = resource_p->skip_uc_pipe_reset;
	ipa3_ctx->tethered_flow_control = resource_p->tethered_flow_control;
	ipa3_ctx->ee = resource_p->ee;
	ipa3_ctx->gsi_ch20_wa = resource_p->gsi_ch20_wa;
	ipa3_ctx->use_ipa_pm = resource_p->use_ipa_pm;
	ipa3_ctx->wdi_over_pcie = resource_p->wdi_over_pcie;
	ipa3_ctx->ipa3_active_clients_logging.log_rdy = false;
	ipa3_ctx->ipa_config_is_mhi = resource_p->ipa_mhi_dynamic_config;
	ipa3_ctx->mhi_evid_limits[0] = resource_p->mhi_evid_limits[0];
	ipa3_ctx->mhi_evid_limits[1] = resource_p->mhi_evid_limits[1];
	ipa3_ctx->uc_mailbox17_chk = 0;
	ipa3_ctx->uc_mailbox17_mismatch = 0;
	ipa3_ctx->entire_ipa_block_size = resource_p->entire_ipa_block_size;
	ipa3_ctx->do_register_collection_on_crash =
	    resource_p->do_register_collection_on_crash;
	ipa3_ctx->do_testbus_collection_on_crash =
	    resource_p->do_testbus_collection_on_crash;
	ipa3_ctx->do_non_tn_collection_on_crash =
	    resource_p->do_non_tn_collection_on_crash;
	ipa3_ctx->ipa_endp_delay_wa = resource_p->ipa_endp_delay_wa;
	ipa3_ctx->secure_debug_check_action =
	    resource_p->secure_debug_check_action;
	ipa3_ctx->ipa_mhi_proxy = resource_p->ipa_mhi_proxy;

	if (ipa3_ctx->secure_debug_check_action == USE_SCM) {
		if (ipa_is_mem_dump_allowed())
			ipa3_ctx->sd_state = SD_ENABLED;
		else
			ipa3_ctx->sd_state = SD_DISABLED;
	} else {
		if (ipa3_ctx->secure_debug_check_action == OVERRIDE_SCM_TRUE)
			ipa3_ctx->sd_state = SD_ENABLED;
		else
			/* secure_debug_check_action == OVERRIDE_SCM_FALSE */
			ipa3_ctx->sd_state = SD_DISABLED;
	}

	if (ipa3_ctx->sd_state == SD_ENABLED) {
		/* secure debug is enabled. */
		IPADBG("secure debug enabled\n");
	} else {
		/* secure debug is disabled. */
		IPADBG("secure debug disabled\n");
		ipa3_ctx->do_testbus_collection_on_crash = false;
	}

	WARN(ipa3_ctx->ipa3_hw_mode != IPA_HW_MODE_NORMAL,
		"Non NORMAL IPA HW mode, is this emulation platform ?");

	if (resource_p->ipa_tz_unlock_reg) {
		ipa3_ctx->ipa_tz_unlock_reg_num =
			resource_p->ipa_tz_unlock_reg_num;
		ipa3_ctx->ipa_tz_unlock_reg = kcalloc(
			ipa3_ctx->ipa_tz_unlock_reg_num,
			sizeof(*ipa3_ctx->ipa_tz_unlock_reg),
			GFP_KERNEL);
		if (ipa3_ctx->ipa_tz_unlock_reg == NULL) {
			result = -ENOMEM;
			goto fail_tz_unlock_reg;
		}
		for (i = 0; i < ipa3_ctx->ipa_tz_unlock_reg_num; i++) {
			ipa3_ctx->ipa_tz_unlock_reg[i].reg_addr =
				resource_p->ipa_tz_unlock_reg[i].reg_addr;
			ipa3_ctx->ipa_tz_unlock_reg[i].size =
				resource_p->ipa_tz_unlock_reg[i].size;
		}

		/* unlock registers for uc */
		result = ipa3_tz_unlock_reg(ipa3_ctx->ipa_tz_unlock_reg,
					    ipa3_ctx->ipa_tz_unlock_reg_num);
		if (result)
			IPAERR("Failed to unlock memory region using TZ\n");
	}

	/* default aggregation parameters */
	ipa3_ctx->aggregation_type = IPA_MBIM_16;
	ipa3_ctx->aggregation_byte_limit = 1;
	ipa3_ctx->aggregation_time_limit = 0;

	ipa3_ctx->ctrl = kzalloc(sizeof(*ipa3_ctx->ctrl), GFP_KERNEL);
	if (!ipa3_ctx->ctrl) {
		result = -ENOMEM;
		goto fail_mem_ctrl;
	}
	result = ipa3_controller_static_bind(ipa3_ctx->ctrl,
			ipa3_ctx->ipa_hw_type);
	if (result) {
		IPAERR("fail to static bind IPA ctrl\n");
		result = -EFAULT;
		goto fail_bind;
	}

	result = ipa3_init_mem_partition(ipa3_ctx->ipa_hw_type);
	if (result) {
		IPAERR(":ipa3_init_mem_partition failed\n");
		result = -ENODEV;
		goto fail_init_mem_partition;
	}

	if (ipa3_ctx->ipa3_hw_mode != IPA_HW_MODE_VIRTUAL &&
	    ipa3_ctx->ipa3_hw_mode != IPA_HW_MODE_EMULATION) {
		ipa3_ctx->ctrl->msm_bus_data_ptr =
			msm_bus_cl_get_pdata(ipa3_ctx->master_pdev);
		if (ipa3_ctx->ctrl->msm_bus_data_ptr == NULL) {
			IPAERR("failed to get bus scaling\n");
			goto fail_bus_reg;
		}
		IPADBG("Use bus scaling info from device tree #usecases=%d\n",
			ipa3_ctx->ctrl->msm_bus_data_ptr->num_usecases);

		/* get BUS handle */
		ipa3_ctx->ipa_bus_hdl =
			msm_bus_scale_register_client(
				ipa3_ctx->ctrl->msm_bus_data_ptr);
		if (!ipa3_ctx->ipa_bus_hdl) {
			IPAERR("fail to register with bus mgr!\n");
			ipa3_ctx->ctrl->msm_bus_data_ptr = NULL;
			result = -EPROBE_DEFER;
			goto fail_bus_reg;
		}
	}

	/* get IPA clocks */
	result = ipa3_get_clks(&ipa3_ctx->master_pdev->dev);
	if (result)
		goto fail_clk;

	/* init active_clients_log after getting ipa-clk */
	result = ipa3_active_clients_log_init();
	if (result)
		goto fail_init_active_client;

	/* Enable ipa3_ctx->enable_clock_scaling */
	ipa3_ctx->enable_clock_scaling = 1;
	/* vote for svs2 on bootup */
	ipa3_ctx->curr_ipa_clk_rate = ipa3_ctx->ctrl->ipa_clk_rate_svs2;

	/* Enable ipa3_ctx->enable_napi_chain */
	ipa3_ctx->enable_napi_chain = 1;

	/* enable IPA clocks explicitly to allow the initialization */
	ipa3_enable_clks();

	/* setup IPA register access */
	IPADBG("Mapping 0x%x\n", resource_p->ipa_mem_base +
		ipa3_ctx->ctrl->ipa_reg_base_ofst);
	ipa3_ctx->mmio = ioremap(resource_p->ipa_mem_base +
			ipa3_ctx->ctrl->ipa_reg_base_ofst,
			resource_p->ipa_mem_size);
	if (!ipa3_ctx->mmio) {
		IPAERR(":ipa-base ioremap err\n");
		result = -EFAULT;
		goto fail_remap;
	}

	IPADBG(
	    "base(0x%x)+offset(0x%x)=(0x%x) mapped to (%pK) with len (0x%x)\n",
	    resource_p->ipa_mem_base,
	    ipa3_ctx->ctrl->ipa_reg_base_ofst,
	    resource_p->ipa_mem_base + ipa3_ctx->ctrl->ipa_reg_base_ofst,
	    ipa3_ctx->mmio,
	    resource_p->ipa_mem_size);

	/*
	 * Setup access for register collection/dump on crash
	 */
	if (ipa_reg_save_init(IPA_MEM_INIT_VAL) != 0) {
		result = -EFAULT;
		goto fail_gsi_map;
	}

	/*
	 * Since we now know where the transport's registers live,
	 * let's set up access to them.  This is done since subseqent
	 * functions, that deal with the transport, require the
	 * access.
	 */
	if (gsi_map_base(
		ipa3_res.transport_mem_base,
		ipa3_res.transport_mem_size) != 0) {
		IPAERR("Allocation of gsi base failed\n");
		result = -EFAULT;
		goto fail_gsi_map;
	}

	/*
	 * In Virtual and Emulation mode, IPAHAL used to load the
	 * firmwares and there is no SMMU so IPAHAL is initialized
	 * here.
	 */
	if (ipa3_ctx->ipa3_hw_mode == IPA_HW_MODE_VIRTUAL ||
	    ipa3_ctx->ipa3_hw_mode == IPA_HW_MODE_EMULATION) {
		if (ipahal_init(ipa3_ctx->ipa_hw_type,
				ipa3_ctx->mmio,
				&(ipa3_ctx->master_pdev->dev))) {
			IPAERR("fail to init ipahal\n");
			result = -EFAULT;
			goto fail_ipahal_init;
		}
	}

	mutex_init(&ipa3_ctx->ipa3_active_clients.mutex);

	IPA_ACTIVE_CLIENTS_PREP_SPECIAL(log_info, "PROXY_CLK_VOTE");
	ipa3_active_clients_log_inc(&log_info, false);
	ipa3_ctx->q6_proxy_clk_vote_valid = true;
	ipa3_ctx->q6_proxy_clk_vote_cnt = 1;

	/*Updating the proxy vote cnt 1 */
	atomic_set(&ipa3_ctx->ipa3_active_clients.cnt, 1);

	/* Create workqueues for power management */
	ipa3_ctx->power_mgmt_wq =
		create_singlethread_workqueue("ipa_power_mgmt");
	if (!ipa3_ctx->power_mgmt_wq) {
		IPAERR("failed to create power mgmt wq\n");
		result = -ENOMEM;
		goto fail_init_hw;
	}

	ipa3_ctx->transport_power_mgmt_wq =
		create_singlethread_workqueue("transport_power_mgmt");
	if (!ipa3_ctx->transport_power_mgmt_wq) {
		IPAERR("failed to create transport power mgmt wq\n");
		result = -ENOMEM;
		goto fail_create_transport_wq;
	}

	mutex_init(&ipa3_ctx->transport_pm.transport_pm_mutex);

	/* init the lookaside cache */
	ipa3_ctx->flt_rule_cache = kmem_cache_create("IPA_FLT",
			sizeof(struct ipa3_flt_entry), 0, 0, NULL);
	if (!ipa3_ctx->flt_rule_cache) {
		IPAERR(":ipa flt cache create failed\n");
		result = -ENOMEM;
		goto fail_flt_rule_cache;
	}
	ipa3_ctx->rt_rule_cache = kmem_cache_create("IPA_RT",
			sizeof(struct ipa3_rt_entry), 0, 0, NULL);
	if (!ipa3_ctx->rt_rule_cache) {
		IPAERR(":ipa rt cache create failed\n");
		result = -ENOMEM;
		goto fail_rt_rule_cache;
	}
	ipa3_ctx->hdr_cache = kmem_cache_create("IPA_HDR",
			sizeof(struct ipa3_hdr_entry), 0, 0, NULL);
	if (!ipa3_ctx->hdr_cache) {
		IPAERR(":ipa hdr cache create failed\n");
		result = -ENOMEM;
		goto fail_hdr_cache;
	}
	ipa3_ctx->hdr_offset_cache =
	   kmem_cache_create("IPA_HDR_OFFSET",
			   sizeof(struct ipa_hdr_offset_entry), 0, 0, NULL);
	if (!ipa3_ctx->hdr_offset_cache) {
		IPAERR(":ipa hdr off cache create failed\n");
		result = -ENOMEM;
		goto fail_hdr_offset_cache;
	}
	ipa3_ctx->hdr_proc_ctx_cache = kmem_cache_create("IPA_HDR_PROC_CTX",
		sizeof(struct ipa3_hdr_proc_ctx_entry), 0, 0, NULL);
	if (!ipa3_ctx->hdr_proc_ctx_cache) {
		IPAERR(":ipa hdr proc ctx cache create failed\n");
		result = -ENOMEM;
		goto fail_hdr_proc_ctx_cache;
	}
	ipa3_ctx->hdr_proc_ctx_offset_cache =
		kmem_cache_create("IPA_HDR_PROC_CTX_OFFSET",
		sizeof(struct ipa3_hdr_proc_ctx_offset_entry), 0, 0, NULL);
	if (!ipa3_ctx->hdr_proc_ctx_offset_cache) {
		IPAERR(":ipa hdr proc ctx off cache create failed\n");
		result = -ENOMEM;
		goto fail_hdr_proc_ctx_offset_cache;
	}
	ipa3_ctx->rt_tbl_cache = kmem_cache_create("IPA_RT_TBL",
			sizeof(struct ipa3_rt_tbl), 0, 0, NULL);
	if (!ipa3_ctx->rt_tbl_cache) {
		IPAERR(":ipa rt tbl cache create failed\n");
		result = -ENOMEM;
		goto fail_rt_tbl_cache;
	}
	ipa3_ctx->tx_pkt_wrapper_cache =
	   kmem_cache_create("IPA_TX_PKT_WRAPPER",
			   sizeof(struct ipa3_tx_pkt_wrapper), 0, 0, NULL);
	if (!ipa3_ctx->tx_pkt_wrapper_cache) {
		IPAERR(":ipa tx pkt wrapper cache create failed\n");
		result = -ENOMEM;
		goto fail_tx_pkt_wrapper_cache;
	}
	ipa3_ctx->rx_pkt_wrapper_cache =
	   kmem_cache_create("IPA_RX_PKT_WRAPPER",
			   sizeof(struct ipa3_rx_pkt_wrapper), 0, 0, NULL);
	if (!ipa3_ctx->rx_pkt_wrapper_cache) {
		IPAERR(":ipa rx pkt wrapper cache create failed\n");
		result = -ENOMEM;
		goto fail_rx_pkt_wrapper_cache;
	}

	/* init the various list heads */
	INIT_LIST_HEAD(&ipa3_ctx->hdr_tbl.head_hdr_entry_list);
	for (i = 0; i < IPA_HDR_BIN_MAX; i++) {
		INIT_LIST_HEAD(&ipa3_ctx->hdr_tbl.head_offset_list[i]);
		INIT_LIST_HEAD(&ipa3_ctx->hdr_tbl.head_free_offset_list[i]);
	}
	INIT_LIST_HEAD(&ipa3_ctx->hdr_proc_ctx_tbl.head_proc_ctx_entry_list);
	for (i = 0; i < IPA_HDR_PROC_CTX_BIN_MAX; i++) {
		INIT_LIST_HEAD(
			&ipa3_ctx->hdr_proc_ctx_tbl.head_offset_list[i]);
		INIT_LIST_HEAD(
			&ipa3_ctx->hdr_proc_ctx_tbl.head_free_offset_list[i]);
	}
	INIT_LIST_HEAD(&ipa3_ctx->rt_tbl_set[IPA_IP_v4].head_rt_tbl_list);
	idr_init(&ipa3_ctx->rt_tbl_set[IPA_IP_v4].rule_ids);
	INIT_LIST_HEAD(&ipa3_ctx->rt_tbl_set[IPA_IP_v6].head_rt_tbl_list);
	idr_init(&ipa3_ctx->rt_tbl_set[IPA_IP_v6].rule_ids);

	rset = &ipa3_ctx->reap_rt_tbl_set[IPA_IP_v4];
	INIT_LIST_HEAD(&rset->head_rt_tbl_list);
	idr_init(&rset->rule_ids);
	rset = &ipa3_ctx->reap_rt_tbl_set[IPA_IP_v6];
	INIT_LIST_HEAD(&rset->head_rt_tbl_list);
	idr_init(&rset->rule_ids);
	idr_init(&ipa3_ctx->flt_rt_counters.hdl);
	spin_lock_init(&ipa3_ctx->flt_rt_counters.hdl_lock);
	memset(&ipa3_ctx->flt_rt_counters.used_hw, 0,
		   sizeof(ipa3_ctx->flt_rt_counters.used_hw));
	memset(&ipa3_ctx->flt_rt_counters.used_sw, 0,
		   sizeof(ipa3_ctx->flt_rt_counters.used_sw));

	INIT_LIST_HEAD(&ipa3_ctx->intf_list);
	INIT_LIST_HEAD(&ipa3_ctx->msg_list);
	INIT_LIST_HEAD(&ipa3_ctx->pull_msg_list);
	init_waitqueue_head(&ipa3_ctx->msg_waitq);
	mutex_init(&ipa3_ctx->msg_lock);

	/* store wlan client-connect-msg-list */
	INIT_LIST_HEAD(&ipa3_ctx->msg_wlan_client_list);
	mutex_init(&ipa3_ctx->msg_wlan_client_lock);

	mutex_init(&ipa3_ctx->lock);
	mutex_init(&ipa3_ctx->q6_proxy_clk_vote_mutex);
	mutex_init(&ipa3_ctx->ipa_cne_evt_lock);

	idr_init(&ipa3_ctx->ipa_idr);
	spin_lock_init(&ipa3_ctx->idr_lock);

	/* wlan related member */
	memset(&ipa3_ctx->wc_memb, 0, sizeof(ipa3_ctx->wc_memb));
	spin_lock_init(&ipa3_ctx->wc_memb.wlan_spinlock);
	spin_lock_init(&ipa3_ctx->wc_memb.ipa_tx_mul_spinlock);
	INIT_LIST_HEAD(&ipa3_ctx->wc_memb.wlan_comm_desc_list);

	ipa3_ctx->cdev.class = class_create(THIS_MODULE, DRV_NAME);

	result = alloc_chrdev_region(&ipa3_ctx->cdev.dev_num, 0, 1, DRV_NAME);
	if (result) {
		IPAERR("alloc_chrdev_region err\n");
		result = -ENODEV;
		goto fail_alloc_chrdev_region;
	}

	ipa3_ctx->cdev.dev = device_create(ipa3_ctx->cdev.class, NULL,
		 ipa3_ctx->cdev.dev_num, ipa3_ctx, DRV_NAME);
	if (IS_ERR(ipa3_ctx->cdev.dev)) {
		IPAERR(":device_create err.\n");
		result = -ENODEV;
		goto fail_device_create;
	}

	ipa3_debugfs_pre_init();

	/* Create a wakeup source. */
	wakeup_source_init(&ipa3_ctx->w_lock, "IPA_WS");
	spin_lock_init(&ipa3_ctx->wakelock_ref_cnt.spinlock);

	/* Initialize Power Management framework */
	if (ipa3_ctx->use_ipa_pm) {
		result = ipa_pm_init(&ipa3_res.pm_init);
		if (result) {
			IPAERR("IPA PM initialization failed (%d)\n", -result);
			result = -ENODEV;
			goto fail_ipa_rm_init;
		}
		IPADBG("IPA resource manager initialized");
	} else {
		result = ipa_rm_initialize();
		if (result) {
			IPAERR("RM initialization failed (%d)\n", -result);
			result = -ENODEV;
			goto fail_ipa_rm_init;
		}
		IPADBG("IPA resource manager initialized");

		result = ipa3_create_apps_resource();
		if (result) {
			IPAERR("Failed to create APPS_CONS resource\n");
			result = -ENODEV;
			goto fail_create_apps_resource;
		}
	}

	INIT_LIST_HEAD(&ipa3_ctx->ipa_ready_cb_list);

	init_completion(&ipa3_ctx->init_completion_obj);
	init_completion(&ipa3_ctx->uc_loaded_completion_obj);

	result = ipa3_dma_setup();
	if (result) {
		IPAERR("Failed to setup IPA DMA\n");
		result = -ENODEV;
		goto fail_ipa_dma_setup;
	}

	result = ipa_eth_init();
	if (result) {
		IPAERR("Failed to initialize Ethernet Offload Subsystem\n");
		result = -ENODEV;
		goto fail_eth_init;
	}

	/*
	 * We can't register the GSI driver yet, as it expects
	 * the GSI FW to be up and running before the registration.
	 *
	 * For IPA3.0 and the emulation system, the GSI configuration
	 * is done by the GSI driver.
	 *
	 * For IPA3.1 (and on), the GSI configuration is done by TZ.
	 */
	if (ipa3_ctx->ipa_hw_type == IPA_HW_v3_0 ||
	    ipa3_ctx->ipa3_hw_mode == IPA_HW_MODE_EMULATION) {
		result = ipa3_gsi_pre_fw_load_init();
		if (result) {
			IPAERR("gsi pre FW loading config failed\n");
			result = -ENODEV;
			goto fail_gsi_pre_fw_load_init;
		}
	}

	cdev = &ipa3_ctx->cdev.cdev;
	cdev_init(cdev, &ipa3_drv_fops);
	cdev->owner = THIS_MODULE;
	cdev->ops = &ipa3_drv_fops;  /* from LDD3 */

	result = cdev_add(cdev, ipa3_ctx->cdev.dev_num, 1);
	if (result) {
		IPAERR(":cdev_add err=%d\n", -result);
		result = -ENODEV;
		goto fail_cdev_add;
	}
	IPADBG("ipa cdev added successful. major:%d minor:%d\n",
			MAJOR(ipa3_ctx->cdev.dev_num),
			MINOR(ipa3_ctx->cdev.dev_num));

	if (ipa3_ctx->ipa_hw_type >= IPA_HW_v4_1) {
		result = ipa_odl_init();
		if (result) {
			IPADBG("Error: ODL init fialed\n");
			result = -ENODEV;
			goto fail_cdev_add;
		}
	}

	/*
	 * for IPA 4.0 offline charge is not needed and we need to prevent
	 * power collapse until IPA uC is loaded.
	 */

	/* proxy vote for modem is added in ipa3_post_init() phase */
	if (ipa3_ctx->ipa_hw_type != IPA_HW_v4_0)
		ipa3_proxy_clk_unvote();

	mutex_init(&ipa3_ctx->app_clock_vote.mutex);

	return 0;

fail_cdev_add:
fail_gsi_pre_fw_load_init:
	ipa_eth_exit();
fail_eth_init:
	ipa3_dma_shutdown();
fail_ipa_dma_setup:
	if (ipa3_ctx->use_ipa_pm)
		ipa_pm_destroy();
	else
		ipa_rm_delete_resource(IPA_RM_RESOURCE_APPS_CONS);
fail_create_apps_resource:
	if (!ipa3_ctx->use_ipa_pm)
		ipa_rm_exit();
fail_ipa_rm_init:
	device_destroy(ipa3_ctx->cdev.class, ipa3_ctx->cdev.dev_num);
fail_device_create:
	unregister_chrdev_region(ipa3_ctx->cdev.dev_num, 1);
fail_alloc_chrdev_region:
	idr_destroy(&ipa3_ctx->ipa_idr);
	rset = &ipa3_ctx->reap_rt_tbl_set[IPA_IP_v6];
	idr_destroy(&rset->rule_ids);
	rset = &ipa3_ctx->reap_rt_tbl_set[IPA_IP_v4];
	idr_destroy(&rset->rule_ids);
	idr_destroy(&ipa3_ctx->rt_tbl_set[IPA_IP_v6].rule_ids);
	idr_destroy(&ipa3_ctx->rt_tbl_set[IPA_IP_v4].rule_ids);
	kmem_cache_destroy(ipa3_ctx->rx_pkt_wrapper_cache);
fail_rx_pkt_wrapper_cache:
	kmem_cache_destroy(ipa3_ctx->tx_pkt_wrapper_cache);
fail_tx_pkt_wrapper_cache:
	kmem_cache_destroy(ipa3_ctx->rt_tbl_cache);
fail_rt_tbl_cache:
	kmem_cache_destroy(ipa3_ctx->hdr_proc_ctx_offset_cache);
fail_hdr_proc_ctx_offset_cache:
	kmem_cache_destroy(ipa3_ctx->hdr_proc_ctx_cache);
fail_hdr_proc_ctx_cache:
	kmem_cache_destroy(ipa3_ctx->hdr_offset_cache);
fail_hdr_offset_cache:
	kmem_cache_destroy(ipa3_ctx->hdr_cache);
fail_hdr_cache:
	kmem_cache_destroy(ipa3_ctx->rt_rule_cache);
fail_rt_rule_cache:
	kmem_cache_destroy(ipa3_ctx->flt_rule_cache);
fail_flt_rule_cache:
	destroy_workqueue(ipa3_ctx->transport_power_mgmt_wq);
fail_create_transport_wq:
	destroy_workqueue(ipa3_ctx->power_mgmt_wq);
fail_init_hw:
	if (ipa3_ctx->ipa3_hw_mode == IPA_HW_MODE_VIRTUAL ||
	    ipa3_ctx->ipa3_hw_mode == IPA_HW_MODE_EMULATION)
		ipahal_destroy();
fail_ipahal_init:
	gsi_unmap_base();
fail_gsi_map:
	if (ipa3_ctx->reg_collection_base)
		iounmap(ipa3_ctx->reg_collection_base);
	iounmap(ipa3_ctx->mmio);
fail_remap:
	ipa3_disable_clks();
	ipa3_active_clients_log_destroy();
fail_init_active_client:
	if (ipa3_clk)
		clk_put(ipa3_clk);
	ipa3_clk = NULL;
fail_clk:
	if (ipa3_ctx->ipa_bus_hdl)
		msm_bus_scale_unregister_client(ipa3_ctx->ipa_bus_hdl);
fail_bus_reg:
	if (ipa3_ctx->ctrl->msm_bus_data_ptr)
		msm_bus_cl_clear_pdata(ipa3_ctx->ctrl->msm_bus_data_ptr);
fail_init_mem_partition:
fail_bind:
	kfree(ipa3_ctx->ctrl);
fail_mem_ctrl:
	kfree(ipa3_ctx->ipa_tz_unlock_reg);
fail_tz_unlock_reg:
	if (ipa3_ctx->logbuf)
		ipc_log_context_destroy(ipa3_ctx->logbuf);
	kfree(ipa3_ctx);
	ipa3_ctx = NULL;
fail_mem_ctx:
	return result;
}

static int get_ipa_dts_pm_info(struct platform_device *pdev,
	struct ipa3_plat_drv_res *ipa_drv_res)
{
	int result;
	int i, j;

	ipa_drv_res->use_ipa_pm = of_property_read_bool(pdev->dev.of_node,
		"qcom,use-ipa-pm");
	IPADBG("use_ipa_pm=%d\n", ipa_drv_res->use_ipa_pm);
	if (!ipa_drv_res->use_ipa_pm)
		return 0;

	result = of_property_read_u32(pdev->dev.of_node,
		"qcom,msm-bus,num-cases",
		&ipa_drv_res->pm_init.threshold_size);
	/* No vote is ignored */
	ipa_drv_res->pm_init.threshold_size -= 2;
	if (result || ipa_drv_res->pm_init.threshold_size >
		IPA_PM_THRESHOLD_MAX) {
		IPAERR("invalid property qcom,msm-bus,num-cases %d\n",
			ipa_drv_res->pm_init.threshold_size);
		return -EFAULT;
	}

	result = of_property_read_u32_array(pdev->dev.of_node,
		"qcom,throughput-threshold",
		ipa_drv_res->pm_init.default_threshold,
		ipa_drv_res->pm_init.threshold_size);
	if (result) {
		IPAERR("failed to read qcom,throughput-thresholds\n");
		return -EFAULT;
	}

	result = of_property_count_strings(pdev->dev.of_node,
		"qcom,scaling-exceptions");
	if (result < 0) {
		IPADBG("no exception list for ipa pm\n");
		result = 0;
	}

	if (result % (ipa_drv_res->pm_init.threshold_size + 1)) {
		IPAERR("failed to read qcom,scaling-exceptions\n");
		return -EFAULT;
	}

	ipa_drv_res->pm_init.exception_size = result /
		(ipa_drv_res->pm_init.threshold_size + 1);
	if (ipa_drv_res->pm_init.exception_size >=
		IPA_PM_EXCEPTION_MAX) {
		IPAERR("exception list larger then max %d\n",
			ipa_drv_res->pm_init.exception_size);
		return -EFAULT;
	}

	for (i = 0; i < ipa_drv_res->pm_init.exception_size; i++) {
		struct ipa_pm_exception *ex = ipa_drv_res->pm_init.exceptions;

		result = of_property_read_string_index(pdev->dev.of_node,
			"qcom,scaling-exceptions",
			i * (ipa_drv_res->pm_init.threshold_size + 1),
			&ex[i].usecase);
		if (result) {
			IPAERR("failed to read qcom,scaling-exceptions");
			return -EFAULT;
		}

		for (j = 0; j < ipa_drv_res->pm_init.threshold_size; j++) {
			const char *str;

			result = of_property_read_string_index(
				pdev->dev.of_node,
				"qcom,scaling-exceptions",
				i * (ipa_drv_res->pm_init.threshold_size + 1)
				+ j + 1,
				&str);
			if (result) {
				IPAERR("failed to read qcom,scaling-exceptions"
					);
				return -EFAULT;
			}

			if (kstrtou32(str, 0, &ex[i].threshold[j])) {
				IPAERR("error str=%s\n", str);
				return -EFAULT;
			}
		}
	}

	return 0;
}

static int get_ipa_dts_configuration(struct platform_device *pdev,
		struct ipa3_plat_drv_res *ipa_drv_res)
{
	int i, result, pos;
	struct resource *resource;
	u32 *ipa_tz_unlock_reg;
	int elem_num;
	u32 mhi_evid_limits[2];

	/* initialize ipa3_res */
	ipa_drv_res->ipa_pipe_mem_start_ofst = IPA_PIPE_MEM_START_OFST;
	ipa_drv_res->ipa_pipe_mem_size = IPA_PIPE_MEM_SIZE;
	ipa_drv_res->ipa_hw_type = 0;
	ipa_drv_res->ipa3_hw_mode = 0;
	ipa_drv_res->platform_type = 0;
	ipa_drv_res->modem_cfg_emb_pipe_flt = false;
	ipa_drv_res->ipa_wdi2 = false;
	ipa_drv_res->ipa_wan_skb_page = false;
	ipa_drv_res->ipa_wdi2_over_gsi = false;
	ipa_drv_res->ipa_wdi3_over_gsi = false;
	ipa_drv_res->ipa_mhi_dynamic_config = false;
	ipa_drv_res->use_64_bit_dma_mask = false;
	ipa_drv_res->use_bw_vote = false;
	ipa_drv_res->wan_rx_ring_size = IPA_GENERIC_RX_POOL_SZ;
	ipa_drv_res->lan_rx_ring_size = IPA_GENERIC_RX_POOL_SZ;
	ipa_drv_res->apply_rg10_wa = false;
	ipa_drv_res->gsi_ch20_wa = false;
	ipa_drv_res->ipa_tz_unlock_reg_num = 0;
	ipa_drv_res->ipa_tz_unlock_reg = NULL;
	ipa_drv_res->mhi_evid_limits[0] = IPA_MHI_GSI_EVENT_RING_ID_START;
	ipa_drv_res->mhi_evid_limits[1] = IPA_MHI_GSI_EVENT_RING_ID_END;
	ipa_drv_res->ipa_fltrt_not_hashable = false;
	ipa_drv_res->ipa_endp_delay_wa = false;

	/* Get IPA HW Version */
	result = of_property_read_u32(pdev->dev.of_node, "qcom,ipa-hw-ver",
					&ipa_drv_res->ipa_hw_type);
	if ((result) || (ipa_drv_res->ipa_hw_type == 0)) {
		IPAERR(":get resource failed for ipa-hw-ver\n");
		return -ENODEV;
	}
	IPADBG(": ipa_hw_type = %d", ipa_drv_res->ipa_hw_type);

	if (ipa_drv_res->ipa_hw_type < IPA_HW_v3_0) {
		IPAERR(":IPA version below 3.0 not supported\n");
		return -ENODEV;
	}

	if (ipa_drv_res->ipa_hw_type >= IPA_HW_MAX) {
		IPAERR(":IPA version is greater than the MAX\n");
		return -ENODEV;
	}

	/* Get IPA HW mode */
	result = of_property_read_u32(pdev->dev.of_node, "qcom,ipa-hw-mode",
			&ipa_drv_res->ipa3_hw_mode);
	if (result)
		IPADBG("using default (IPA_MODE_NORMAL) for ipa-hw-mode\n");
	else
		IPADBG(": found ipa_drv_res->ipa3_hw_mode = %d",
				ipa_drv_res->ipa3_hw_mode);

	/* Get Platform Type */
	result = of_property_read_u32(pdev->dev.of_node, "qcom,platform-type",
			&ipa_drv_res->platform_type);
	if (result)
		IPADBG("using default (IPA_PLAT_TYPE_MDM) for platform-type\n");
	else
		IPADBG(": found ipa_drv_res->platform_type = %d",
				ipa_drv_res->platform_type);

	/* Get IPA WAN / LAN RX pool size */
	result = of_property_read_u32(pdev->dev.of_node,
			"qcom,wan-rx-ring-size",
			&ipa_drv_res->wan_rx_ring_size);
	if (result)
		IPADBG("using default for wan-rx-ring-size = %u\n",
				ipa_drv_res->wan_rx_ring_size);
	else
		IPADBG(": found ipa_drv_res->wan-rx-ring-size = %u",
				ipa_drv_res->wan_rx_ring_size);

	result = of_property_read_u32(pdev->dev.of_node,
			"qcom,lan-rx-ring-size",
			&ipa_drv_res->lan_rx_ring_size);
	if (result)
		IPADBG("using default for lan-rx-ring-size = %u\n",
			ipa_drv_res->lan_rx_ring_size);
	else
		IPADBG(": found ipa_drv_res->lan-rx-ring-size = %u",
			ipa_drv_res->lan_rx_ring_size);

	ipa_drv_res->use_ipa_teth_bridge =
			of_property_read_bool(pdev->dev.of_node,
			"qcom,use-ipa-tethering-bridge");
	IPADBG(": using ipa teth bridge = %s",
		ipa_drv_res->use_ipa_teth_bridge
		? "True" : "False");

	ipa_drv_res->ipa_mhi_dynamic_config =
			of_property_read_bool(pdev->dev.of_node,
			"qcom,use-ipa-in-mhi-mode");
	IPADBG(": ipa_mhi_dynamic_config (%s)\n",
		ipa_drv_res->ipa_mhi_dynamic_config
		? "True" : "False");

	ipa_drv_res->modem_cfg_emb_pipe_flt =
			of_property_read_bool(pdev->dev.of_node,
			"qcom,modem-cfg-emb-pipe-flt");
	IPADBG(": modem configure embedded pipe filtering = %s\n",
			ipa_drv_res->modem_cfg_emb_pipe_flt
			? "True" : "False");
	ipa_drv_res->ipa_wdi2_over_gsi =
			of_property_read_bool(pdev->dev.of_node,
			"qcom,ipa-wdi2_over_gsi");
	IPADBG(": WDI-2.0 over gsi= %s\n",
			ipa_drv_res->ipa_wdi2_over_gsi
			? "True" : "False");
	ipa_drv_res->ipa_endp_delay_wa =
			of_property_read_bool(pdev->dev.of_node,
			"qcom,ipa-endp-delay-wa");
	IPADBG(": endppoint delay wa = %s\n",
			ipa_drv_res->ipa_endp_delay_wa
			? "True" : "False");

	ipa_drv_res->ipa_wdi3_over_gsi =
			of_property_read_bool(pdev->dev.of_node,
			"qcom,ipa-wdi3-over-gsi");
	IPADBG(": WDI-3.0 over gsi= %s\n",
			ipa_drv_res->ipa_wdi3_over_gsi
			? "True" : "False");

	ipa_drv_res->ipa_wdi2 =
			of_property_read_bool(pdev->dev.of_node,
			"qcom,ipa-wdi2");
	IPADBG(": WDI-2.0 = %s\n",
			ipa_drv_res->ipa_wdi2
			? "True" : "False");

	ipa_drv_res->ipa_wan_skb_page =
			of_property_read_bool(pdev->dev.of_node,
			"qcom,wan-use-skb-page");
	IPADBG(": Use skb page = %s\n",
			ipa_drv_res->ipa_wan_skb_page
			? "True" : "False");

	ipa_drv_res->ipa_fltrt_not_hashable =
			of_property_read_bool(pdev->dev.of_node,
			"qcom,ipa-fltrt-not-hashable");
	IPADBG(": IPA filter/route rule hashable = %s\n",
			ipa_drv_res->ipa_fltrt_not_hashable
			? "True" : "False");

	ipa_drv_res->use_64_bit_dma_mask =
			of_property_read_bool(pdev->dev.of_node,
			"qcom,use-64-bit-dma-mask");
	IPADBG(": use_64_bit_dma_mask = %s\n",
			ipa_drv_res->use_64_bit_dma_mask
			? "True" : "False");

	ipa_drv_res->use_bw_vote =
			of_property_read_bool(pdev->dev.of_node,
			"qcom,bandwidth-vote-for-ipa");
	IPADBG(": use_bw_vote = %s\n",
			ipa_drv_res->use_bw_vote
			? "True" : "False");

	ipa_drv_res->skip_uc_pipe_reset =
		of_property_read_bool(pdev->dev.of_node,
		"qcom,skip-uc-pipe-reset");
	IPADBG(": skip uC pipe reset = %s\n",
		ipa_drv_res->skip_uc_pipe_reset
		? "True" : "False");

	ipa_drv_res->tethered_flow_control =
		of_property_read_bool(pdev->dev.of_node,
		"qcom,tethered-flow-control");
	IPADBG(": Use apps based flow control = %s\n",
		ipa_drv_res->tethered_flow_control
		? "True" : "False");

	ipa_drv_res->ipa_mhi_proxy =
		of_property_read_bool(pdev->dev.of_node,
		"qcom,ipa-mhi-proxy");
	IPADBG(": Use mhi proxy = %s\n",
		ipa_drv_res->ipa_mhi_proxy
		? "True" : "False");

	/* Get IPA wrapper address */
	resource = platform_get_resource_byname(pdev, IORESOURCE_MEM,
			"ipa-base");
	if (!resource) {
		IPAERR(":get resource failed for ipa-base!\n");
		return -ENODEV;
	}
	ipa_drv_res->ipa_mem_base = resource->start;
	ipa_drv_res->ipa_mem_size = resource_size(resource);
	IPADBG(": ipa-base = 0x%x, size = 0x%x\n",
			ipa_drv_res->ipa_mem_base,
			ipa_drv_res->ipa_mem_size);

	smmu_info.ipa_base = ipa_drv_res->ipa_mem_base;
	smmu_info.ipa_size = ipa_drv_res->ipa_mem_size;

	/* Get IPA GSI address */
	resource = platform_get_resource_byname(pdev, IORESOURCE_MEM,
			"gsi-base");
	if (!resource) {
		IPAERR(":get resource failed for gsi-base\n");
		return -ENODEV;
	}
	ipa_drv_res->transport_mem_base = resource->start;
	ipa_drv_res->transport_mem_size = resource_size(resource);
	IPADBG(": gsi-base = 0x%x, size = 0x%x\n",
			ipa_drv_res->transport_mem_base,
			ipa_drv_res->transport_mem_size);

	/* Get IPA GSI IRQ number */
	resource = platform_get_resource_byname(pdev, IORESOURCE_IRQ,
			"gsi-irq");
	if (!resource) {
		IPAERR(":get resource failed for gsi-irq\n");
		return -ENODEV;
	}
	ipa_drv_res->transport_irq = resource->start;
	IPADBG(": gsi-irq = %d\n", ipa_drv_res->transport_irq);

	/* Get IPA pipe mem start ofst */
	resource = platform_get_resource_byname(pdev, IORESOURCE_MEM,
			"ipa-pipe-mem");
	if (!resource) {
		IPADBG(":not using pipe memory - resource nonexisting\n");
	} else {
		ipa_drv_res->ipa_pipe_mem_start_ofst = resource->start;
		ipa_drv_res->ipa_pipe_mem_size = resource_size(resource);
		IPADBG(":using pipe memory - at 0x%x of size 0x%x\n",
				ipa_drv_res->ipa_pipe_mem_start_ofst,
				ipa_drv_res->ipa_pipe_mem_size);
	}

	/* Get IPA IRQ number */
	resource = platform_get_resource_byname(pdev, IORESOURCE_IRQ,
			"ipa-irq");
	if (!resource) {
		IPAERR(":get resource failed for ipa-irq\n");
		return -ENODEV;
	}
	ipa_drv_res->ipa_irq = resource->start;
	IPADBG(":ipa-irq = %d\n", ipa_drv_res->ipa_irq);

	result = of_property_read_u32(pdev->dev.of_node, "qcom,ee",
			&ipa_drv_res->ee);
	if (result)
		ipa_drv_res->ee = 0;
	IPADBG(":ee = %u\n", ipa_drv_res->ee);

	ipa_drv_res->apply_rg10_wa =
		of_property_read_bool(pdev->dev.of_node,
		"qcom,use-rg10-limitation-mitigation");
	IPADBG(": Use Register Group 10 limitation mitigation = %s\n",
		ipa_drv_res->apply_rg10_wa
		? "True" : "False");

	ipa_drv_res->gsi_ch20_wa =
		of_property_read_bool(pdev->dev.of_node,
		"qcom,do-not-use-ch-gsi-20");
	IPADBG(": GSI CH 20 WA is = %s\n",
		ipa_drv_res->gsi_ch20_wa
		? "Needed" : "Not needed");

	elem_num = of_property_count_elems_of_size(pdev->dev.of_node,
		"qcom,mhi-event-ring-id-limits", sizeof(u32));

	if (elem_num == 2) {
		if (of_property_read_u32_array(pdev->dev.of_node,
			"qcom,mhi-event-ring-id-limits", mhi_evid_limits, 2)) {
			IPAERR("failed to read mhi event ring id limits\n");
			return -EFAULT;
		}
		if (mhi_evid_limits[0] > mhi_evid_limits[1]) {
			IPAERR("mhi event ring id low limit > high limit\n");
			return -EFAULT;
		}
		ipa_drv_res->mhi_evid_limits[0] = mhi_evid_limits[0];
		ipa_drv_res->mhi_evid_limits[1] = mhi_evid_limits[1];
		IPADBG(": mhi-event-ring-id-limits start=%u end=%u\n",
			mhi_evid_limits[0], mhi_evid_limits[1]);
	} else {
		if (elem_num > 0) {
			IPAERR("Invalid mhi event ring id limits number %d\n",
				elem_num);
			return -EINVAL;
		}
		IPADBG("use default mhi evt ring id limits start=%u end=%u\n",
			ipa_drv_res->mhi_evid_limits[0],
			ipa_drv_res->mhi_evid_limits[1]);
	}

	elem_num = of_property_count_elems_of_size(pdev->dev.of_node,
		"qcom,ipa-tz-unlock-reg", sizeof(u32));

	if (elem_num > 0 && elem_num % 2 == 0) {
		ipa_drv_res->ipa_tz_unlock_reg_num = elem_num / 2;

		ipa_tz_unlock_reg = kcalloc(elem_num, sizeof(u32), GFP_KERNEL);
		if (ipa_tz_unlock_reg == NULL)
			return -ENOMEM;

		ipa_drv_res->ipa_tz_unlock_reg = kcalloc(
			ipa_drv_res->ipa_tz_unlock_reg_num,
			sizeof(*ipa_drv_res->ipa_tz_unlock_reg),
			GFP_KERNEL);
		if (ipa_drv_res->ipa_tz_unlock_reg == NULL) {
			kfree(ipa_tz_unlock_reg);
			return -ENOMEM;
		}

		if (of_property_read_u32_array(pdev->dev.of_node,
			"qcom,ipa-tz-unlock-reg", ipa_tz_unlock_reg,
			elem_num)) {
			IPAERR("failed to read register addresses\n");
			kfree(ipa_tz_unlock_reg);
			kfree(ipa_drv_res->ipa_tz_unlock_reg);
			return -EFAULT;
		}

		pos = 0;
		for (i = 0; i < ipa_drv_res->ipa_tz_unlock_reg_num; i++) {
			ipa_drv_res->ipa_tz_unlock_reg[i].reg_addr =
				ipa_tz_unlock_reg[pos++];
			ipa_drv_res->ipa_tz_unlock_reg[i].size =
				ipa_tz_unlock_reg[pos++];
			IPADBG("tz unlock reg %d: addr 0x%pa size %llu\n", i,
				&ipa_drv_res->ipa_tz_unlock_reg[i].reg_addr,
				ipa_drv_res->ipa_tz_unlock_reg[i].size);
		}
		kfree(ipa_tz_unlock_reg);
	}

	/* get IPA PM related information */
	result = get_ipa_dts_pm_info(pdev, ipa_drv_res);
	if (result) {
		IPAERR("failed to get pm info from dts %d\n", result);
		return result;
	}

	ipa_drv_res->wdi_over_pcie =
		of_property_read_bool(pdev->dev.of_node,
		"qcom,wlan-ce-db-over-pcie");
	IPADBG("Is wdi_over_pcie ? (%s)\n",
		ipa_drv_res->wdi_over_pcie ? "Yes":"No");

	/*
	 * If we're on emulator, get its interrupt controller's mem
	 * start and size
	 */
	if (ipa_drv_res->ipa3_hw_mode == IPA_HW_MODE_EMULATION) {
		resource = platform_get_resource_byname(
		    pdev, IORESOURCE_MEM, "intctrl-base");
		if (!resource) {
			IPAERR(":Can't find intctrl-base resource\n");
			return -ENODEV;
		}
		ipa_drv_res->emulator_intcntrlr_mem_base =
		    resource->start;
		ipa_drv_res->emulator_intcntrlr_mem_size =
		    resource_size(resource);
		IPADBG(":using intctrl-base at 0x%x of size 0x%x\n",
		       ipa_drv_res->emulator_intcntrlr_mem_base,
		       ipa_drv_res->emulator_intcntrlr_mem_size);
	}

	result = of_property_read_u32(pdev->dev.of_node,
				      "qcom,entire-ipa-block-size",
				      &ipa_drv_res->entire_ipa_block_size);
	if (result || ipa_drv_res->entire_ipa_block_size == 0)
		ipa_drv_res->entire_ipa_block_size = 0x100000;

	IPADBG(": entire_ipa_block_size = %d\n",
	       ipa_drv_res->entire_ipa_block_size);

	/*
	 * We'll read register-collection-on-crash here, but log it
	 * later below because its value may change based on other
	 * subsequent dtsi reads......
	 */
	ipa_drv_res->do_register_collection_on_crash =
	    of_property_read_bool(pdev->dev.of_node,
				  "qcom,register-collection-on-crash");
	/*
	 * We'll read testbus-collection-on-crash here...
	 */
	ipa_drv_res->do_testbus_collection_on_crash =
	    of_property_read_bool(pdev->dev.of_node,
				  "qcom,testbus-collection-on-crash");
	IPADBG(": doing testbus collection on crash = %s\n",
	       ipa_drv_res->do_testbus_collection_on_crash ? "True":"False");

	if (ipa_drv_res->do_testbus_collection_on_crash)
		ipa_drv_res->do_register_collection_on_crash = true;

	/*
	 * We'll read non-tn-collection-on-crash here...
	 */
	ipa_drv_res->do_non_tn_collection_on_crash =
	    of_property_read_bool(pdev->dev.of_node,
				  "qcom,non-tn-collection-on-crash");
	IPADBG(": doing non-tn collection on crash = %s\n",
	       ipa_drv_res->do_non_tn_collection_on_crash ? "True":"False");

	if (ipa_drv_res->do_non_tn_collection_on_crash)
		ipa_drv_res->do_register_collection_on_crash = true;

	IPADBG(": doing register collection on crash = %s\n",
	       ipa_drv_res->do_register_collection_on_crash ? "True":"False");

	result = of_property_read_u32(
		pdev->dev.of_node,
		"qcom,secure-debug-check-action",
		&ipa_drv_res->secure_debug_check_action);
	if (result ||
		(ipa_drv_res->secure_debug_check_action != 0 &&
		 ipa_drv_res->secure_debug_check_action != 1 &&
		 ipa_drv_res->secure_debug_check_action != 2))
		ipa_drv_res->secure_debug_check_action = USE_SCM;

	IPADBG(": secure-debug-check-action = %d\n",
		   ipa_drv_res->secure_debug_check_action);

	return 0;
}

static int ipa_smmu_wlan_cb_probe(struct device *dev)
{
	struct ipa_smmu_cb_ctx *cb = ipa3_get_smmu_ctx(IPA_SMMU_CB_WLAN);
	int atomic_ctx = 1;
	int fast = 1;
	int bypass = 1;
	int ret;
	u32 add_map_size;
	const u32 *add_map;
	int i;

	IPADBG("sub pdev=%pK\n", dev);

	if (!smmu_info.present[IPA_SMMU_CB_WLAN]) {
		IPAERR("WLAN SMMU is disabled\n");
		return 0;
	}

	cb->dev = dev;
	cb->iommu = iommu_domain_alloc(dev->bus);
	if (!cb->iommu) {
		IPAERR("could not alloc iommu domain\n");
		/* assume this failure is because iommu driver is not ready */
		return -EPROBE_DEFER;
	}

	cb->is_cache_coherent = of_property_read_bool(dev->of_node,
							"dma-coherent");
	cb->valid = true;

	if (of_property_read_bool(dev->of_node, "qcom,smmu-s1-bypass") ||
		ipa3_ctx->ipa_config_is_mhi) {
		smmu_info.s1_bypass_arr[IPA_SMMU_CB_WLAN] = true;
		ipa3_ctx->s1_bypass_arr[IPA_SMMU_CB_WLAN] = true;
		cb->is_cache_coherent = false;

		if (iommu_domain_set_attr(cb->iommu,
					DOMAIN_ATTR_S1_BYPASS,
					&bypass)) {
			IPAERR("couldn't set bypass\n");
			cb->valid = false;
			return -EIO;
		}
		IPADBG("WLAN SMMU S1 BYPASS\n");
	} else {
		smmu_info.s1_bypass_arr[IPA_SMMU_CB_WLAN] = false;
		ipa3_ctx->s1_bypass_arr[IPA_SMMU_CB_WLAN] = false;

		if (iommu_domain_set_attr(cb->iommu,
					DOMAIN_ATTR_ATOMIC,
					&atomic_ctx)) {
			IPAERR("couldn't disable coherent HTW\n");
			cb->valid = false;
			return -EIO;
		}
		IPADBG(" WLAN SMMU ATTR ATOMIC\n");

		if (smmu_info.fast_map) {
			if (iommu_domain_set_attr(cb->iommu,
						DOMAIN_ATTR_FAST,
						&fast)) {
				IPAERR("couldn't set fast map\n");
				cb->valid = false;
				return -EIO;
			}
			IPADBG("SMMU fast map set\n");
		}
	}

	pr_info("IPA smmu_info.s1_bypass_arr[WLAN]=%d smmu_info.fast_map=%d\n",
		smmu_info.s1_bypass_arr[IPA_SMMU_CB_WLAN], smmu_info.fast_map);

	ret = iommu_attach_device(cb->iommu, dev);
	if (ret) {
		IPAERR("could not attach device ret=%d\n", ret);
		cb->valid = false;
		return ret;
	}
	/* MAP ipa-uc ram */
	add_map = of_get_property(dev->of_node,
		"qcom,additional-mapping", &add_map_size);
	if (add_map) {
		/* mapping size is an array of 3-tuple of u32 */
		if (add_map_size % (3 * sizeof(u32))) {
			IPAERR("wrong additional mapping format\n");
			cb->valid = false;
			return -EFAULT;
		}

		/* iterate of each entry of the additional mapping array */
		for (i = 0; i < add_map_size / sizeof(u32); i += 3) {
			u32 iova = be32_to_cpu(add_map[i]);
			u32 pa = be32_to_cpu(add_map[i + 1]);
			u32 size = be32_to_cpu(add_map[i + 2]);
			unsigned long iova_p;
			phys_addr_t pa_p;
			u32 size_p;

			IPA_SMMU_ROUND_TO_PAGE(iova, pa, size,
				iova_p, pa_p, size_p);
			IPADBG_LOW("mapping 0x%lx to 0x%pa size %d\n",
				iova_p, &pa_p, size_p);
			ipa3_iommu_map(cb->iommu,
				iova_p, pa_p, size_p,
				IOMMU_READ | IOMMU_WRITE | IOMMU_MMIO);
		}
	}
	return 0;
}

static int ipa_smmu_uc_cb_probe(struct device *dev)
{
	struct ipa_smmu_cb_ctx *cb = ipa3_get_smmu_ctx(IPA_SMMU_CB_UC);
	int atomic_ctx = 1;
	int bypass = 1;
	int fast = 1;
	int ret;
	u32 iova_ap_mapping[2];
	/* G_RD_CNTR register */
	u32 a1 = 0x0C220000;
	u32 a2 = 0x4000;
	unsigned long iova_p;
	phys_addr_t pa_p;
	u32 size_p;

	IPADBG("UC CB PROBE sub pdev=%pK\n", dev);

	if (!smmu_info.present[IPA_SMMU_CB_UC]) {
		IPAERR("UC SMMU is disabled\n");
		return 0;
	}

	ret = of_property_read_u32_array(dev->of_node, "qcom,iova-mapping",
			iova_ap_mapping, 2);
	if (ret) {
		IPAERR("Fail to read UC start/size iova addresses\n");
		return ret;
	}
	cb->va_start = iova_ap_mapping[0];
	cb->va_size = iova_ap_mapping[1];
	cb->va_end = cb->va_start + cb->va_size;
	IPADBG("UC va_start=0x%x va_sise=0x%x\n", cb->va_start, cb->va_size);

	if (smmu_info.use_64_bit_dma_mask) {
		if (dma_set_mask(dev, DMA_BIT_MASK(64)) ||
				dma_set_coherent_mask(dev, DMA_BIT_MASK(64))) {
			IPAERR("DMA set 64bit mask failed\n");
			return -EOPNOTSUPP;
		}
	} else {
		if (dma_set_mask(dev, DMA_BIT_MASK(32)) ||
				dma_set_coherent_mask(dev, DMA_BIT_MASK(32))) {
			IPAERR("DMA set 32bit mask failed\n");
			return -EOPNOTSUPP;
		}
	}
	IPADBG("UC CB PROBE=%pK create IOMMU mapping\n", dev);

	cb->dev = dev;
	cb->mapping = arm_iommu_create_mapping(dev->bus,
			cb->va_start, cb->va_size);
	if (IS_ERR_OR_NULL(cb->mapping)) {
		IPADBG("Fail to create mapping\n");
		/* assume this failure is because iommu driver is not ready */
		return -EPROBE_DEFER;
	}
	cb->is_cache_coherent = of_property_read_bool(dev->of_node,
							"dma-coherent");
	IPADBG("SMMU mapping created\n");
	cb->valid = true;

	IPADBG("UC CB PROBE sub pdev=%pK set attribute\n", dev);

	if (of_property_read_bool(dev->of_node, "qcom,smmu-s1-bypass") ||
		ipa3_ctx->ipa_config_is_mhi) {
		smmu_info.s1_bypass_arr[IPA_SMMU_CB_UC] = true;
		ipa3_ctx->s1_bypass_arr[IPA_SMMU_CB_UC] = true;
		cb->is_cache_coherent = false;

		if (iommu_domain_set_attr(cb->mapping->domain,
			DOMAIN_ATTR_S1_BYPASS,
			&bypass)) {
			IPAERR("couldn't set bypass\n");
			arm_iommu_release_mapping(cb->mapping);
			cb->valid = false;
			return -EIO;
		}
		IPADBG("UC SMMU S1 BYPASS\n");
	} else {
		smmu_info.s1_bypass_arr[IPA_SMMU_CB_UC] = false;
		ipa3_ctx->s1_bypass_arr[IPA_SMMU_CB_UC] = false;

		if (iommu_domain_set_attr(cb->mapping->domain,
			DOMAIN_ATTR_ATOMIC,
			&atomic_ctx)) {
			IPAERR("couldn't set domain as atomic\n");
			arm_iommu_release_mapping(cb->mapping);
			cb->valid = false;
			return -EIO;
		}
		IPADBG("SMMU atomic set\n");

		if (smmu_info.fast_map) {
			if (iommu_domain_set_attr(cb->mapping->domain,
				DOMAIN_ATTR_FAST,
				&fast)) {
				IPAERR("couldn't set fast map\n");
				arm_iommu_release_mapping(cb->mapping);
				cb->valid = false;
				return -EIO;
			}
			IPADBG("SMMU fast map set\n");
		}
	}

	pr_info("IPA smmu_info.s1_bypass_arr[UC]=%d smmu_info.fast_map=%d\n",
		smmu_info.s1_bypass_arr[IPA_SMMU_CB_UC], smmu_info.fast_map);

	IPADBG("UC CB PROBE sub pdev=%pK attaching IOMMU device\n", dev);
	ret = arm_iommu_attach_device(cb->dev, cb->mapping);
	if (ret) {
		IPAERR("could not attach device ret=%d\n", ret);
		arm_iommu_release_mapping(cb->mapping);
		cb->valid = false;
		return ret;
	}

	/* map G_RD_CNTR for uc*/
	IPA_SMMU_ROUND_TO_PAGE(a1, a1, a2,
		iova_p, pa_p, size_p);

	if (ipa3_ctx->ipa_hw_type == IPA_HW_v4_1) {
		IPADBG_LOW("mapping 0x%lx to 0x%pa size %d\n",
			iova_p, &pa_p, size_p);
		ipa3_iommu_map(cb->mapping->domain,
			iova_p, pa_p, size_p,
			IOMMU_READ | IOMMU_WRITE | IOMMU_MMIO);
	}

	cb->next_addr = cb->va_end;
	ipa3_ctx->uc_pdev = dev;

	return 0;
}

static int ipa_smmu_ap_cb_probe(struct device *dev)
{
	struct ipa_smmu_cb_ctx *cb = ipa3_get_smmu_ctx(IPA_SMMU_CB_AP);
	int result;
	int atomic_ctx = 1;
	int fast = 1;
	int bypass = 1;
	u32 iova_ap_mapping[2];
	u32 add_map_size;
	const u32 *add_map;
	void *smem_addr;
	size_t smem_size;
	u32 ipa_smem_size = 0;
	int ret;
	int i;
	unsigned long iova_p;
	phys_addr_t pa_p;
	u32 size_p;
	phys_addr_t iova;
	phys_addr_t pa;

	IPADBG("AP CB probe: sub pdev=%pK\n", dev);

	if (!smmu_info.present[IPA_SMMU_CB_AP]) {
		IPAERR("AP SMMU is disabled");
		return 0;
	}

	result = of_property_read_u32_array(dev->of_node, "qcom,iova-mapping",
		iova_ap_mapping, 2);
	if (result) {
		IPAERR("Fail to read AP start/size iova addresses\n");
		return result;
	}
	cb->va_start = iova_ap_mapping[0];
	cb->va_size = iova_ap_mapping[1];
	cb->va_end = cb->va_start + cb->va_size;
	IPADBG("AP va_start=0x%x va_sise=0x%x\n", cb->va_start, cb->va_size);

	if (smmu_info.use_64_bit_dma_mask) {
		if (dma_set_mask(dev, DMA_BIT_MASK(64)) ||
				dma_set_coherent_mask(dev, DMA_BIT_MASK(64))) {
			IPAERR("DMA set 64bit mask failed\n");
			return -EOPNOTSUPP;
		}
	} else {
		if (dma_set_mask(dev, DMA_BIT_MASK(32)) ||
				dma_set_coherent_mask(dev, DMA_BIT_MASK(32))) {
			IPAERR("DMA set 32bit mask failed\n");
			return -EOPNOTSUPP;
		}
	}

	cb->is_cache_coherent = of_property_read_bool(dev->of_node,
							"dma-coherent");
	cb->dev = dev;
	cb->mapping = arm_iommu_create_mapping(dev->bus,
					cb->va_start, cb->va_size);
	if (IS_ERR_OR_NULL(cb->mapping)) {
		IPADBG("Fail to create mapping\n");
		/* assume this failure is because iommu driver is not ready */
		return -EPROBE_DEFER;
	}
	IPADBG("SMMU mapping created\n");
	cb->valid = true;

	if (of_property_read_bool(dev->of_node,
		"qcom,smmu-s1-bypass") || ipa3_ctx->ipa_config_is_mhi) {
		smmu_info.s1_bypass_arr[IPA_SMMU_CB_AP] = true;
		ipa3_ctx->s1_bypass_arr[IPA_SMMU_CB_AP] = true;
		cb->is_cache_coherent = false;

		if (iommu_domain_set_attr(cb->mapping->domain,
				DOMAIN_ATTR_S1_BYPASS,
				&bypass)) {
			IPAERR("couldn't set bypass\n");
			arm_iommu_release_mapping(cb->mapping);
			cb->valid = false;
			return -EIO;
		}
		IPADBG("AP/USB SMMU S1 BYPASS\n");
	} else {
		smmu_info.s1_bypass_arr[IPA_SMMU_CB_AP] = false;
		ipa3_ctx->s1_bypass_arr[IPA_SMMU_CB_AP] = false;
		if (iommu_domain_set_attr(cb->mapping->domain,
				DOMAIN_ATTR_ATOMIC,
				&atomic_ctx)) {
			IPAERR("couldn't set domain as atomic\n");
			arm_iommu_release_mapping(cb->mapping);
			cb->valid = false;
			return -EIO;
		}
		IPADBG("AP/USB SMMU atomic set\n");

		if (smmu_info.fast_map) {
			if (iommu_domain_set_attr(cb->mapping->domain,
				DOMAIN_ATTR_FAST,
				&fast)) {
				IPAERR("couldn't set fast map\n");
				arm_iommu_release_mapping(cb->mapping);
				cb->valid = false;
				return -EIO;
			}
			IPADBG("SMMU fast map set\n");
		}
	}

	pr_info("IPA smmu_info.s1_bypass_arr[AP]=%d smmu_info.fast_map=%d\n",
		smmu_info.s1_bypass_arr[IPA_SMMU_CB_AP], smmu_info.fast_map);

	result = arm_iommu_attach_device(cb->dev, cb->mapping);
	if (result) {
		IPAERR("couldn't attach to IOMMU ret=%d\n", result);
		cb->valid = false;
		return result;
	}

	add_map = of_get_property(dev->of_node,
		"qcom,additional-mapping", &add_map_size);
	if (add_map) {
		/* mapping size is an array of 3-tuple of u32 */
		if (add_map_size % (3 * sizeof(u32))) {
			IPAERR("wrong additional mapping format\n");
			cb->valid = false;
			return -EFAULT;
		}

		/* iterate of each entry of the additional mapping array */
		for (i = 0; i < add_map_size / sizeof(u32); i += 3) {
			u32 iova = be32_to_cpu(add_map[i]);
			u32 pa = be32_to_cpu(add_map[i + 1]);
			u32 size = be32_to_cpu(add_map[i + 2]);
			unsigned long iova_p;
			phys_addr_t pa_p;
			u32 size_p;

			IPA_SMMU_ROUND_TO_PAGE(iova, pa, size,
				iova_p, pa_p, size_p);
			IPADBG_LOW("mapping 0x%lx to 0x%pa size %d\n",
				iova_p, &pa_p, size_p);
			ipa3_iommu_map(cb->mapping->domain,
				iova_p, pa_p, size_p,
				IOMMU_READ | IOMMU_WRITE | IOMMU_MMIO);
		}
	}

	ret = of_property_read_u32(dev->of_node, "qcom,ipa-q6-smem-size",
					&ipa_smem_size);
	if (ret) {
		IPADBG("ipa q6 smem size (default) = %u\n", IPA_SMEM_SIZE);
		ipa_smem_size = IPA_SMEM_SIZE;
	} else {
		IPADBG("ipa q6 smem size = %u\n", ipa_smem_size);
	}

	if (ipa3_ctx->platform_type != IPA_PLAT_TYPE_APQ) {
		/* map SMEM memory for IPA table accesses */
		ret = qcom_smem_alloc(SMEM_MODEM,
			SMEM_IPA_FILTER_TABLE,
			ipa_smem_size);

		if (ret < 0 && ret != -EEXIST) {
			IPAERR("unable to allocate smem MODEM entry\n");
			cb->valid = false;
			return -EFAULT;
		}
		smem_addr = qcom_smem_get(SMEM_MODEM,
			SMEM_IPA_FILTER_TABLE,
			&smem_size);
		if (IS_ERR(smem_addr)) {
			IPAERR("unable to acquire smem MODEM entry\n");
			cb->valid = false;
			return -EFAULT;
		}
		if (smem_size != ipa_smem_size)
			IPAERR("unexpected read q6 smem size %zu %u\n",
				smem_size, ipa_smem_size);

		iova = qcom_smem_virt_to_phys(smem_addr);
		pa = iova;

		IPA_SMMU_ROUND_TO_PAGE(iova, pa, ipa_smem_size,
					iova_p, pa_p, size_p);
				IPADBG_LOW("mapping 0x%lx to 0x%pa size %d\n",
					iova_p, &pa_p, size_p);
				ipa3_iommu_map(cb->mapping->domain,
					iova_p, pa_p, size_p,
					IOMMU_READ | IOMMU_WRITE);
	}

	smmu_info.present[IPA_SMMU_CB_AP] = true;
	ipa3_ctx->pdev = dev;
	cb->next_addr = cb->va_end;

	return 0;
}

static int ipa_smmu_cb_probe(struct device *dev, enum ipa_smmu_cb_type cb_type)
{
	switch (cb_type) {
	case IPA_SMMU_CB_AP:
		return ipa_smmu_ap_cb_probe(dev);
	case IPA_SMMU_CB_WLAN:
		return ipa_smmu_wlan_cb_probe(dev);
	case IPA_SMMU_CB_UC:
		return ipa_smmu_uc_cb_probe(dev);
	case IPA_SMMU_CB_MAX:
		IPAERR("Invalid cb_type\n");
	}
	return 0;
}

static int ipa3_attach_to_smmu(void)
{
	struct ipa_smmu_cb_ctx *cb;
	int i, result;

	ipa3_ctx->pdev = &ipa3_ctx->master_pdev->dev;
	ipa3_ctx->uc_pdev = &ipa3_ctx->master_pdev->dev;

	if (smmu_info.arm_smmu) {
		IPADBG("smmu is enabled\n");
		for (i = 0; i < IPA_SMMU_CB_MAX; i++) {
			cb = ipa3_get_smmu_ctx(i);
			result = ipa_smmu_cb_probe(cb->dev, i);
			if (result)
				IPAERR("probe failed for cb %d\n", i);
		}
	} else {
		IPADBG("smmu is disabled\n");
	}
	return 0;
}

static irqreturn_t ipa3_smp2p_modem_clk_query_isr(int irq, void *ctxt)
{
	ipa3_freeze_clock_vote_and_notify_modem();

	return IRQ_HANDLED;
}

static int ipa3_smp2p_probe(struct device *dev)
{
	struct device_node *node = dev->of_node;
	int res;
	int irq = 0;

	if (ipa3_ctx == NULL) {
		IPAERR("ipa3_ctx was not initialized\n");
		return -EPROBE_DEFER;
	}
	IPADBG("node->name=%s\n", node->name);
	if (ipa3_ctx->platform_type == IPA_PLAT_TYPE_APQ) {
		IPADBG("Ignore smp2p on APQ platform\n");
		return 0;
	}

	if (strcmp("qcom,smp2p_map_ipa_1_out", node->name) == 0) {
		if (of_find_property(node, "qcom,smem-states", NULL)) {
			ipa3_ctx->smp2p_info.smem_state =
			qcom_smem_state_get(dev, "ipa-smp2p-out",
			&ipa3_ctx->smp2p_info.smem_bit);
			if (IS_ERR(ipa3_ctx->smp2p_info.smem_state)) {
				IPAERR("fail to get smp2p clk resp bit %ld\n",
				PTR_ERR(ipa3_ctx->smp2p_info.smem_state));
				return PTR_ERR(ipa3_ctx->smp2p_info.smem_state);
			}
			IPADBG("smem_bit=%d\n", ipa3_ctx->smp2p_info.smem_bit);
		}
	} else if (strcmp("qcom,smp2p_map_ipa_1_in", node->name) == 0) {
		res = irq = of_irq_get_byname(node, "ipa-smp2p-in");
		if (res < 0) {
			IPADBG("of_irq_get_byname returned %d\n", irq);
			return res;
		}

		ipa3_ctx->smp2p_info.in_base_id = irq;
		IPADBG("smp2p irq#=%d\n", irq);
		res = devm_request_threaded_irq(dev, irq, NULL,
			(irq_handler_t)ipa3_smp2p_modem_clk_query_isr,
			IRQF_TRIGGER_RISING, "ipa_smp2p_clk_vote", dev);
		if (res) {
			IPAERR("fail to register smp2p irq=%d\n", irq);
			return -ENODEV;
		}
	}
	return 0;
}

int ipa3_plat_drv_probe(struct platform_device *pdev_p,
	struct ipa_api_controller *api_ctrl,
	const struct of_device_id *pdrv_match)
{
	int result;
	struct device *dev = &pdev_p->dev;
	struct ipa_smmu_cb_ctx *cb;

	IPADBG("IPA driver probing started\n");
	IPADBG("dev->of_node->name = %s\n", dev->of_node->name);

	if (of_device_is_compatible(dev->of_node, "qcom,ipa-smmu-ap-cb")) {
		if (ipa3_ctx == NULL) {
			IPAERR("ipa3_ctx was not initialized\n");
			return -EPROBE_DEFER;
		}
		cb = ipa3_get_smmu_ctx(IPA_SMMU_CB_AP);
		cb->dev = dev;
		smmu_info.present[IPA_SMMU_CB_AP] = true;

		return 0;
	}

	if (of_device_is_compatible(dev->of_node, "qcom,ipa-smmu-wlan-cb")) {
		if (ipa3_ctx == NULL) {
			IPAERR("ipa3_ctx was not initialized\n");
			return -EPROBE_DEFER;
		}
		cb = ipa3_get_smmu_ctx(IPA_SMMU_CB_WLAN);
		cb->dev = dev;
		smmu_info.present[IPA_SMMU_CB_WLAN] = true;

		return 0;
	}

	if (of_device_is_compatible(dev->of_node, "qcom,ipa-smmu-uc-cb")) {
		if (ipa3_ctx == NULL) {
			IPAERR("ipa3_ctx was not initialized\n");
			return -EPROBE_DEFER;
		}
		cb =  ipa3_get_smmu_ctx(IPA_SMMU_CB_UC);
		cb->dev = dev;
		smmu_info.present[IPA_SMMU_CB_UC] = true;

		return 0;
	}

	if (of_device_is_compatible(dev->of_node,
	    "qcom,smp2p-map-ipa-1-out"))
		return ipa3_smp2p_probe(dev);
	if (of_device_is_compatible(dev->of_node,
	    "qcom,smp2p-map-ipa-1-in"))
		return ipa3_smp2p_probe(dev);

	result = get_ipa_dts_configuration(pdev_p, &ipa3_res);
	if (result) {
		IPAERR("IPA dts parsing failed\n");
		return result;
	}

	result = ipa3_bind_api_controller(ipa3_res.ipa_hw_type, api_ctrl);
	if (result) {
		IPAERR("IPA API binding failed\n");
		return result;
	}

	if (of_property_read_bool(pdev_p->dev.of_node, "qcom,arm-smmu")) {
		if (of_property_read_bool(pdev_p->dev.of_node,
			"qcom,smmu-fast-map"))
			smmu_info.fast_map = true;
		if (of_property_read_bool(pdev_p->dev.of_node,
			"qcom,use-64-bit-dma-mask"))
			smmu_info.use_64_bit_dma_mask = true;
		smmu_info.arm_smmu = true;
	} else if (of_property_read_bool(pdev_p->dev.of_node,
				"qcom,msm-smmu")) {
		IPAERR("Legacy IOMMU not supported\n");
		result = -EOPNOTSUPP;
	} else {
		if (of_property_read_bool(pdev_p->dev.of_node,
			"qcom,use-64-bit-dma-mask")) {
			if (dma_set_mask(&pdev_p->dev, DMA_BIT_MASK(64)) ||
			    dma_set_coherent_mask(&pdev_p->dev,
			    DMA_BIT_MASK(64))) {
				IPAERR("DMA set 64bit mask failed\n");
				return -EOPNOTSUPP;
			}
		} else {
			if (dma_set_mask(&pdev_p->dev, DMA_BIT_MASK(32)) ||
			    dma_set_coherent_mask(&pdev_p->dev,
			    DMA_BIT_MASK(32))) {
				IPAERR("DMA set 32bit mask failed\n");
				return -EOPNOTSUPP;
			}
		}
	}

	/* Proceed to real initialization */
	result = ipa3_pre_init(&ipa3_res, pdev_p);
	if (result) {
		IPAERR("ipa3_init failed\n");
		return result;
	}

	result = of_platform_populate(pdev_p->dev.of_node,
		pdrv_match, NULL, &pdev_p->dev);
	if (result) {
		IPAERR("failed to populate platform\n");
		return result;
	}

	return result;
}

/**
 * ipa3_ap_suspend() - suspend callback for runtime_pm
 * @dev: pointer to device
 *
 * This callback will be invoked by the runtime_pm framework when an AP suspend
 * operation is invoked, usually by pressing a suspend button.
 *
 * Returns -EAGAIN to runtime_pm framework in case IPA is in use by AP.
 * This will postpone the suspend operation until IPA is no longer used by AP.
 */
int ipa3_ap_suspend(struct device *dev)
{
	int i;

	IPADBG("Enter...\n");

	/* In case there is a tx/rx handler in polling mode fail to suspend */
	for (i = 0; i < ipa3_ctx->ipa_num_pipes; i++) {
		if (ipa3_ctx->ep[i].sys &&
			atomic_read(&ipa3_ctx->ep[i].sys->curr_polling_state)) {
			IPAERR("EP %d is in polling state, do not suspend\n",
				i);
			return -EAGAIN;
		}
	}

	if (ipa3_ctx->use_ipa_pm) {
		ipa_pm_deactivate_all_deferred();
	} else {
		/*
		 * Release transport IPA resource without waiting
		 * for inactivity timer
		 */
		atomic_set(&ipa3_ctx->transport_pm.eot_activity, 0);
		ipa3_transport_release_resource(NULL);
	}
	IPADBG("Exit\n");

	return 0;
}

/**
 * ipa3_ap_resume() - resume callback for runtime_pm
 * @dev: pointer to device
 *
 * This callback will be invoked by the runtime_pm framework when an AP resume
 * operation is invoked.
 *
 * Always returns 0 since resume should always succeed.
 */
int ipa3_ap_resume(struct device *dev)
{
	return 0;
}

struct ipa3_context *ipa3_get_ctx(void)
{
	return ipa3_ctx;
}

bool ipa3_get_lan_rx_napi(void)
{
	return false;
}

static void ipa_gsi_notify_cb(struct gsi_per_notify *notify)
{
	/*
	 * These values are reported by hardware. Any error indicates
	 * hardware unexpected state.
	 */
	switch (notify->evt_id) {
	case GSI_PER_EVT_GLOB_ERROR:
		IPAERR("Got GSI_PER_EVT_GLOB_ERROR\n");
		IPAERR("Err_desc = 0x%04x\n", notify->data.err_desc);
		break;
	case GSI_PER_EVT_GLOB_GP1:
		IPAERR("Got GSI_PER_EVT_GLOB_GP1\n");
		BUG();
		break;
	case GSI_PER_EVT_GLOB_GP2:
		IPAERR("Got GSI_PER_EVT_GLOB_GP2\n");
		BUG();
		break;
	case GSI_PER_EVT_GLOB_GP3:
		IPAERR("Got GSI_PER_EVT_GLOB_GP3\n");
		BUG();
		break;
	case GSI_PER_EVT_GENERAL_BREAK_POINT:
		IPAERR("Got GSI_PER_EVT_GENERAL_BREAK_POINT\n");
		break;
	case GSI_PER_EVT_GENERAL_BUS_ERROR:
		IPAERR("Got GSI_PER_EVT_GENERAL_BUS_ERROR\n");
		BUG();
		break;
	case GSI_PER_EVT_GENERAL_CMD_FIFO_OVERFLOW:
		IPAERR("Got GSI_PER_EVT_GENERAL_CMD_FIFO_OVERFLOW\n");
		BUG();
		break;
	case GSI_PER_EVT_GENERAL_MCS_STACK_OVERFLOW:
		IPAERR("Got GSI_PER_EVT_GENERAL_MCS_STACK_OVERFLOW\n");
		BUG();
		break;
	default:
		IPAERR("Received unexpected evt: %d\n",
			notify->evt_id);
		BUG();
	}
}

int ipa3_register_ipa_ready_cb(void (*ipa_ready_cb)(void *), void *user_data)
{
	struct ipa3_ready_cb_info *cb_info = NULL;

	/* check ipa3_ctx existed or not */
	if (!ipa3_ctx) {
		IPADBG("IPA driver haven't initialized\n");
		return -ENXIO;
	}
	mutex_lock(&ipa3_ctx->lock);
	if (ipa3_ctx->ipa_initialization_complete) {
		mutex_unlock(&ipa3_ctx->lock);
		IPADBG("IPA driver finished initialization already\n");
		return -EEXIST;
	}

	cb_info = kmalloc(sizeof(struct ipa3_ready_cb_info), GFP_KERNEL);
	if (!cb_info) {
		mutex_unlock(&ipa3_ctx->lock);
		return -ENOMEM;
	}

	cb_info->ready_cb = ipa_ready_cb;
	cb_info->user_data = user_data;

	list_add_tail(&cb_info->link, &ipa3_ctx->ipa_ready_cb_list);
	mutex_unlock(&ipa3_ctx->lock);

	return 0;
}

int ipa3_iommu_map(struct iommu_domain *domain,
	unsigned long iova, phys_addr_t paddr, size_t size, int prot)
{
	struct ipa_smmu_cb_ctx *ap_cb = ipa3_get_smmu_ctx(IPA_SMMU_CB_AP);
	struct ipa_smmu_cb_ctx *uc_cb = ipa3_get_smmu_ctx(IPA_SMMU_CB_UC);
	struct ipa_smmu_cb_ctx *wlan_cb = ipa3_get_smmu_ctx(IPA_SMMU_CB_WLAN);

	IPADBG_LOW("domain =0x%pK iova 0x%lx\n", domain, iova);
	IPADBG_LOW("paddr =0x%pa size 0x%x\n", &paddr, (u32)size);

	/* make sure no overlapping */
	if (domain == ipa3_get_smmu_domain()) {
		if (iova >= ap_cb->va_start && iova < ap_cb->va_end) {
			IPAERR("iommu AP overlap addr 0x%lx\n", iova);
			ipa_assert();
			return -EFAULT;
		}
		if (ap_cb->is_cache_coherent)
			prot |= IOMMU_CACHE;
	} else if (domain == ipa3_get_wlan_smmu_domain()) {
		/* wlan is one time map */
		if (wlan_cb->is_cache_coherent)
			prot |= IOMMU_CACHE;
	} else if (domain == ipa3_get_uc_smmu_domain()) {
		if (iova >= uc_cb->va_start && iova < uc_cb->va_end) {
			IPAERR("iommu uC overlap addr 0x%lx\n", iova);
			ipa_assert();
			return -EFAULT;
		}
		if (uc_cb->is_cache_coherent)
			prot |= IOMMU_CACHE;
	} else {
		IPAERR("Unexpected domain 0x%pK\n", domain);
		ipa_assert();
		return -EFAULT;
	}
	/*
	 * IOMMU_CACHE is needed in prot to make the entries cachable
	 * if cache coherency is enabled in dtsi.
	 */
	return iommu_map(domain, iova, paddr, size, prot);
}

/**
 * ipa3_get_smmu_params()- Return the ipa3 smmu related params.
 */
int ipa3_get_smmu_params(struct ipa_smmu_in_params *in,
	struct ipa_smmu_out_params *out)
{
	bool is_smmu_enable = 0;

	if (out == NULL || in == NULL) {
		IPAERR("bad parms for Client SMMU out params\n");
		return -EINVAL;
	}

	if (!ipa3_ctx) {
		IPAERR("IPA not yet initialized\n");
		return -EINVAL;
	}

	switch (in->smmu_client) {
	case IPA_SMMU_WLAN_CLIENT:
		if (ipa3_ctx->ipa_wdi3_over_gsi)
			is_smmu_enable =
				!(ipa3_ctx->s1_bypass_arr[IPA_SMMU_CB_AP] |
				ipa3_ctx->s1_bypass_arr[IPA_SMMU_CB_WLAN]);
		else
			is_smmu_enable =
				!(ipa3_ctx->s1_bypass_arr[IPA_SMMU_CB_UC] |
				ipa3_ctx->s1_bypass_arr[IPA_SMMU_CB_WLAN]);
		break;
	case IPA_SMMU_AP_CLIENT:
		is_smmu_enable =
			!(ipa3_ctx->s1_bypass_arr[IPA_SMMU_CB_AP]);
		break;
	default:
		is_smmu_enable = 0;
		IPAERR("Trying to get illegal clients SMMU status");
		return -EINVAL;
	}

	out->smmu_enable = is_smmu_enable;

	return 0;
}

#define MAX_LEN 96

void ipa_pc_qmp_enable(void)
{
	char buf[MAX_LEN] = "{class: bcm, res: ipa_pc, val: 1}";
	struct qmp_pkt pkt;
	int ret = 0;
	struct ipa3_pc_mbox_data *mbox_data = &ipa3_ctx->pc_mbox;

	IPADBG("Enter\n");

	/* prepare the mailbox struct */
	mbox_data->mbox_client.dev = &ipa3_ctx->master_pdev->dev;
	mbox_data->mbox_client.tx_block = true;
	mbox_data->mbox_client.tx_tout = MBOX_TOUT_MS;
	mbox_data->mbox_client.knows_txdone = false;

	mbox_data->mbox = mbox_request_channel(&mbox_data->mbox_client, 0);
	if (IS_ERR(mbox_data->mbox)) {
		ret = PTR_ERR(mbox_data->mbox);
		if (ret != -EPROBE_DEFER)
			IPAERR("mailbox channel request failed, ret=%d\n", ret);

		return;
	}

	/* prepare the QMP packet to send */
	pkt.size = MAX_LEN;
	pkt.data = buf;

	/* send the QMP packet to AOP */
	ret = mbox_send_message(mbox_data->mbox, &pkt);
	if (ret < 0)
		IPAERR("qmp message send failed, ret=%d\n", ret);

	if (mbox_data->mbox) {
		mbox_free_channel(mbox_data->mbox);
		mbox_data->mbox = NULL;
	}
}

/**************************************************************
 *            PCIe Version
 *************************************************************/

int ipa3_pci_drv_probe(
	struct pci_dev            *pci_dev,
	struct ipa_api_controller *api_ctrl,
	const struct of_device_id *pdrv_match)
{
	int result;
	struct ipa3_plat_drv_res *ipa_drv_res;
	u32 bar0_offset;
	u32 mem_start;
	u32 mem_end;
	uint32_t bits;
	uint32_t ipa_start, gsi_start, intctrl_start;
	struct device *dev;
	static struct platform_device platform_dev;

	if (!pci_dev || !api_ctrl || !pdrv_match) {
		IPAERR(
		    "Bad arg: pci_dev (%pK) and/or api_ctrl (%pK) and/or pdrv_match (%pK)\n",
		    pci_dev, api_ctrl, pdrv_match);
		return -EOPNOTSUPP;
	}

	dev = &(pci_dev->dev);

	IPADBG("IPA PCI driver probing started\n");

	/*
	 * Follow PCI driver flow here.
	 * pci_enable_device:  Enables device and assigns resources
	 * pci_request_region:  Makes BAR0 address region usable
	 */
	result = pci_enable_device(pci_dev);
	if (result < 0) {
		IPAERR("pci_enable_device() failed\n");
		return -EOPNOTSUPP;
	}

	result = pci_request_region(pci_dev, 0, "IPA Memory");
	if (result < 0) {
		IPAERR("pci_request_region() failed\n");
		pci_disable_device(pci_dev);
		return -EOPNOTSUPP;
	}

	/*
	 * When in the PCI/emulation environment, &platform_dev is
	 * passed to get_ipa_dts_configuration(), but is unused, since
	 * all usages of it in the function are replaced by CPP
	 * relative to definitions in ipa_emulation_stubs.h.  Passing
	 * &platform_dev makes code validity tools happy.
	 */
	if (get_ipa_dts_configuration(&platform_dev, &ipa3_res) != 0) {
		IPAERR("get_ipa_dts_configuration() failed\n");
		pci_release_region(pci_dev, 0);
		pci_disable_device(pci_dev);
		return -EOPNOTSUPP;
	}

	ipa_drv_res = &ipa3_res;

	result =
		of_property_read_u32(NULL, "emulator-bar0-offset",
				     &bar0_offset);
	if (result) {
		IPAERR(":get resource failed for emulator-bar0-offset!\n");
		pci_release_region(pci_dev, 0);
		pci_disable_device(pci_dev);
		return -ENODEV;
	}
	IPADBG(":using emulator-bar0-offset 0x%08X\n", bar0_offset);

	ipa_start     = ipa_drv_res->ipa_mem_base;
	gsi_start     = ipa_drv_res->transport_mem_base;
	intctrl_start = ipa_drv_res->emulator_intcntrlr_mem_base;

	/*
	 * Where will we be inerrupted at?
	 */
	ipa_drv_res->emulator_irq = pci_dev->irq;
	IPADBG(
	    "EMULATION PCI_INTERRUPT_PIN(%u)\n",
	    ipa_drv_res->emulator_irq);

	/*
	 * Set the ipa_mem_base to the PCI base address of BAR0
	 */
	mem_start = pci_resource_start(pci_dev, 0);
	mem_end   = pci_resource_end(pci_dev, 0);

	IPADBG("PCI START                = 0x%x\n", mem_start);
	IPADBG("PCI END                  = 0x%x\n", mem_end);

	ipa_drv_res->ipa_mem_base = mem_start + bar0_offset;

	smmu_info.ipa_base = ipa_drv_res->ipa_mem_base;
	smmu_info.ipa_size = ipa_drv_res->ipa_mem_size;

	ipa_drv_res->transport_mem_base =
	    ipa_drv_res->ipa_mem_base + (gsi_start - ipa_start);

	ipa_drv_res->emulator_intcntrlr_mem_base =
	    ipa_drv_res->ipa_mem_base + (intctrl_start - ipa_start);

	IPADBG("ipa_mem_base                = 0x%x\n",
	       ipa_drv_res->ipa_mem_base);
	IPADBG("ipa_mem_size                = 0x%x\n",
	       ipa_drv_res->ipa_mem_size);

	IPADBG("transport_mem_base          = 0x%x\n",
	       ipa_drv_res->transport_mem_base);
	IPADBG("transport_mem_size          = 0x%x\n",
	       ipa_drv_res->transport_mem_size);

	IPADBG("emulator_intcntrlr_mem_base = 0x%x\n",
	       ipa_drv_res->emulator_intcntrlr_mem_base);
	IPADBG("emulator_intcntrlr_mem_size = 0x%x\n",
	       ipa_drv_res->emulator_intcntrlr_mem_size);

	result = ipa3_bind_api_controller(ipa_drv_res->ipa_hw_type, api_ctrl);
	if (result != 0) {
		IPAERR("ipa3_bind_api_controller() failed\n");
		pci_release_region(pci_dev, 0);
		pci_disable_device(pci_dev);
		return result;
	}

	bits = (ipa_drv_res->use_64_bit_dma_mask) ? 64 : 32;

	if (dma_set_mask(dev, DMA_BIT_MASK(bits)) != 0) {
		IPAERR("dma_set_mask(%pK, %u) failed\n", dev, bits);
		pci_release_region(pci_dev, 0);
		pci_disable_device(pci_dev);
		return -EOPNOTSUPP;
	}

	if (dma_set_coherent_mask(dev, DMA_BIT_MASK(bits)) != 0) {
		IPAERR("dma_set_coherent_mask(%pK, %u) failed\n", dev, bits);
		pci_release_region(pci_dev, 0);
		pci_disable_device(pci_dev);
		return -EOPNOTSUPP;
	}

	pci_set_master(pci_dev);

	memset(&platform_dev, 0, sizeof(platform_dev));
	platform_dev.dev = *dev;

	/* Proceed to real initialization */
	result = ipa3_pre_init(&ipa3_res, &platform_dev);
	if (result) {
		IPAERR("ipa3_init failed\n");
		pci_clear_master(pci_dev);
		pci_release_region(pci_dev, 0);
		pci_disable_device(pci_dev);
		return result;
	}

	return result;
}

/*
 * The following returns transport register memory location and
 * size...
 */
int ipa3_get_transport_info(
	phys_addr_t *phys_addr_ptr,
	unsigned long *size_ptr)
{
	if (!phys_addr_ptr || !size_ptr) {
		IPAERR("Bad arg: phys_addr_ptr(%pK) and/or size_ptr(%pK)\n",
		       phys_addr_ptr, size_ptr);
		return -EINVAL;
	}

	*phys_addr_ptr = ipa3_res.transport_mem_base;
	*size_ptr      = ipa3_res.transport_mem_size;

	return 0;
}
EXPORT_SYMBOL(ipa3_get_transport_info);

static uint emulation_type = IPA_HW_v4_0;

/*
 * The following returns emulation type...
 */
uint ipa3_get_emulation_type(void)
{
	return emulation_type;
}

MODULE_LICENSE("GPL v2");
MODULE_DESCRIPTION("IPA HW device driver");

/*
 * Module parameter. Invoke as follows:
 *     insmod ipat.ko emulation_type=[13|14|17|...|N]
 * Examples:
 *   insmod ipat.ko emulation_type=13 # for IPA 3.5.1
 *   insmod ipat.ko emulation_type=14 # for IPA 4.0
 *   insmod ipat.ko emulation_type=17 # for IPA 4.5
 *
 * NOTE: The emulation_type values need to come from: enum ipa_hw_type
 *
 */

module_param(emulation_type, uint, 0000);
MODULE_PARM_DESC(
	emulation_type,
	"emulation_type=N N can be 13 for IPA 3.5.1, 14 for IPA 4.0, 17 for IPA 4.5");<|MERGE_RESOLUTION|>--- conflicted
+++ resolved
@@ -5982,16 +5982,9 @@
 	if (count < 1)
 		return -EINVAL;
 
-<<<<<<< HEAD
 	dbg_buff = kmalloc((count + 1) * sizeof(char), GFP_KERNEL);
 	if (!dbg_buff)
 		return -ENOMEM;
-=======
-	int i = 0;
-
-	if (sizeof(dbg_buff) < count + 1)
-		return -EFAULT;
->>>>>>> f609d3ff
 
 	missing = copy_from_user(dbg_buff, buf, count);
 
