/* Copyright (c) 2015-2020, The Linux Foundation. All rights reserved.
 *
 * This program is free software; you can redistribute it and/or modify
 * it under the terms of the GNU General Public License version 2 and
 * only version 2 as published by the Free Software Foundation.
 *
 * This program is distributed in the hope that it will be useful,
 * but WITHOUT ANY WARRANTY; without even the implied warranty of
 * MERCHANTABILITY or FITNESS FOR A PARTICULAR PURPOSE.  See the
 * GNU General Public License for more details.
 */

#include <linux/module.h>
#include <linux/kernel.h>
#include <linux/of.h>
#include <linux/err.h>
#include <linux/init.h>
#include <linux/slab.h>
#include <linux/delay.h>
#include <linux/mutex.h>
#include <linux/types.h>
#include <linux/io.h>
#include <linux/of_irq.h>
#include <linux/interrupt.h>
#include <linux/workqueue.h>
#include <linux/completion.h>
#include <linux/platform_device.h>
#include <linux/msm_ep_pcie.h>
#include <linux/ipa_mhi.h>
#include <linux/vmalloc.h>
#include <linux/dmaengine.h>
#include <linux/dma-mapping.h>

#include "mhi.h"
#include "mhi_hwio.h"
#include "mhi_sm.h"

/* Wait time on the device for Host to set M0 state */
#define MHI_DEV_M0_MAX_CNT		30
/* Wait time before suspend/resume is complete */
#define MHI_SUSPEND_MIN			100
#define MHI_SUSPEND_TIMEOUT		600
#define MHI_WAKEUP_TIMEOUT_CNT		20
#define MHI_MASK_CH_EV_LEN		32
#define MHI_RING_CMD_ID			0
#define MHI_RING_PRIMARY_EVT_ID		1
#define MHI_1K_SIZE			0x1000
/* Updated Specification for event start is NER - 2 and end - NER -1 */
#define MHI_HW_ACC_EVT_RING_START	3
#define MHI_HW_ACC_EVT_RING_END		1

#define MHI_HOST_REGION_NUM             2

#define MHI_MMIO_CTRL_INT_STATUS_A7_MSK	0x1
#define MHI_MMIO_CTRL_CRDB_STATUS_MSK	0x2

#define HOST_ADDR(lsb, msb)		((lsb) | ((uint64_t)(msb) << 32))
#define HOST_ADDR_LSB(addr)		(addr & 0xFFFFFFFF)
#define HOST_ADDR_MSB(addr)		((addr >> 32) & 0xFFFFFFFF)

#define MHI_IPC_LOG_PAGES		(100)
#define MHI_REGLEN			0x100
#define MHI_INIT			0
#define MHI_REINIT			1

#define TR_RING_ELEMENT_SZ	sizeof(struct mhi_dev_transfer_ring_element)
#define RING_ELEMENT_TYPE_SZ	sizeof(union mhi_dev_ring_element_type)

#define MHI_DEV_CH_CLOSE_TIMEOUT_MIN	5000
#define MHI_DEV_CH_CLOSE_TIMEOUT_MAX	5100
#define MHI_DEV_CH_CLOSE_TIMEOUT_COUNT	30

uint32_t bhi_imgtxdb;
enum mhi_msg_level mhi_msg_lvl = MHI_MSG_ERROR;
enum mhi_msg_level mhi_ipc_msg_lvl = MHI_MSG_VERBOSE;
void *mhi_ipc_log;

static struct mhi_dev *mhi_ctx;
static void mhi_hwc_cb(void *priv, enum ipa_mhi_event_type event,
	unsigned long data);
static void mhi_ring_init_cb(void *user_data);
static void mhi_update_state_info(enum mhi_ctrl_info info);
static void mhi_update_state_info_ch(uint32_t ch_id, enum mhi_ctrl_info info);
static int mhi_deinit(struct mhi_dev *mhi);
static void mhi_dev_resume_init_with_link_up(struct ep_pcie_notify *notify);
static int mhi_dev_pcie_notify_event;
static void mhi_dev_transfer_completion_cb(void *mreq);
static int mhi_dev_alloc_evt_buf_evt_req(struct mhi_dev *mhi,
		struct mhi_dev_channel *ch, struct mhi_dev_ring *evt_ring);
static struct mhi_dev_uevent_info channel_state_info[MHI_MAX_CHANNELS];
static DECLARE_COMPLETION(read_from_host);
static DECLARE_COMPLETION(write_to_host);
static DECLARE_COMPLETION(transfer_host_to_device);
static DECLARE_COMPLETION(transfer_device_to_host);

/*
 * mhi_dev_ring_cache_completion_cb () - Call back function called
 * by IPA driver when ring element cache is done
 *
 * @req : ring cache request
 */
static void mhi_dev_ring_cache_completion_cb(void *req)
{
	struct ring_cache_req *ring_req = req;

	if (ring_req)
		complete(ring_req->done);
	else
		mhi_log(MHI_MSG_ERROR, "ring cache req is NULL\n");
}

static void mhi_dev_edma_sync_cb(void *done)
{
	complete((struct completion *)done);
}

/**
 * mhi_dev_read_from_host_ipa - memcpy equivalent API to transfer data
 *		from host to device.
 * @mhi:	MHI dev structure.
 * @transfer:	Host and device address details.
 */
void mhi_dev_read_from_host_ipa(struct mhi_dev *mhi, struct mhi_addr *transfer)
{
	int rc = 0;
	uint64_t bit_40 = ((u64) 1) << 40, host_addr_pa = 0, offset = 0;
	struct ring_cache_req ring_req;

	DECLARE_COMPLETION(done);

	ring_req.done = &done;

	if (WARN_ON(!mhi))
		return;

	if (mhi->config_iatu) {
		offset = (uint64_t) transfer->host_pa - mhi->ctrl_base.host_pa;
		/* Mapping the translated physical address on the device */
		host_addr_pa = (uint64_t) mhi->ctrl_base.device_pa + offset;
	} else {
		host_addr_pa = transfer->host_pa | bit_40;
	}

	mhi_log(MHI_MSG_VERBOSE,
		"device 0x%llx <<-- host 0x%llx, size %d\n",
		transfer->phy_addr, host_addr_pa,
		(int) transfer->size);
	rc = ipa_dma_async_memcpy((u64)transfer->phy_addr, host_addr_pa,
			(int)transfer->size,
			mhi_dev_ring_cache_completion_cb, &ring_req);
	if (rc)
		pr_err("error while reading from host:%d\n", rc);

	wait_for_completion(&done);
}

/**
 * mhi_dev_write_to_host_ipa - Transfer data from device to host.
 *		Based on support available, either DMA or memcpy is used.
 * @mhi:	MHI dev structure.
 * @transfer:	Host and device address details.
 * @ereq:	event_req structure.
 * @tr_type:	Transfer type.
 */
void mhi_dev_write_to_host_ipa(struct mhi_dev *mhi, struct mhi_addr *transfer,
		struct event_req *ereq, enum mhi_dev_transfer_type tr_type)
{
	int rc = 0;
	uint64_t bit_40 = ((u64) 1) << 40, host_addr_pa = 0, offset = 0;
	dma_addr_t dma;

	if (WARN_ON(!mhi))
		return;

	if (mhi->config_iatu) {
		offset = (uint64_t) transfer->host_pa - mhi->ctrl_base.host_pa;
		/* Mapping the translated physical address on the device */
		host_addr_pa = (uint64_t) mhi->ctrl_base.device_pa + offset;
	} else {
		host_addr_pa = transfer->host_pa | bit_40;
	}

	mhi_log(MHI_MSG_VERBOSE,
		"device 0x%llx --> host 0x%llx, size %d\n",
		(uint64_t) mhi->cache_dma_handle, host_addr_pa,
		(int) transfer->size);
	if (tr_type == MHI_DEV_DMA_ASYNC) {
		/*
		 * Event read pointer memory is dma_alloc_coherent memory
		 * don't need to dma_map. Assigns the physical address in
		 * phy_addr.
		 */
		if (transfer->phy_addr)
			dma = transfer->phy_addr;
		else
			dma = dma_map_single(&mhi->pdev->dev,
				transfer->virt_addr, transfer->size,
				DMA_TO_DEVICE);
		if (ereq->event_type == SEND_EVENT_BUFFER) {
			ereq->dma = dma;
			ereq->dma_len = transfer->size;
		} else if (ereq->event_type == SEND_EVENT_RD_OFFSET) {
			/*
			 * Event read pointer memory is dma_alloc_coherent
			 * memory. Don't need to dma_unmap.
			 */
			if (transfer->phy_addr)
				ereq->event_rd_dma = 0;
			else
				ereq->event_rd_dma = dma;
		}
		rc = ipa_dma_async_memcpy(host_addr_pa, (uint64_t) dma,
				(int)transfer->size,
				ereq->client_cb, ereq);
		if (rc)
			pr_err("error while writing to host:%d\n", rc);
	} else if (tr_type == MHI_DEV_DMA_SYNC) {
		/* Copy the device content to a local device
		 * physical address.
		 */
		memcpy(mhi->dma_cache, transfer->virt_addr,
				transfer->size);
		rc = ipa_dma_sync_memcpy(host_addr_pa,
				(u64) mhi->cache_dma_handle,
				(int) transfer->size);
		if (rc)
			pr_err("error while writing to host:%d\n", rc);
	}
}

/*
 * mhi_dev_event_buf_completion_cb() - CB function called by IPA driver
 * when transfer completion event buffer copy to host is done.
 *
 * @req -  event_req structure
 */
static void mhi_dev_event_buf_completion_cb(void *req)
{
	struct event_req *ereq = req;

	if (ereq)
		dma_unmap_single(&mhi_ctx->pdev->dev, ereq->dma,
			ereq->dma_len, DMA_TO_DEVICE);
	else
		mhi_log(MHI_MSG_ERROR, "event req is null\n");
}

/*
 * mhi_dev_event_rd_offset_completion_cb() - CB function called by IPA driver
 * when event ring rd_offset transfer is done.
 *
 * @req -  event_req structure
 */
static void mhi_dev_event_rd_offset_completion_cb(void *req)
{
	union mhi_dev_ring_ctx *ctx;
	int rc;
	struct event_req *ereq = req;
	struct mhi_dev_channel *ch = ereq->context;
	struct mhi_dev *mhi = ch->ring->mhi_dev;
	unsigned long flags;

	if (ereq->event_rd_dma)
		dma_unmap_single(&mhi_ctx->pdev->dev, ereq->event_rd_dma,
			sizeof(uint64_t), DMA_TO_DEVICE);
	/* rp update in host memory should be flushed before sending an MSI */
	wmb();
	ctx = (union mhi_dev_ring_ctx *)&mhi->ev_ctx_cache[ereq->event_ring];
	rc = ep_pcie_trigger_msi(mhi_ctx->phandle, ctx->ev.msivec);
	if (rc)
		pr_err("%s: error sending in msi\n", __func__);

	/* Add back the flushed events space to the event buffer */
	ch->evt_buf_wp = ereq->start + ereq->num_events;
	if (ch->evt_buf_wp == ch->evt_buf_size)
		ch->evt_buf_wp = 0;
	/* Return the event req to the list */
	spin_lock_irqsave(&mhi->lock, flags);
	if (ch->curr_ereq == NULL)
		ch->curr_ereq = ereq;
	else
		list_add_tail(&ereq->list, &ch->event_req_buffers);
	spin_unlock_irqrestore(&mhi->lock, flags);
}

static int mhi_dev_send_multiple_tr_events(struct mhi_dev *mhi, int evnt_ring,
		struct event_req *ereq, uint32_t evt_len)
{
	int rc = 0;
	uint64_t evnt_ring_idx = mhi->ev_ring_start + evnt_ring;
	struct mhi_dev_ring *ring = &mhi->ring[evnt_ring_idx];
	union mhi_dev_ring_ctx *ctx;
	struct mhi_addr transfer_addr;
	struct mhi_dev_channel *ch;

	if (!ereq) {
		pr_err("%s(): invalid event req\n", __func__);
		return -EINVAL;
	}

	if (evnt_ring_idx > mhi->cfg.event_rings) {
		pr_err("Invalid event ring idx: %lld\n", evnt_ring_idx);
		return -EINVAL;
	}

	if (mhi_ring_get_state(ring) == RING_STATE_UINT) {
		ctx = (union mhi_dev_ring_ctx *)&mhi->ev_ctx_cache[evnt_ring];
		rc = mhi_ring_start(ring, ctx, mhi);
		if (rc) {
			mhi_log(MHI_MSG_ERROR,
				"error starting event ring %d\n", evnt_ring);
			return rc;
		}
	}
	ch = ereq->context;
	/* Check the limits of the buffer to be flushed */
	if (ereq->tr_events < ch->tr_events ||
		(ereq->tr_events + ereq->num_events) >
		(ch->tr_events + ch->evt_buf_size)) {
		pr_err("%s: Invalid completion event buffer!\n", __func__);
		mhi_log(MHI_MSG_ERROR,
			"Invalid cmpl evt buf - start %pK, end %pK\n",
			ereq->tr_events, ereq->tr_events + ereq->num_events);
		return -EINVAL;
	}

	mhi_log(MHI_MSG_VERBOSE, "Flushing %d cmpl events of ch %d\n",
			ereq->num_events, ch->ch_id);
	/* add the events */
	ereq->client_cb = mhi_dev_event_buf_completion_cb;
	ereq->event_type = SEND_EVENT_BUFFER;
	rc = mhi_dev_add_element(ring, ereq->tr_events, ereq, evt_len);
	if (rc) {
		pr_err("%s(): error in adding element rc %d\n", __func__, rc);
		return rc;
	}
	ring->ring_ctx_shadow->ev.rp = (ring->rd_offset *
		sizeof(union mhi_dev_ring_element_type)) +
		ring->ring_ctx->generic.rbase;

	mhi_log(MHI_MSG_VERBOSE, "ev.rp = %llx for %lld\n",
		ring->ring_ctx_shadow->ev.rp, evnt_ring_idx);

	if (MHI_USE_DMA(mhi)) {
		transfer_addr.host_pa = (mhi->ev_ctx_shadow.host_pa +
		sizeof(struct mhi_dev_ev_ctx) *
		evnt_ring) + (size_t)&ring->ring_ctx->ev.rp -
		(size_t)ring->ring_ctx;
		/*
		 * As ev_ctx_cache memory is dma_alloc_coherent, dma_map_single
		 * should not be called. Pass physical address to write to host.
		 */
		transfer_addr.phy_addr = (mhi->ev_ctx_cache_dma_handle +
			sizeof(struct mhi_dev_ev_ctx) * evnt_ring) +
			(size_t)&ring->ring_ctx->ev.rp -
			(size_t)ring->ring_ctx;
	} else {
		transfer_addr.device_va = (mhi->ev_ctx_shadow.device_va +
		sizeof(struct mhi_dev_ev_ctx) *
		evnt_ring) + (size_t)&ring->ring_ctx->ev.rp -
		(size_t)ring->ring_ctx;
	}

	transfer_addr.virt_addr = &ring->ring_ctx_shadow->ev.rp;
	transfer_addr.size = sizeof(uint64_t);
	ereq->event_type = SEND_EVENT_RD_OFFSET;
	ereq->client_cb = mhi_dev_event_rd_offset_completion_cb;
	ereq->event_ring = evnt_ring;
	mhi_ctx->write_to_host(mhi, &transfer_addr, ereq, MHI_DEV_DMA_ASYNC);
	return rc;
}

static int mhi_dev_flush_transfer_completion_events(struct mhi_dev *mhi,
		struct mhi_dev_channel *ch)
{
	int rc = 0;
	unsigned long flags;
	struct event_req *flush_ereq;

	/*
	 * Channel got closed with transfers pending
	 * Do not send completion events to host
	 */
	if (ch->state == MHI_DEV_CH_CLOSED) {
		mhi_log(MHI_MSG_DBG, "Ch %d closed with %d writes pending\n",
			ch->ch_id, ch->pend_wr_count + 1);
		return -ENODEV;
	}

	do {
		spin_lock_irqsave(&mhi->lock, flags);
		if (list_empty(&ch->flush_event_req_buffers)) {
			spin_unlock_irqrestore(&mhi->lock, flags);
			break;
		}
		flush_ereq = container_of(ch->flush_event_req_buffers.next,
					struct event_req, list);
		list_del_init(&flush_ereq->list);
		spin_unlock_irqrestore(&mhi->lock, flags);

		mhi_log(MHI_MSG_DBG, "Flush called for ch %d\n", ch->ch_id);
		rc = mhi_dev_send_multiple_tr_events(mhi,
				mhi->ch_ctx_cache[ch->ch_id].err_indx,
				flush_ereq,
				(flush_ereq->num_events *
				sizeof(union mhi_dev_ring_element_type)));
		if (rc) {
			mhi_log(MHI_MSG_ERROR, "failed to send compl evts\n");
			break;
		}
	} while (true);

	return rc;
}

static bool mhi_dev_is_full_compl_evt_buf(struct mhi_dev_channel *ch)
{
	if (((ch->evt_buf_rp + 1) % ch->evt_buf_size) == ch->evt_buf_wp)
		return true;

	return false;
}

static void mhi_dev_rollback_compl_evt(struct mhi_dev_channel *ch)
{
	if (ch->evt_buf_rp)
		ch->evt_buf_rp--;
	else
		ch->evt_buf_rp = ch->evt_buf_size - 1;
}

/*
 * mhi_dev_queue_transfer_completion() - Queues a transfer completion
 * event to the event buffer (where events are stored until they get
 * flushed to host). Also determines when the completion events are
 * to be flushed (sent) to host.
 *
 * @req -  event_req structure
 * @flush - Set to true when completion events are to be flushed.
 */

static int mhi_dev_queue_transfer_completion(struct mhi_req *mreq, bool *flush)
{
	union mhi_dev_ring_element_type *compl_ev;
	struct mhi_dev_channel *ch = mreq->client->channel;
	unsigned long flags;

	if (mhi_dev_is_full_compl_evt_buf(ch) || ch->curr_ereq == NULL) {
		mhi_log(MHI_MSG_VERBOSE, "Ran out of %s\n",
			(ch->curr_ereq ? "compl evts" : "ereqs"));
		return -EBUSY;
	}

	if (mreq->el->tre.ieot) {
		compl_ev = ch->tr_events + ch->evt_buf_rp;
		compl_ev->evt_tr_comp.chid = ch->ch_id;
		compl_ev->evt_tr_comp.type =
			MHI_DEV_RING_EL_TRANSFER_COMPLETION_EVENT;
		compl_ev->evt_tr_comp.len = mreq->transfer_len;
		compl_ev->evt_tr_comp.code = MHI_CMD_COMPL_CODE_EOT;
		compl_ev->evt_tr_comp.ptr = ch->ring->ring_ctx->generic.rbase +
			mreq->rd_offset * TR_RING_ELEMENT_SZ;
		ch->evt_buf_rp++;
		if (ch->evt_buf_rp == ch->evt_buf_size)
			ch->evt_buf_rp = 0;
		ch->curr_ereq->num_events++;
		/*
		 * It is not necessary to flush when we need to wrap-around, if
		 * we do have free space in the buffer upon wrap-around.
		 * But when we really need to flush, we need a separate dma op
		 * anyway for the current chunk (from flush_start to the
		 * physical buffer end) since the buffer is circular. So we
		 * might as well flush on wrap-around.
		 * Also, we flush when we hit the threshold as well. The flush
		 * threshold is based on the channel's event ring size.
		 *
		 * In summary, completion event buffer flush is done if
		 *    * Client requests it (snd_cmpl was set to 1) OR
		 *    * Physical end of the event buffer is reached OR
		 *    * Flush threshold is reached for the current ereq
		 *
		 * When events are to be flushed, the current ereq is moved to
		 * the flush list, and the flush param is set to true for the
		 * second and third cases above. The actual flush of the events
		 * is done in the write_to_host API (for the write path) or
		 * in the transfer completion callback (for the read path).
		 */
		if (ch->evt_buf_rp == 0 ||
			ch->curr_ereq->num_events >=
			MHI_CMPL_EVT_FLUSH_THRSHLD(ch->evt_buf_size)
			|| mreq->snd_cmpl) {
			if (flush)
				*flush = true;

			if (!mreq->snd_cmpl)
				mreq->snd_cmpl = 1;

			ch->curr_ereq->tr_events = ch->tr_events +
				ch->curr_ereq->start;
			ch->curr_ereq->context = ch;

			/* Move current event req to flush list*/
			spin_lock_irqsave(&mhi_ctx->lock, flags);
			list_add_tail(&ch->curr_ereq->list,
				&ch->flush_event_req_buffers);

			if (!list_empty(&ch->event_req_buffers)) {
				ch->curr_ereq =
					container_of(ch->event_req_buffers.next,
						struct event_req, list);
				list_del_init(&ch->curr_ereq->list);
				ch->curr_ereq->num_events = 0;
				ch->curr_ereq->start = ch->evt_buf_rp;
			} else {
				pr_err("%s evt req buffers empty\n", __func__);
				mhi_log(MHI_MSG_ERROR,
						"evt req buffers empty\n");
				ch->curr_ereq = NULL;
			}
			spin_unlock_irqrestore(&mhi_ctx->lock, flags);
		}
		return 0;
	}

	mhi_log(MHI_MSG_ERROR, "ieot is not valid\n");
	return -EINVAL;
}

/**
 * mhi_transfer_host_to_device_ipa - memcpy equivalent API to transfer data
 *					from host to the device.
 * @dev:	Physical destination virtual address.
 * @host_pa:	Source physical address.
 * @len:	Numer of bytes to be transferred.
 * @mhi:	MHI dev structure.
 * @mreq:	mhi_req structure
 */
int mhi_transfer_host_to_device_ipa(void *dev, uint64_t host_pa, uint32_t len,
		struct mhi_dev *mhi, struct mhi_req *mreq)
{
	int rc = 0;
	uint64_t bit_40 = ((u64) 1) << 40, host_addr_pa = 0, offset = 0;
	struct mhi_dev_ring *ring = NULL;
	struct mhi_dev_channel *ch;

	if (WARN_ON(!mhi || !dev || !host_pa || !mreq))
		return -EINVAL;

	if (mhi->config_iatu) {
		offset = (uint64_t)host_pa - mhi->data_base.host_pa;
		/* Mapping the translated physical address on the device */
		host_addr_pa = (uint64_t) mhi->data_base.device_pa + offset;
	} else {
		host_addr_pa = host_pa | bit_40;
	}

	mhi_log(MHI_MSG_VERBOSE, "device 0x%llx <-- host 0x%llx, size %d\n",
		(uint64_t) mhi->read_dma_handle, host_addr_pa, (int) len);

	if (mreq->mode == DMA_SYNC) {
		rc = ipa_dma_sync_memcpy((u64) mhi->read_dma_handle,
				host_addr_pa, (int) len);
		if (rc) {
			pr_err("error while reading chan using sync:%d\n", rc);
			return rc;
		}
		memcpy(dev, mhi->read_handle, len);
	} else if (mreq->mode == DMA_ASYNC) {
		ch = mreq->client->channel;
		ring = ch->ring;
		mreq->dma = dma_map_single(&mhi->pdev->dev, dev, len,
				DMA_FROM_DEVICE);
		mhi_dev_ring_inc_index(ring, ring->rd_offset);

		if (ring->rd_offset == ring->wr_offset) {
			mhi_log(MHI_MSG_VERBOSE,
				"Setting snd_cmpl to 1 for ch %d\n", ch->ch_id);
			mreq->snd_cmpl = 1;
		}

		/* Queue the completion event for the current transfer */
		rc = mhi_dev_queue_transfer_completion(mreq, NULL);
		if (rc) {
			mhi_log(MHI_MSG_ERROR,
				"Failed to queue completion for ch %d, rc %d\n",
				ch->ch_id, rc);
			return rc;
		}

		rc = ipa_dma_async_memcpy(mreq->dma, host_addr_pa,
				(int) len, mhi_dev_transfer_completion_cb,
				mreq);
		if (rc) {
			mhi_log(MHI_MSG_ERROR,
				"DMA read error %d for ch %d\n", rc, ch->ch_id);
			/* Roll back the completion event that we wrote above */
			mhi_dev_rollback_compl_evt(ch);
			/* Unmap the buffer */
			dma_unmap_single(&mhi_ctx->pdev->dev, mreq->dma,
							len, DMA_FROM_DEVICE);
			return rc;
		}
	}
	return rc;
}

/**
 * mhi_transfer_device_to_host_ipa - memcpy equivalent API to transfer data
 *		from device to the host.
 * @host_addr:	Physical destination address.
 * @dev:	Source virtual address.
 * @len:	Number of bytes to be transferred.
 * @mhi:	MHI dev structure.
 * @req:	mhi_req structure
 */
int mhi_transfer_device_to_host_ipa(uint64_t host_addr, void *dev, uint32_t len,
		struct mhi_dev *mhi, struct mhi_req *req)
{
	uint64_t bit_40 = ((u64) 1) << 40, host_addr_pa = 0, offset = 0;
	struct mhi_dev_ring *ring = NULL;
	bool flush = false;
	struct mhi_dev_channel *ch;
	u32 snd_cmpl;
	int rc;

	if (WARN_ON(!mhi || !dev || !req  || !host_addr))
		return -EINVAL;

	if (mhi->config_iatu) {
		offset = (uint64_t)host_addr - mhi->data_base.host_pa;
		/* Mapping the translated physical address on the device */
		host_addr_pa = (uint64_t) mhi->data_base.device_pa + offset;
	} else {
		host_addr_pa = host_addr | bit_40;
	}
	mhi_log(MHI_MSG_VERBOSE, "device 0x%llx ---> host 0x%llx, size %d\n",
				(uint64_t) mhi->write_dma_handle,
				host_addr_pa, (int) len);

	if (req->mode == DMA_SYNC) {
		memcpy(mhi->write_handle, dev, len);
		return ipa_dma_sync_memcpy(host_addr_pa,
				(u64) mhi->write_dma_handle, (int) len);
	} else if (req->mode == DMA_ASYNC) {
		ch = req->client->channel;

		req->dma = dma_map_single(&mhi->pdev->dev, req->buf,
				req->len, DMA_TO_DEVICE);

		ring = ch->ring;
		mhi_dev_ring_inc_index(ring, ring->rd_offset);
		if (ring->rd_offset == ring->wr_offset)
			req->snd_cmpl = 1;
		snd_cmpl = req->snd_cmpl;

		/* Queue the completion event for the current transfer */
		rc = mhi_dev_queue_transfer_completion(req, &flush);
		if (rc) {
			pr_err("Failed to queue completion: %d\n", rc);
			return rc;
		}

		rc = ipa_dma_async_memcpy(host_addr_pa,
				(uint64_t) req->dma, (int) len,
				mhi_dev_transfer_completion_cb, req);
		if (rc) {
			mhi_log(MHI_MSG_ERROR, "Error sending data to host\n");
			/* Roll back the completion event that we wrote above */
			mhi_dev_rollback_compl_evt(ch);
			/* Unmap the buffer */
			dma_unmap_single(&mhi_ctx->pdev->dev, req->dma,
				req->len, DMA_TO_DEVICE);
			return rc;
		}
		if (snd_cmpl || flush) {
			rc = mhi_dev_flush_transfer_completion_events(mhi, ch);
			if (rc) {
				mhi_log(MHI_MSG_ERROR,
					"Failed to flush write completions to host\n");
				return rc;
			}
		}
	}
	return 0;
}

/**
 * mhi_dev_read_from_host_edma - memcpy equivalent API to transfer data
 *		from host to device.
 * @mhi:	MHI dev structure.
 * @transfer:	Host and device address details.
 */
void mhi_dev_read_from_host_edma(struct mhi_dev *mhi, struct mhi_addr *transfer)
{
	uint64_t host_addr_pa = 0, offset = 0;
	struct dma_async_tx_descriptor *descriptor;

	reinit_completion(&read_from_host);

	if (mhi->config_iatu) {
		offset = (uint64_t) transfer->host_pa - mhi->ctrl_base.host_pa;
		/* Mapping the translated physical address on the device */
		host_addr_pa = (uint64_t) mhi->ctrl_base.device_pa + offset;
	} else {
		host_addr_pa = transfer->host_pa;
	}

	mhi_log(MHI_MSG_VERBOSE,
		"device 0x%x <<-- host 0x%llx, size %d\n",
		transfer->phy_addr, host_addr_pa,
		(int) transfer->size);

	descriptor = dmaengine_prep_dma_memcpy(mhi->rx_dma_chan,
				transfer->phy_addr, host_addr_pa,
				(int)transfer->size, DMA_PREP_INTERRUPT);
	if (!descriptor) {
		pr_err("%s(): descriptor is null\n", __func__);
		return;
	}
	descriptor->callback_param = &read_from_host;
	descriptor->callback = mhi_dev_edma_sync_cb;
	dma_async_issue_pending(mhi->rx_dma_chan);

	if (!wait_for_completion_timeout
			(&read_from_host, msecs_to_jiffies(1000)))
		mhi_log(MHI_MSG_ERROR, "read from host timed out\n");
}

/**
 * mhi_dev_write_to_host_edma - Transfer data from device to host using eDMA.
 * @mhi:	MHI dev structure.
 * @transfer:	Host and device address details.
 * @ereq:	event_req structure.
 * @tr_type:	Transfer type.
 */
void mhi_dev_write_to_host_edma(struct mhi_dev *mhi, struct mhi_addr *transfer,
		struct event_req *ereq, enum mhi_dev_transfer_type tr_type)
{
	uint64_t host_addr_pa = 0, offset = 0;
	dma_addr_t dma;
	struct dma_async_tx_descriptor *descriptor;

	if (mhi->config_iatu) {
		offset = (uint64_t) transfer->host_pa - mhi->ctrl_base.host_pa;
		/* Mapping the translated physical address on the device */
		host_addr_pa = (uint64_t) mhi->ctrl_base.device_pa + offset;
	} else {
		host_addr_pa = transfer->host_pa;
	}

	mhi_log(MHI_MSG_VERBOSE,
		"device 0x%llx --> host 0x%llx, size %d\n",
		mhi->cache_dma_handle, host_addr_pa,
		(int) transfer->size);
	if (tr_type == MHI_DEV_DMA_ASYNC) {
		/*
		 * Event read pointer memory is dma_alloc_coherent memory
		 * don't need to dma_map. Assigns the physical address in
		 * phy_addr.
		 */
		if (transfer->phy_addr) {
			dma = transfer->phy_addr;
		} else {
			dma = dma_map_single(&mhi->pdev->dev,
				transfer->virt_addr, transfer->size,
				DMA_TO_DEVICE);
			if (dma_mapping_error(&mhi->pdev->dev, dma)) {
				pr_err("%s(): dma mapping failed\n", __func__);
				return;
			}
		}

		if (ereq->event_type == SEND_EVENT_BUFFER) {
			ereq->dma = dma;
			ereq->dma_len = transfer->size;
		} else {
			/*
			 * Event read pointer memory is dma_alloc_coherent
			 * memory. Don't need to dma_unmap.
			 */
			if (transfer->phy_addr)
				ereq->event_rd_dma = 0;
			else
				ereq->event_rd_dma = dma;
		}

		descriptor = dmaengine_prep_dma_memcpy(
				mhi->tx_dma_chan, host_addr_pa,
				dma, (int)transfer->size,
				DMA_PREP_INTERRUPT);
		if (!descriptor) {
			pr_err("%s(): descriptor is null\n", __func__);
			dma_unmap_single(&mhi->pdev->dev,
				(size_t)transfer->virt_addr, transfer->size,
				DMA_TO_DEVICE);
			return;
		}
		descriptor->callback_param = ereq;
		descriptor->callback = ereq->client_cb;
		dma_async_issue_pending(mhi->tx_dma_chan);
	} else if (tr_type == MHI_DEV_DMA_SYNC) {
		reinit_completion(&write_to_host);

		/* Copy the device content to local device physical address */
		memcpy(mhi->dma_cache, transfer->virt_addr, transfer->size);

		descriptor = dmaengine_prep_dma_memcpy(
				mhi->tx_dma_chan, host_addr_pa,
				mhi->cache_dma_handle,
				(int)transfer->size,
				DMA_PREP_INTERRUPT);
		if (!descriptor) {
			pr_err("%s(): descriptor is null\n", __func__);
			return;
		}

		descriptor->callback_param = &write_to_host;
		descriptor->callback = mhi_dev_edma_sync_cb;
		dma_async_issue_pending(mhi->tx_dma_chan);
		if (!wait_for_completion_timeout
			(&write_to_host, msecs_to_jiffies(1000)))
			mhi_log(MHI_MSG_ERROR, "write to host timed out\n");
	}
}

/**
 * mhi_transfer_host_to_device_edma - memcpy equivalent API to transfer data
 *		from host to the device.
 * @dev:	Physical destination virtual address.
 * @host_pa:	Source physical address.
 * @len:	Number of bytes to be transferred.
 * @mhi:	MHI dev structure.
 * @mreq:	mhi_req structure
 */
int mhi_transfer_host_to_device_edma(void *dev, uint64_t host_pa, uint32_t len,
		struct mhi_dev *mhi, struct mhi_req *mreq)
{
	uint64_t host_addr_pa = 0, offset = 0;
	struct mhi_dev_ring *ring;
	struct dma_async_tx_descriptor *descriptor;
	struct mhi_dev_channel *ch;
	int rc;

	if (mhi->config_iatu) {
		offset = (uint64_t)host_pa - mhi->data_base.host_pa;
		/* Mapping the translated physical address on the device */
		host_addr_pa = (uint64_t) mhi->data_base.device_pa + offset;
	} else {
		host_addr_pa = host_pa;
	}

	mhi_log(MHI_MSG_VERBOSE, "device 0x%llx <-- host 0x%llx, size %d\n",
		mhi->read_dma_handle, host_addr_pa, (int) len);

	if (mreq->mode == DMA_SYNC) {
		reinit_completion(&transfer_host_to_device);

		descriptor = dmaengine_prep_dma_memcpy(
				mhi->rx_dma_chan,
				mhi->read_dma_handle,
				host_addr_pa, (int)len,
				DMA_PREP_INTERRUPT);
		if (!descriptor) {
			pr_err("%s(): descriptor is null\n", __func__);
			return -EFAULT;
		}
		descriptor->callback_param = &transfer_host_to_device;
		descriptor->callback = mhi_dev_edma_sync_cb;
		dma_async_issue_pending(mhi->rx_dma_chan);
		if (!wait_for_completion_timeout
			(&transfer_host_to_device, msecs_to_jiffies(1000))) {
			mhi_log(MHI_MSG_ERROR,
				"transfer host to device timed out\n");
			return -ETIMEDOUT;
		}

		memcpy(dev, mhi->read_handle, len);
	} else if (mreq->mode == DMA_ASYNC) {
		ch = mreq->client->channel;
		ring = ch->ring;
		mreq->dma = dma_map_single(&mhi->pdev->dev, dev, len,
				DMA_FROM_DEVICE);
		if (dma_mapping_error(&mhi->pdev->dev, mreq->dma)) {
			pr_err("%s(): dma map single failed\n", __func__);
			return -ENOMEM;
		}

		mhi_dev_ring_inc_index(ring, ring->rd_offset);

		if (ring->rd_offset == ring->wr_offset) {
			mhi_log(MHI_MSG_VERBOSE,
				"Setting snd_cmpl to 1 for ch %d\n", ch->ch_id);
			mreq->snd_cmpl = 1;
		}

		/* Queue the completion event for the current transfer */
		rc = mhi_dev_queue_transfer_completion(mreq, NULL);
		if (rc) {
			pr_err("Failed to queue completion: %d\n", rc);
			return rc;
		}

		descriptor = dmaengine_prep_dma_memcpy(
				mhi->rx_dma_chan, mreq->dma,
				host_addr_pa, (int)len,
				DMA_PREP_INTERRUPT);
		if (!descriptor) {
			pr_err("%s(): descriptor is null\n", __func__);
			/* Roll back the completion event that we wrote above */
			mhi_dev_rollback_compl_evt(ch);
			dma_unmap_single(&mhi->pdev->dev, (size_t)dev, len,
							DMA_FROM_DEVICE);
			return -EFAULT;
		}
		descriptor->callback_param = mreq;
		descriptor->callback =
			mhi_dev_transfer_completion_cb;
		dma_async_issue_pending(mhi->rx_dma_chan);
	}
	return 0;
}

/**
 * mhi_transfer_device_to_host_edma - memcpy equivalent API to transfer data
 *		from device to the host.
 * @host_addr:	Physical destination address.
 * @dev:	Source virtual address.
 * @len:	Numer of bytes to be transferred.
 * @mhi:	MHI dev structure.
 * @req:	mhi_req structure
 */
int mhi_transfer_device_to_host_edma(uint64_t host_addr, void *dev,
		uint32_t len, struct mhi_dev *mhi, struct mhi_req *req)
{
	uint64_t host_addr_pa = 0, offset = 0;
	struct mhi_dev_ring *ring;
	struct dma_async_tx_descriptor *descriptor;
	bool flush = false;
	struct mhi_dev_channel *ch;
	int rc;

	if (mhi->config_iatu) {
		offset = (uint64_t)host_addr - mhi->data_base.host_pa;
		/* Mapping the translated physical address on the device */
		host_addr_pa = (uint64_t) mhi->data_base.device_pa + offset;
	} else {
		host_addr_pa = host_addr;
	}
	mhi_log(MHI_MSG_VERBOSE, "device 0x%llx ---> host 0x%llx, size %d\n",
				mhi->write_dma_handle,
				host_addr_pa, (int) len);

	if (req->mode == DMA_SYNC) {
		reinit_completion(&transfer_device_to_host);

		descriptor = dmaengine_prep_dma_memcpy(mhi->tx_dma_chan,
			host_addr_pa, mhi->write_dma_handle,
			(int)len, DMA_PREP_INTERRUPT);
		if (!descriptor) {
			pr_err("%s(): descriptor is null\n", __func__);
			return -EFAULT;
		}
		descriptor->callback_param = &transfer_device_to_host;
		descriptor->callback = mhi_dev_edma_sync_cb;
		dma_async_issue_pending(mhi->tx_dma_chan);

		if (!wait_for_completion_timeout
			(&transfer_device_to_host, msecs_to_jiffies(1000))) {
			mhi_log(MHI_MSG_ERROR,
					"transfer device to host timed out\n");
			return -ETIMEDOUT;
		}
	} else if (req->mode == DMA_ASYNC) {
		ch = req->client->channel;
		req->dma = dma_map_single(&mhi->pdev->dev, req->buf,
				req->len, DMA_TO_DEVICE);
		if (dma_mapping_error(&mhi->pdev->dev, req->dma)) {
			pr_err("%s(): dma map single failed\n", __func__);
			return -ENOMEM;
		}

		ring = ch->ring;
		mhi_dev_ring_inc_index(ring, ring->rd_offset);
		if (ring->rd_offset == ring->wr_offset)
			req->snd_cmpl = 1;

		/* Queue the completion event for the current transfer */
		rc = mhi_dev_queue_transfer_completion(req, &flush);
		if (rc) {
			pr_err("Failed to queue completion: %d\n", rc);
			return rc;
		}

		descriptor = dmaengine_prep_dma_memcpy(mhi->tx_dma_chan,
			host_addr_pa, req->dma, (int) len,
			DMA_PREP_INTERRUPT);
		if (!descriptor) {
			pr_err("%s(): descriptor is null\n", __func__);
			/* Roll back the completion event that we wrote above */
			mhi_dev_rollback_compl_evt(ch);
			/* Unmap the buffer */
			dma_unmap_single(&mhi->pdev->dev, (size_t)req->buf,
				req->len, DMA_TO_DEVICE);
			return -EFAULT;
		}
		descriptor->callback_param = req;
		descriptor->callback = mhi_dev_transfer_completion_cb;

		dma_async_issue_pending(mhi->tx_dma_chan);

		if (flush) {
			rc = mhi_dev_flush_transfer_completion_events(mhi, ch);
			if (rc) {
				mhi_log(MHI_MSG_ERROR,
					"Failed to flush write completions to host\n");
				return rc;
			}
		}
	}
	return 0;
}

int mhi_dev_is_list_empty(void)
{
	if (list_empty(&mhi_ctx->event_ring_list) &&
			list_empty(&mhi_ctx->process_ring_list))
		return 0;

	return 1;
}
EXPORT_SYMBOL(mhi_dev_is_list_empty);

static void mhi_dev_get_erdb_db_cfg(struct mhi_dev *mhi,
				struct ep_pcie_db_config *erdb_cfg)
{
	if (mhi->cfg.event_rings == NUM_CHANNELS) {
		erdb_cfg->base = HW_CHANNEL_BASE;
		erdb_cfg->end = HW_CHANNEL_END;
	} else {
		erdb_cfg->base = mhi->cfg.event_rings -
					MHI_HW_ACC_EVT_RING_START;
		erdb_cfg->end =  mhi->cfg.event_rings -
					MHI_HW_ACC_EVT_RING_END;
	}
}

int mhi_pcie_config_db_routing(struct mhi_dev *mhi)
{
	struct ep_pcie_db_config chdb_cfg, erdb_cfg;

	if (WARN_ON(!mhi))
		return -EINVAL;

	/* Configure Doorbell routing */
	chdb_cfg.base = HW_CHANNEL_BASE;
	chdb_cfg.end = HW_CHANNEL_END;
	chdb_cfg.tgt_addr = (uint32_t) mhi->ipa_uc_mbox_crdb;

	mhi_dev_get_erdb_db_cfg(mhi, &erdb_cfg);

	mhi_log(MHI_MSG_VERBOSE,
		"Event rings 0x%x => er_base 0x%x, er_end %d\n",
		mhi->cfg.event_rings, erdb_cfg.base, erdb_cfg.end);
	erdb_cfg.tgt_addr = (uint32_t) mhi->ipa_uc_mbox_erdb;
	ep_pcie_config_db_routing(mhi_ctx->phandle, chdb_cfg, erdb_cfg);

	return 0;
}
EXPORT_SYMBOL(mhi_pcie_config_db_routing);

static int mhi_enable_int(void)
{
	int rc = 0;

	mhi_log(MHI_MSG_VERBOSE,
		"Enable chdb, ctrl and cmdb interrupts\n");

	rc = mhi_dev_mmio_enable_chdb_interrupts(mhi_ctx);
	if (rc) {
		pr_err("Failed to enable channel db: %d\n", rc);
		return rc;
	}

	rc = mhi_dev_mmio_enable_ctrl_interrupt(mhi_ctx);
	if (rc) {
		pr_err("Failed to enable control interrupt: %d\n", rc);
		return rc;
	}

	rc = mhi_dev_mmio_enable_cmdb_interrupt(mhi_ctx);
	if (rc) {
		pr_err("Failed to enable command db: %d\n", rc);
		return rc;
	}
	mhi_update_state_info(MHI_STATE_CONNECTED);
	if (!mhi_ctx->mhi_int)
		ep_pcie_mask_irq_event(mhi_ctx->phandle,
				EP_PCIE_INT_EVT_MHI_A7, true);
	return 0;
}

static int mhi_hwc_init(struct mhi_dev *mhi)
{
	int rc = 0;
	struct ep_pcie_msi_config cfg;
	struct ipa_mhi_init_params ipa_init_params;
	struct ep_pcie_db_config erdb_cfg;

	if (mhi_ctx->use_edma) {
		/*
		 * Interrupts are enabled during the IPA callback
		 * once the IPA HW is ready. Callback is not triggerred
		 * in case of edma, hence enable interrupts.
		 */
		rc = mhi_enable_int();
		if (rc)
			pr_err("Error configuring interrupts: rc = %d\n", rc);
		return rc;
	}

	/* Call IPA HW_ACC Init with MSI Address and db routing info */
	rc = ep_pcie_get_msi_config(mhi_ctx->phandle, &cfg);
	if (rc) {
		pr_err("Error retrieving pcie msi logic\n");
		return rc;
	}

	rc = mhi_pcie_config_db_routing(mhi);
	if (rc) {
		pr_err("Error configuring DB routing\n");
		return rc;
	}

	mhi_dev_get_erdb_db_cfg(mhi, &erdb_cfg);
	mhi_log(MHI_MSG_VERBOSE,
		"Event rings 0x%x => er_base 0x%x, er_end %d\n",
		mhi->cfg.event_rings, erdb_cfg.base, erdb_cfg.end);

	erdb_cfg.tgt_addr = (uint32_t) mhi->ipa_uc_mbox_erdb;
	memset(&ipa_init_params, 0, sizeof(ipa_init_params));
	ipa_init_params.msi.addr_hi = cfg.upper;
	ipa_init_params.msi.addr_low = cfg.lower;
	ipa_init_params.msi.data = cfg.data;
	ipa_init_params.msi.mask = ((1 << cfg.msg_num) - 1);
	ipa_init_params.first_er_idx = erdb_cfg.base;
	ipa_init_params.first_ch_idx = HW_CHANNEL_BASE;

	if (mhi_ctx->config_iatu)
		ipa_init_params.mmio_addr =
			((uint32_t) mhi_ctx->mmio_base_pa_addr) + MHI_REGLEN;
	else
		ipa_init_params.mmio_addr =
			((uint32_t) mhi_ctx->mmio_base_pa_addr);

	if (!mhi_ctx->config_iatu)
		ipa_init_params.assert_bit40 = true;

	mhi_log(MHI_MSG_VERBOSE,
		"MMIO Addr 0x%x, MSI config: U:0x%x L: 0x%x D: 0x%x\n",
		ipa_init_params.mmio_addr, cfg.upper, cfg.lower, cfg.data);
	ipa_init_params.notify = mhi_hwc_cb;
	ipa_init_params.priv = mhi;

	return ipa_mhi_init(&ipa_init_params);
}

static int mhi_hwc_start(struct mhi_dev *mhi)
{
	struct ipa_mhi_start_params ipa_start_params;

	memset(&ipa_start_params, 0, sizeof(ipa_start_params));

	if (mhi->config_iatu) {
		ipa_start_params.host_ctrl_addr = mhi->ctrl_base.device_pa;
		ipa_start_params.host_data_addr = mhi->data_base.device_pa;
	} else {
		ipa_start_params.channel_context_array_addr =
				mhi->ch_ctx_shadow.host_pa;
		ipa_start_params.event_context_array_addr =
				mhi->ev_ctx_shadow.host_pa;
	}

	return ipa_mhi_start(&ipa_start_params);
}

static void mhi_hwc_cb(void *priv, enum ipa_mhi_event_type event,
	unsigned long data)
{
	int rc = 0;

	switch (event) {
	case IPA_MHI_EVENT_READY:
		mhi_log(MHI_MSG_INFO,
			"HW Channel uC is ready event=0x%X\n", event);
		rc = mhi_hwc_start(mhi_ctx);
		if (rc) {
			pr_err("hwc_init start failed with %d\n", rc);
			return;
		}

		rc = mhi_enable_int();
		if (rc) {
			pr_err("Error configuring interrupts, rc = %d\n", rc);
			return;
		}
		break;
	case IPA_MHI_EVENT_DATA_AVAILABLE:
		rc = mhi_dev_notify_sm_event(MHI_DEV_EVENT_HW_ACC_WAKEUP);
		if (rc) {
			pr_err("Event HW_ACC_WAKEUP failed with %d\n", rc);
			return;
		}
		break;
	default:
		pr_err("HW Channel uC unknown event 0x%X\n", event);
		break;
	}
}

static int mhi_hwc_chcmd(struct mhi_dev *mhi, uint chid,
				enum mhi_dev_ring_element_type_id type)
{
	int rc = -EINVAL;
	struct ipa_mhi_connect_params connect_params;

	memset(&connect_params, 0, sizeof(connect_params));

	switch (type) {
	case MHI_DEV_RING_EL_RESET:
	case MHI_DEV_RING_EL_STOP:
		rc = ipa_mhi_disconnect_pipe(
			mhi->ipa_clnt_hndl[chid-HW_CHANNEL_BASE]);
		if (rc)
			pr_err("Stopping HW Channel%d failed 0x%X\n",
							chid, rc);
		break;
	case MHI_DEV_RING_EL_START:
		connect_params.channel_id = chid;
		connect_params.sys.skip_ep_cfg = true;
		if (chid == MHI_CLIENT_ADPL_IN)
			connect_params.sys.client = IPA_CLIENT_MHI_DPL_CONS;
		else if ((chid % 2) == 0x0)
			connect_params.sys.client = IPA_CLIENT_MHI_PROD;
		else
			connect_params.sys.client = IPA_CLIENT_MHI_CONS;

		rc = ipa_mhi_connect_pipe(&connect_params,
			&mhi->ipa_clnt_hndl[chid-HW_CHANNEL_BASE]);
		if (rc)
			pr_err("HW Channel%d start failed 0x%X\n",
							chid, rc);
		break;
	case MHI_DEV_RING_EL_INVALID:
	default:
		pr_err("Invalid Ring Element type = 0x%X\n", type);
		break;
	}

	return rc;
}

static void mhi_dev_core_ack_ctrl_interrupts(struct mhi_dev *dev,
							uint32_t *int_value)
{
	int rc = 0;

	rc = mhi_dev_mmio_read(dev, MHI_CTRL_INT_STATUS_A7, int_value);
	if (rc) {
		pr_err("Failed to read A7 status\n");
		return;
	}

	rc = mhi_dev_mmio_write(dev, MHI_CTRL_INT_CLEAR_A7, *int_value);
	if (rc) {
		pr_err("Failed to clear A7 status\n");
		return;
	}
}

static void mhi_dev_fetch_ch_ctx(struct mhi_dev *mhi, uint32_t ch_id)
{
	struct mhi_addr data_transfer;

	if (MHI_USE_DMA(mhi)) {
		data_transfer.host_pa = mhi->ch_ctx_shadow.host_pa +
					sizeof(struct mhi_dev_ch_ctx) * ch_id;
		data_transfer.phy_addr = mhi->ch_ctx_cache_dma_handle +
					sizeof(struct mhi_dev_ch_ctx) * ch_id;
	}

	data_transfer.size  = sizeof(struct mhi_dev_ch_ctx);
	/* Fetch the channel ctx (*dst, *src, size) */
	mhi_ctx->read_from_host(mhi, &data_transfer);
}

int mhi_dev_syserr(struct mhi_dev *mhi)
{
	if (WARN_ON(!mhi))
		return -EINVAL;

	pr_err("MHI dev sys error\n");

	return mhi_dev_dump_mmio(mhi);
}
EXPORT_SYMBOL(mhi_dev_syserr);

int mhi_dev_send_event(struct mhi_dev *mhi, int evnt_ring,
					union mhi_dev_ring_element_type *el)
{
	int rc = 0;
	uint64_t evnt_ring_idx = mhi->ev_ring_start + evnt_ring;
	struct mhi_dev_ring *ring = &mhi->ring[evnt_ring_idx];
	union mhi_dev_ring_ctx *ctx;
	struct ep_pcie_msi_config cfg;
	struct mhi_addr transfer_addr;

	rc = ep_pcie_get_msi_config(mhi->phandle, &cfg);
	if (rc) {
		pr_err("Error retrieving pcie msi logic\n");
		return rc;
	}

	if (evnt_ring_idx > mhi->cfg.event_rings) {
		pr_err("Invalid event ring idx: %lld\n", evnt_ring_idx);
		return -EINVAL;
	}

	ctx = (union mhi_dev_ring_ctx *)&mhi->ev_ctx_cache[evnt_ring];
	if (mhi_ring_get_state(ring) == RING_STATE_UINT) {
		rc = mhi_ring_start(ring, ctx, mhi);
		if (rc) {
			mhi_log(MHI_MSG_ERROR,
				"error starting event ring %d\n", evnt_ring);
			return rc;
		}
	}

	mutex_lock(&mhi->mhi_event_lock);
	/* add the ring element */
	mhi_dev_add_element(ring, el, NULL, 0);

	ring->ring_ctx_shadow->ev.rp =  (ring->rd_offset *
				sizeof(union mhi_dev_ring_element_type)) +
				ring->ring_ctx->generic.rbase;

	mhi_log(MHI_MSG_VERBOSE, "ev.rp = %llx for %lld\n",
				ring->ring_ctx_shadow->ev.rp, evnt_ring_idx);

	if (MHI_USE_DMA(mhi))
		transfer_addr.host_pa = (mhi->ev_ctx_shadow.host_pa +
			sizeof(struct mhi_dev_ev_ctx) *
			evnt_ring) + (size_t) &ring->ring_ctx->ev.rp -
			(size_t) ring->ring_ctx;
	else
		transfer_addr.device_va = (mhi->ev_ctx_shadow.device_va +
			sizeof(struct mhi_dev_ev_ctx) *
			evnt_ring) + (size_t) &ring->ring_ctx->ev.rp -
			(size_t) ring->ring_ctx;

	transfer_addr.virt_addr = &ring->ring_ctx_shadow->ev.rp;
	transfer_addr.size = sizeof(uint64_t);
	transfer_addr.phy_addr = 0;

	mhi_ctx->write_to_host(mhi, &transfer_addr, NULL, MHI_DEV_DMA_SYNC);
	/*
	 * rp update in host memory should be flushed
	 * before sending a MSI to the host
	 */
	wmb();

	mutex_unlock(&mhi->mhi_event_lock);
	mhi_log(MHI_MSG_VERBOSE, "event sent:\n");
	mhi_log(MHI_MSG_VERBOSE, "evnt ptr : 0x%llx\n", el->evt_tr_comp.ptr);
	mhi_log(MHI_MSG_VERBOSE, "evnt len : 0x%x\n", el->evt_tr_comp.len);
	mhi_log(MHI_MSG_VERBOSE, "evnt code :0x%x\n", el->evt_tr_comp.code);
	mhi_log(MHI_MSG_VERBOSE, "evnt type :0x%x\n", el->evt_tr_comp.type);
	mhi_log(MHI_MSG_VERBOSE, "evnt chid :0x%x\n", el->evt_tr_comp.chid);

	return ep_pcie_trigger_msi(mhi_ctx->phandle, ctx->ev.msivec);
}

static int mhi_dev_send_completion_event(struct mhi_dev_channel *ch,
			size_t rd_ofst, uint32_t len,
			enum mhi_dev_cmd_completion_code code)
{
	union mhi_dev_ring_element_type compl_event;
	struct mhi_dev *mhi = ch->ring->mhi_dev;

	compl_event.evt_tr_comp.chid = ch->ch_id;
	compl_event.evt_tr_comp.type =
				MHI_DEV_RING_EL_TRANSFER_COMPLETION_EVENT;
	compl_event.evt_tr_comp.len = len;
	compl_event.evt_tr_comp.code = code;
	compl_event.evt_tr_comp.ptr = ch->ring->ring_ctx->generic.rbase +
			rd_ofst * sizeof(struct mhi_dev_transfer_ring_element);

	return mhi_dev_send_event(mhi,
			mhi->ch_ctx_cache[ch->ch_id].err_indx, &compl_event);
}

int mhi_dev_send_state_change_event(struct mhi_dev *mhi,
						enum mhi_dev_state state)
{
	union mhi_dev_ring_element_type event;

	event.evt_state_change.type = MHI_DEV_RING_EL_MHI_STATE_CHG;
	event.evt_state_change.mhistate = state;

	return mhi_dev_send_event(mhi, 0, &event);
}
EXPORT_SYMBOL(mhi_dev_send_state_change_event);

int mhi_dev_send_ee_event(struct mhi_dev *mhi, enum mhi_dev_execenv exec_env)
{
	union mhi_dev_ring_element_type event;

	event.evt_ee_state.type = MHI_DEV_RING_EL_EE_STATE_CHANGE_NOTIFY;
	event.evt_ee_state.execenv = exec_env;

	return mhi_dev_send_event(mhi, 0, &event);
}
EXPORT_SYMBOL(mhi_dev_send_ee_event);

static void mhi_dev_trigger_cb(enum mhi_client_channel ch_id)
{
	struct mhi_dev_ready_cb_info *info;
	enum mhi_ctrl_info state_data;

	list_for_each_entry(info, &mhi_ctx->client_cb_list, list)
		if (info->cb && info->cb_data.channel == ch_id) {
			mhi_ctrl_state_info(info->cb_data.channel, &state_data);
			info->cb_data.ctrl_info = state_data;
			info->cb(&info->cb_data);
		}
}

int mhi_dev_trigger_hw_acc_wakeup(struct mhi_dev *mhi)
{
	/*
	 * Expected usage is when there is HW ACC traffic IPA uC notifes
	 * Q6 -> IPA A7 -> MHI core -> MHI SM
	 */
	return mhi_dev_notify_sm_event(MHI_DEV_EVENT_HW_ACC_WAKEUP);
}
EXPORT_SYMBOL(mhi_dev_trigger_hw_acc_wakeup);

static int mhi_dev_send_cmd_comp_event(struct mhi_dev *mhi,
				enum mhi_dev_cmd_completion_code code)
{
	union mhi_dev_ring_element_type event;

	if (code > MHI_CMD_COMPL_CODE_RES) {
		mhi_log(MHI_MSG_ERROR,
			"Invalid cmd compl code: %d\n", code);
		return -EINVAL;
	}

	/* send the command completion event to the host */
	event.evt_cmd_comp.ptr = mhi->cmd_ctx_cache->rbase
			+ (mhi->ring[MHI_RING_CMD_ID].rd_offset *
			(sizeof(union mhi_dev_ring_element_type)));
	mhi_log(MHI_MSG_VERBOSE, "evt cmd comp ptr :%d\n",
			(size_t) event.evt_cmd_comp.ptr);
	event.evt_cmd_comp.type = MHI_DEV_RING_EL_CMD_COMPLETION_EVT;
	event.evt_cmd_comp.code = code;
	return mhi_dev_send_event(mhi, 0, &event);
}

static int mhi_dev_process_stop_cmd(struct mhi_dev_ring *ring, uint32_t ch_id,
							struct mhi_dev *mhi)
{
	struct mhi_addr data_transfer;

	if (ring->rd_offset != ring->wr_offset &&
		mhi->ch_ctx_cache[ch_id].ch_type ==
				MHI_DEV_CH_TYPE_OUTBOUND_CHANNEL) {
		mhi_log(MHI_MSG_INFO, "Pending outbound transaction\n");
		return 0;
	} else if (mhi->ch_ctx_cache[ch_id].ch_type ==
			MHI_DEV_CH_TYPE_INBOUND_CHANNEL &&
			(mhi->ch[ch_id].pend_wr_count > 0)) {
		mhi_log(MHI_MSG_INFO, "Pending inbound transaction\n");
		return 0;
	}

	/* set the channel to stop */
	mhi->ch_ctx_cache[ch_id].ch_state = MHI_DEV_CH_STATE_STOP;
	mhi->ch[ch_id].state = MHI_DEV_CH_STOPPED;

	if (MHI_USE_DMA(mhi)) {
		data_transfer.host_pa = mhi->ch_ctx_shadow.host_pa +
				sizeof(struct mhi_dev_ch_ctx) * ch_id;
	} else {
		data_transfer.device_va = mhi->ch_ctx_shadow.device_va +
				sizeof(struct mhi_dev_ch_ctx) * ch_id;
		data_transfer.device_pa = mhi->ch_ctx_shadow.device_pa +
				sizeof(struct mhi_dev_ch_ctx) * ch_id;
	}
	data_transfer.size = sizeof(enum mhi_dev_ch_ctx_state);
	data_transfer.virt_addr = &mhi->ch_ctx_cache[ch_id].ch_state;

	/* update the channel state in the host */
	mhi_ctx->write_to_host(mhi, &data_transfer, NULL, MHI_DEV_DMA_SYNC);

	/* send the completion event to the host */
	return mhi_dev_send_cmd_comp_event(mhi,
					MHI_CMD_COMPL_CODE_SUCCESS);
}

static void mhi_dev_process_cmd_ring(struct mhi_dev *mhi,
			union mhi_dev_ring_element_type *el, void *ctx)
{
	int rc = 0;
	uint32_t ch_id = 0;
	union mhi_dev_ring_element_type event;
	struct mhi_addr host_addr;
	struct mhi_dev_channel *ch;
	struct mhi_dev_ring *ring;
	union mhi_dev_ring_ctx *evt_ctx;

	ch_id = el->generic.chid;
	mhi_log(MHI_MSG_VERBOSE, "for channel:%d and cmd:%d\n",
		ch_id, el->generic.type);

	switch (el->generic.type) {
	case MHI_DEV_RING_EL_START:
		mhi_log(MHI_MSG_VERBOSE, "recived start cmd for channel %d\n",
								ch_id);
		if (ch_id >= (HW_CHANNEL_BASE)) {
			rc = mhi_hwc_chcmd(mhi, ch_id, el->generic.type);
			if (rc) {
				mhi_log(MHI_MSG_ERROR,
					"Error with HW channel cmd %d\n", rc);
				rc = mhi_dev_send_cmd_comp_event(mhi,
						MHI_CMD_COMPL_CODE_UNDEFINED);
				if (rc)
					mhi_log(MHI_MSG_ERROR,
						"Error with compl event\n");
				return;
			}
			goto send_start_completion_event;
		}

		/* fetch the channel context from host */
		mhi_dev_fetch_ch_ctx(mhi, ch_id);

		/* Initialize and configure the corresponding channel ring */
		rc = mhi_ring_start(&mhi->ring[mhi->ch_ring_start + ch_id],
			(union mhi_dev_ring_ctx *)&mhi->ch_ctx_cache[ch_id],
			mhi);
		if (rc) {
			mhi_log(MHI_MSG_ERROR,
				"start ring failed for ch %d\n", ch_id);
			rc = mhi_dev_send_cmd_comp_event(mhi,
						MHI_CMD_COMPL_CODE_UNDEFINED);
			if (rc)
				mhi_log(MHI_MSG_ERROR,
					"Error with compl event\n");
			return;
		}

		mhi->ring[mhi->ch_ring_start + ch_id].state =
						RING_STATE_PENDING;

		/* set the channel to running */
		mhi->ch_ctx_cache[ch_id].ch_state = MHI_DEV_CH_STATE_RUNNING;
		mhi->ch[ch_id].state = MHI_DEV_CH_STARTED;
		mhi->ch[ch_id].ch_id = ch_id;
		mhi->ch[ch_id].ring = &mhi->ring[mhi->ch_ring_start + ch_id];
		mhi->ch[ch_id].ch_type = mhi->ch_ctx_cache[ch_id].ch_type;

		/* enable DB for event ring */
		rc = mhi_dev_mmio_enable_chdb_a7(mhi, ch_id);
		if (rc) {
			pr_err("Failed to enable channel db\n");
			rc = mhi_dev_send_cmd_comp_event(mhi,
						MHI_CMD_COMPL_CODE_UNDEFINED);
			if (rc)
				mhi_log(MHI_MSG_ERROR,
					"Error with compl event\n");
			return;
		}

		if (mhi->use_edma || mhi->use_ipa) {
			uint32_t evnt_ring_idx = mhi->ev_ring_start +
					mhi->ch_ctx_cache[ch_id].err_indx;
			struct mhi_dev_ring *evt_ring =
				&mhi->ring[evnt_ring_idx];
			evt_ctx = (union mhi_dev_ring_ctx *)&mhi->ev_ctx_cache
				[mhi->ch_ctx_cache[ch_id].err_indx];
			if (mhi_ring_get_state(evt_ring) == RING_STATE_UINT) {
				rc = mhi_ring_start(evt_ring, evt_ctx, mhi);
				if (rc) {
					mhi_log(MHI_MSG_ERROR,
					"error starting event ring %d\n",
					mhi->ch_ctx_cache[ch_id].err_indx);
					return;
				}
			}
			mhi_dev_alloc_evt_buf_evt_req(mhi, &mhi->ch[ch_id],
					evt_ring);
		}

		if (MHI_USE_DMA(mhi))
			host_addr.host_pa = mhi->ch_ctx_shadow.host_pa +
					sizeof(struct mhi_dev_ch_ctx) * ch_id;
		else
			host_addr.device_va = mhi->ch_ctx_shadow.device_va +
					sizeof(struct mhi_dev_ch_ctx) * ch_id;

		host_addr.virt_addr = &mhi->ch_ctx_cache[ch_id].ch_state;
		host_addr.size = sizeof(enum mhi_dev_ch_ctx_state);

		mhi_ctx->write_to_host(mhi, &host_addr, NULL, MHI_DEV_DMA_SYNC);

send_start_completion_event:
		rc = mhi_dev_send_cmd_comp_event(mhi,
						MHI_CMD_COMPL_CODE_SUCCESS);
		if (rc)
			pr_err("Error sending command completion event\n");

		mhi_update_state_info_ch(ch_id, MHI_STATE_CONNECTED);
		/* Trigger callback to clients */
		mhi_dev_trigger_cb(ch_id);
		mhi_uci_chan_state_notify(mhi, ch_id, MHI_STATE_CONNECTED);
		break;
	case MHI_DEV_RING_EL_STOP:
		if (ch_id >= HW_CHANNEL_BASE) {
			rc = mhi_hwc_chcmd(mhi, ch_id, el->generic.type);
			if (rc)
				mhi_log(MHI_MSG_ERROR,
					"send channel stop cmd event failed\n");

			/* send the completion event to the host */
			event.evt_cmd_comp.ptr = mhi->cmd_ctx_cache->rbase +
				(mhi->ring[MHI_RING_CMD_ID].rd_offset *
				(sizeof(union mhi_dev_ring_element_type)));
			event.evt_cmd_comp.type =
					MHI_DEV_RING_EL_CMD_COMPLETION_EVT;
			if (rc == 0)
				event.evt_cmd_comp.code =
					MHI_CMD_COMPL_CODE_SUCCESS;
			else
				event.evt_cmd_comp.code =
					MHI_CMD_COMPL_CODE_UNDEFINED;

			rc = mhi_dev_send_event(mhi, 0, &event);
			if (rc) {
				pr_err("stop event send failed\n");
				return;
			}
		} else {
			/*
			 * Check if there are any pending transactions for the
			 * ring associated with the channel. If no, proceed to
			 * write disable the channel state else send stop
			 * channel command to check if one can suspend the
			 * command.
			 */
			ring = &mhi->ring[ch_id + mhi->ch_ring_start];
			if (ring->state == RING_STATE_UINT) {
				pr_err("Channel not opened for %d\n", ch_id);
				return;
			}

			ch = &mhi->ch[ch_id];

			mutex_lock(&ch->ch_lock);

			mhi->ch[ch_id].state = MHI_DEV_CH_PENDING_STOP;
			rc = mhi_dev_process_stop_cmd(
				&mhi->ring[mhi->ch_ring_start + ch_id],
				ch_id, mhi);
			if (rc)
				pr_err("stop event send failed\n");

			mutex_unlock(&ch->ch_lock);
			mhi_update_state_info_ch(ch_id, MHI_STATE_DISCONNECTED);
			/* Trigger callback to clients */
			mhi_dev_trigger_cb(ch_id);
			mhi_uci_chan_state_notify(mhi, ch_id,
					MHI_STATE_DISCONNECTED);
		}
		break;
	case MHI_DEV_RING_EL_RESET:
		mhi_log(MHI_MSG_VERBOSE,
			"received reset cmd for channel %d\n", ch_id);
		if (ch_id >= HW_CHANNEL_BASE) {
			rc = mhi_hwc_chcmd(mhi, ch_id, el->generic.type);
			if (rc)
				mhi_log(MHI_MSG_ERROR,
					"send channel stop cmd event failed\n");

			/* send the completion event to the host */
			event.evt_cmd_comp.ptr = mhi->cmd_ctx_cache->rbase +
				(mhi->ring[MHI_RING_CMD_ID].rd_offset *
				(sizeof(union mhi_dev_ring_element_type)));
			event.evt_cmd_comp.type =
					MHI_DEV_RING_EL_CMD_COMPLETION_EVT;
			if (rc == 0)
				event.evt_cmd_comp.code =
					MHI_CMD_COMPL_CODE_SUCCESS;
			else
				event.evt_cmd_comp.code =
					MHI_CMD_COMPL_CODE_UNDEFINED;

			rc = mhi_dev_send_event(mhi, 0, &event);
			if (rc) {
				pr_err("stop event send failed\n");
				return;
			}
		} else {

			mhi_log(MHI_MSG_VERBOSE,
					"received reset cmd for channel %d\n",
					ch_id);

			ring = &mhi->ring[ch_id + mhi->ch_ring_start];
			if (ring->state == RING_STATE_UINT) {
				pr_err("Channel not opened for %d\n", ch_id);
				return;
			}

			ch = &mhi->ch[ch_id];

			mutex_lock(&ch->ch_lock);

			/* hard stop and set the channel to stop */
			mhi->ch_ctx_cache[ch_id].ch_state =
						MHI_DEV_CH_STATE_DISABLED;
			mhi->ch[ch_id].state = MHI_DEV_CH_STOPPED;
			if (MHI_USE_DMA(mhi))
				host_addr.host_pa =
					mhi->ch_ctx_shadow.host_pa +
					(sizeof(struct mhi_dev_ch_ctx) * ch_id);
			else
				host_addr.device_va =
					mhi->ch_ctx_shadow.device_va +
					(sizeof(struct mhi_dev_ch_ctx) * ch_id);

			host_addr.virt_addr =
					&mhi->ch_ctx_cache[ch_id].ch_state;
			host_addr.size = sizeof(enum mhi_dev_ch_ctx_state);

			/* update the channel state in the host */
			mhi_ctx->write_to_host(mhi, &host_addr, NULL,
					MHI_DEV_DMA_SYNC);

			/* send the completion event to the host */
			rc = mhi_dev_send_cmd_comp_event(mhi,
						MHI_CMD_COMPL_CODE_SUCCESS);
			if (rc)
				pr_err("Error sending command completion event\n");
			mutex_unlock(&ch->ch_lock);
			mhi_update_state_info_ch(ch_id, MHI_STATE_DISCONNECTED);
			mhi_dev_trigger_cb(ch_id);
			mhi_uci_chan_state_notify(mhi, ch_id,
					MHI_STATE_DISCONNECTED);
		}
		break;
	default:
		pr_err("%s: Invalid command:%d\n", __func__, el->generic.type);
		break;
	}
}

static void mhi_dev_process_tre_ring(struct mhi_dev *mhi,
			union mhi_dev_ring_element_type *el, void *ctx)
{
	struct mhi_dev_ring *ring = (struct mhi_dev_ring *)ctx;
	struct mhi_dev_channel *ch;
	struct mhi_dev_client_cb_reason reason;

	if (ring->id < mhi->ch_ring_start) {
		mhi_log(MHI_MSG_VERBOSE,
			"invalid channel ring id (%d), should be < %d\n",
			ring->id, mhi->ch_ring_start);
		return;
	}

	ch = &mhi->ch[ring->id - mhi->ch_ring_start];
	reason.ch_id = ch->ch_id;
	reason.reason = MHI_DEV_TRE_AVAILABLE;

	/* Invoke a callback to let the client know its data is ready.
	 * Copy this event to the clients context so that it can be
	 * sent out once the client has fetch the data. Update the rp
	 * before sending the data as part of the event completion
	 */
	if (ch->active_client && ch->active_client->event_trigger != NULL)
		ch->active_client->event_trigger(&reason);
}

static void mhi_dev_process_ring_pending(struct work_struct *work)
{
	struct mhi_dev *mhi = container_of(work,
				struct mhi_dev, pending_work);
	struct list_head *cp, *q;
	struct mhi_dev_ring *ring;
	struct mhi_dev_channel *ch;
	int rc = 0;

	mutex_lock(&mhi_ctx->mhi_lock);
	rc = mhi_dev_process_ring(&mhi->ring[mhi->cmd_ring_idx]);
	if (rc) {
		mhi_log(MHI_MSG_ERROR, "error processing command ring\n");
		goto exit;
	}

	list_for_each_safe(cp, q, &mhi->process_ring_list) {
		ring = list_entry(cp, struct mhi_dev_ring, list);
		list_del(cp);
		mhi_log(MHI_MSG_VERBOSE, "processing ring %d\n", ring->id);
		rc = mhi_dev_process_ring(ring);
		if (rc) {
			mhi_log(MHI_MSG_ERROR,
				"error processing ring %d\n", ring->id);
			goto exit;
		}

		if (ring->id < mhi->ch_ring_start) {
			mhi_log(MHI_MSG_ERROR,
				"ring (%d) is not a channel ring\n", ring->id);
			goto exit;
		}

		ch = &mhi->ch[ring->id - mhi->ch_ring_start];
		rc = mhi_dev_mmio_enable_chdb_a7(mhi, ch->ch_id);
		if (rc) {
			mhi_log(MHI_MSG_ERROR,
			"error enabling chdb interrupt for %d\n", ch->ch_id);
			goto exit;
		}
	}

exit:
	mutex_unlock(&mhi_ctx->mhi_lock);
}

static int mhi_dev_get_event_notify(enum mhi_dev_state state,
						enum mhi_dev_event *event)
{
	int rc = 0;

	switch (state) {
	case MHI_DEV_M0_STATE:
		*event = MHI_DEV_EVENT_M0_STATE;
		break;
	case MHI_DEV_M1_STATE:
		*event = MHI_DEV_EVENT_M1_STATE;
		break;
	case MHI_DEV_M2_STATE:
		*event = MHI_DEV_EVENT_M2_STATE;
		break;
	case MHI_DEV_M3_STATE:
		*event = MHI_DEV_EVENT_M3_STATE;
		break;
	default:
		rc = -EINVAL;
		break;
	}

	return rc;
}

static void mhi_dev_queue_channel_db(struct mhi_dev *mhi,
					uint32_t chintr_value, uint32_t ch_num)
{
	struct mhi_dev_ring *ring;
	int rc = 0;

	for (; chintr_value; ch_num++, chintr_value >>= 1) {
		if (chintr_value & 1) {
			ring = &mhi->ring[ch_num + mhi->ch_ring_start];
			if (ring->state == RING_STATE_UINT) {
				pr_debug("Channel not opened for %d\n", ch_num);
				continue;
			}
			mhi_ring_set_state(ring, RING_STATE_PENDING);
			list_add(&ring->list, &mhi->process_ring_list);
			rc = mhi_dev_mmio_disable_chdb_a7(mhi, ch_num);
			if (rc) {
				pr_err("Error disabling chdb\n");
				return;
			}
			queue_work(mhi->pending_ring_wq, &mhi->pending_work);
		}
	}
}

static void mhi_dev_check_channel_interrupt(struct mhi_dev *mhi)
{
	int i, rc = 0;
	uint32_t chintr_value = 0, ch_num = 0;

	rc = mhi_dev_mmio_read_chdb_status_interrupts(mhi);
	if (rc) {
		pr_err("Read channel db\n");
		return;
	}

	for (i = 0; i < MHI_MASK_ROWS_CH_EV_DB; i++) {
		ch_num = i * MHI_MASK_CH_EV_LEN;
		/* Process channel status whose mask is enabled */
		chintr_value = (mhi->chdb[i].status & mhi->chdb[i].mask);
		if (chintr_value) {
			mhi_log(MHI_MSG_VERBOSE,
				"processing id: %d, ch interrupt 0x%x\n",
							i, chintr_value);
			mhi_dev_queue_channel_db(mhi, chintr_value, ch_num);
			rc = mhi_dev_mmio_write(mhi, MHI_CHDB_INT_CLEAR_A7_n(i),
							mhi->chdb[i].status);
			if (rc) {
				pr_err("Error writing interrupt clear for A7\n");
				return;
			}
		}
	}
}

static void mhi_update_state_info_all(enum mhi_ctrl_info info)
{
	int i;
	struct mhi_dev_client_cb_reason reason;

	mhi_ctx->ctrl_info = info;
	for (i = 0; i < MHI_MAX_CHANNELS; ++i) {
		channel_state_info[i].ctrl_info = info;
		/* Notify kernel clients */
		mhi_dev_trigger_cb(i);
	}

	/* For legacy reasons for QTI client */
	reason.reason = MHI_DEV_CTRL_UPDATE;
	uci_ctrl_update(&reason);
}

static int mhi_dev_abort(struct mhi_dev *mhi)
{
	struct mhi_dev_channel *ch;
	struct mhi_dev_ring *ring;
	int ch_id = 0, rc = 0;

	/* Hard stop all the channels */
	for (ch_id = 0; ch_id < mhi->cfg.channels; ch_id++) {
		ring = &mhi->ring[ch_id + mhi->ch_ring_start];
		if (ring->state == RING_STATE_UINT)
			continue;

		ch = &mhi->ch[ch_id];
		mutex_lock(&ch->ch_lock);
		mhi->ch[ch_id].state = MHI_DEV_CH_STOPPED;
		mutex_unlock(&ch->ch_lock);
	}

	/* Update channel state and notify clients */
	mhi_update_state_info_all(MHI_STATE_DISCONNECTED);
	mhi_uci_chan_state_notify_all(mhi, MHI_STATE_DISCONNECTED);

	flush_workqueue(mhi->ring_init_wq);
	flush_workqueue(mhi->pending_ring_wq);

	/* Clean up initialized channels */
	rc = mhi_deinit(mhi);
	if (rc) {
		pr_err("Error during mhi_deinit with %d\n", rc);
		return rc;
	}

	rc = mhi_dev_mmio_mask_chdb_interrupts(mhi_ctx);
	if (rc) {
		pr_err("Failed to enable channel db\n");
		return rc;
	}

	rc = mhi_dev_mmio_disable_ctrl_interrupt(mhi_ctx);
	if (rc) {
		pr_err("Failed to enable control interrupt\n");
		return rc;
	}

	rc = mhi_dev_mmio_disable_cmdb_interrupt(mhi_ctx);
	if (rc) {
		pr_err("Failed to enable command db\n");
		return rc;
	}


	atomic_set(&mhi_ctx->re_init_done, 0);

	mhi_log(MHI_MSG_INFO,
			"Register a PCIe callback during re-init\n");
	mhi_ctx->event_reg.events = EP_PCIE_EVENT_LINKUP;
	mhi_ctx->event_reg.user = mhi_ctx;
	mhi_ctx->event_reg.mode = EP_PCIE_TRIGGER_CALLBACK;
	mhi_ctx->event_reg.callback = mhi_dev_resume_init_with_link_up;
	mhi_ctx->event_reg.options = MHI_REINIT;

	rc = ep_pcie_register_event(mhi_ctx->phandle,
					&mhi_ctx->event_reg);
	if (rc) {
		pr_err("Failed to register for events from PCIe\n");
		return rc;
	}

	/* Set RESET field to 0 */
	mhi_dev_mmio_reset(mhi_ctx);

	return rc;
}

static void mhi_dev_transfer_completion_cb(void *mreq)
{
	int rc = 0;
	struct mhi_req *req = mreq;
	struct mhi_dev_channel *ch = req->client->channel;
	u32 snd_cmpl = req->snd_cmpl;

	if (mhi_ctx->ch_ctx_cache[ch->ch_id].ch_type ==
			MHI_DEV_CH_TYPE_INBOUND_CHANNEL)
		ch->pend_wr_count--;

	if (mhi->ch_ctx_cache[ch->ch_id].ch_type ==
			MHI_DEV_CH_TYPE_INBOUND_CHANNEL)
		ch->pend_wr_count--;

	dma_unmap_single(&mhi_ctx->pdev->dev, req->dma,
			req->len, DMA_FROM_DEVICE);

	/*
	 * Channel got closed with transfers pending
	 * Do not trigger callback or send cmpl to host
	 */
	if (ch->state == MHI_DEV_CH_CLOSED) {
		mhi_log(MHI_MSG_DBG, "Ch %d closed with %d writes pending\n",
				ch->ch_id, ch->pend_wr_count + 1);
		return;
	}

	/* Trigger client call back */
	req->client_cb(req);

	/* Flush read completions to host */
	if (snd_cmpl && mhi_ctx->ch_ctx_cache[ch->ch_id].ch_type ==
				MHI_DEV_CH_TYPE_OUTBOUND_CHANNEL) {
		mhi_log(MHI_MSG_DBG, "Calling flush for ch %d\n", ch->ch_id);
		rc = mhi_dev_flush_transfer_completion_events(mhi_ctx, ch);
		if (rc) {
			mhi_log(MHI_MSG_ERROR,
				"Failed to flush read completions to host\n");
		}
	}

	if (ch->state == MHI_DEV_CH_PENDING_STOP) {
		ch->state = MHI_DEV_CH_STOPPED;
		rc = mhi_dev_process_stop_cmd(ch->ring, ch->ch_id, mhi_ctx);
		if (rc)
			mhi_log(MHI_MSG_ERROR,
			"Error while stopping channel (%d)\n", ch->ch_id);
	}
}

static void mhi_dev_scheduler(struct work_struct *work)
{
	struct mhi_dev *mhi = container_of(work,
				struct mhi_dev, chdb_ctrl_work);
	int rc = 0;
	uint32_t int_value = 0;
	struct mhi_dev_ring *ring;
	enum mhi_dev_state state;
	enum mhi_dev_event event = 0;
	u32 mhi_reset;

	mutex_lock(&mhi_ctx->mhi_lock);
	/* Check for interrupts */
	mhi_dev_core_ack_ctrl_interrupts(mhi, &int_value);

	if (int_value & MHI_MMIO_CTRL_INT_STATUS_A7_MSK) {
		mhi_log(MHI_MSG_VERBOSE,
			"processing ctrl interrupt with %d\n", int_value);

		rc = mhi_dev_mmio_read(mhi, BHI_IMGTXDB, &bhi_imgtxdb);
		mhi_log(MHI_MSG_DBG, "BHI_IMGTXDB = 0x%x\n", bhi_imgtxdb);

		rc = mhi_dev_mmio_get_mhi_state(mhi, &state, &mhi_reset);
		if (rc) {
			pr_err("%s: get mhi state failed\n", __func__);
			mutex_unlock(&mhi_ctx->mhi_lock);
			return;
		}

		if (mhi_reset) {
			mhi_log(MHI_MSG_VERBOSE,
				"processing mhi device reset\n");
			rc = mhi_dev_abort(mhi);
			if (rc)
				pr_err("device reset failed:%d\n", rc);
			mutex_unlock(&mhi_ctx->mhi_lock);
			queue_work(mhi->ring_init_wq, &mhi->re_init);
			return;
		}

		rc = mhi_dev_get_event_notify(state, &event);
		if (rc) {
			pr_err("unsupported state :%d\n", state);
			goto fail;
		}

		rc = mhi_dev_notify_sm_event(event);
		if (rc) {
			pr_err("error sending SM event\n");
			goto fail;
		}
	}

	if (int_value & MHI_MMIO_CTRL_CRDB_STATUS_MSK) {
		mhi_log(MHI_MSG_VERBOSE,
			"processing cmd db interrupt with %d\n", int_value);
		ring = &mhi->ring[MHI_RING_CMD_ID];
		ring->state = RING_STATE_PENDING;
		queue_work(mhi->pending_ring_wq, &mhi->pending_work);
	}

	/* get the specific channel interrupts */
	mhi_dev_check_channel_interrupt(mhi);

fail:
	mutex_unlock(&mhi_ctx->mhi_lock);

	if (mhi->config_iatu || mhi->mhi_int)
		enable_irq(mhi->mhi_irq);
	else
		ep_pcie_mask_irq_event(mhi->phandle,
				EP_PCIE_INT_EVT_MHI_A7, true);
}

void mhi_dev_notify_a7_event(struct mhi_dev *mhi)
{

	if (!atomic_read(&mhi->mhi_dev_wake)) {
		pm_stay_awake(mhi->dev);
		atomic_set(&mhi->mhi_dev_wake, 1);
	}
	mhi_log(MHI_MSG_VERBOSE, "acquiring mhi wakelock\n");

	schedule_work(&mhi->chdb_ctrl_work);
	mhi_log(MHI_MSG_VERBOSE, "mhi irq triggered\n");
}
EXPORT_SYMBOL(mhi_dev_notify_a7_event);

static irqreturn_t mhi_dev_isr(int irq, void *dev_id)
{
	struct mhi_dev *mhi = dev_id;

	if (!atomic_read(&mhi->mhi_dev_wake)) {
		pm_stay_awake(mhi->dev);
		atomic_set(&mhi->mhi_dev_wake, 1);
		mhi_log(MHI_MSG_VERBOSE, "acquiring mhi wakelock in ISR\n");
	}

	disable_irq_nosync(mhi->mhi_irq);
	schedule_work(&mhi->chdb_ctrl_work);
	mhi_log(MHI_MSG_VERBOSE, "mhi irq triggered\n");

	return IRQ_HANDLED;
}

int mhi_dev_config_outbound_iatu(struct mhi_dev *mhi)
{
	struct ep_pcie_iatu control, data;
	struct ep_pcie_iatu entries[MHI_HOST_REGION_NUM];

	data.start = mhi->data_base.device_pa;
	data.end = mhi->data_base.device_pa + mhi->data_base.size - 1;
	data.tgt_lower = HOST_ADDR_LSB(mhi->data_base.host_pa);
	data.tgt_upper = HOST_ADDR_MSB(mhi->data_base.host_pa);

	control.start = mhi->ctrl_base.device_pa;
	control.end = mhi->ctrl_base.device_pa + mhi->ctrl_base.size - 1;
	control.tgt_lower = HOST_ADDR_LSB(mhi->ctrl_base.host_pa);
	control.tgt_upper = HOST_ADDR_MSB(mhi->ctrl_base.host_pa);

	entries[0] = data;
	entries[1] = control;

	return ep_pcie_config_outbound_iatu(mhi_ctx->phandle, entries,
					MHI_HOST_REGION_NUM);
}
EXPORT_SYMBOL(mhi_dev_config_outbound_iatu);

static int mhi_dev_cache_host_cfg(struct mhi_dev *mhi)
{
	int rc = 0;
	struct platform_device *pdev;
	uint64_t addr1 = 0;
	struct mhi_addr data_transfer;

	pdev = mhi->pdev;

	/* Get host memory region configuration */
	mhi_dev_get_mhi_addr(mhi);

	mhi->ctrl_base.host_pa  = HOST_ADDR(mhi->host_addr.ctrl_base_lsb,
						mhi->host_addr.ctrl_base_msb);
	mhi->data_base.host_pa  = HOST_ADDR(mhi->host_addr.data_base_lsb,
						mhi->host_addr.data_base_msb);

	addr1 = HOST_ADDR(mhi->host_addr.ctrl_limit_lsb,
					mhi->host_addr.ctrl_limit_msb);
	mhi->ctrl_base.size = addr1 - mhi->ctrl_base.host_pa;
	addr1 = HOST_ADDR(mhi->host_addr.data_limit_lsb,
					mhi->host_addr.data_limit_msb);
	mhi->data_base.size = addr1 - mhi->data_base.host_pa;

	if (mhi->config_iatu) {
		if (mhi->ctrl_base.host_pa > mhi->data_base.host_pa) {
			mhi->data_base.device_pa = mhi->device_local_pa_base;
			mhi->ctrl_base.device_pa = mhi->device_local_pa_base +
				mhi->ctrl_base.host_pa - mhi->data_base.host_pa;
		} else {
			mhi->ctrl_base.device_pa = mhi->device_local_pa_base;
			mhi->data_base.device_pa = mhi->device_local_pa_base +
				mhi->data_base.host_pa - mhi->ctrl_base.host_pa;
		}

		if (!mhi->use_ipa || !mhi->use_edma) {
			mhi->ctrl_base.device_va =
				(uintptr_t) devm_ioremap_nocache(&pdev->dev,
				mhi->ctrl_base.device_pa,
				mhi->ctrl_base.size);
			if (!mhi->ctrl_base.device_va) {
				pr_err("io remap failed for mhi address\n");
				return -EINVAL;
			}
		}
	}

	if (mhi->config_iatu) {
		rc = mhi_dev_config_outbound_iatu(mhi);
		if (rc) {
			pr_err("Configuring iATU failed\n");
			return rc;
		}
	}

	/* Get Channel, event and command context base pointer */
	rc = mhi_dev_mmio_get_chc_base(mhi);
	if (rc) {
		pr_err("Fetching channel context failed\n");
		return rc;
	}

	rc = mhi_dev_mmio_get_erc_base(mhi);
	if (rc) {
		pr_err("Fetching event ring context failed\n");
		return rc;
	}

	rc = mhi_dev_mmio_get_crc_base(mhi);
	if (rc) {
		pr_err("Fetching command ring context failed\n");
		return rc;
	}

	rc = mhi_dev_update_ner(mhi);
	if (rc) {
		pr_err("Fetching NER failed\n");
		return rc;
	}

	mhi->cmd_ctx_shadow.size = sizeof(struct mhi_dev_cmd_ctx);
	mhi->ev_ctx_shadow.size = sizeof(struct mhi_dev_ev_ctx) *
					mhi->cfg.event_rings;
	mhi->ch_ctx_shadow.size = sizeof(struct mhi_dev_ch_ctx) *
					mhi->cfg.channels;

	mhi->cmd_ctx_cache = dma_alloc_coherent(&pdev->dev,
				sizeof(struct mhi_dev_cmd_ctx),
				&mhi->cmd_ctx_cache_dma_handle,
				GFP_KERNEL);
	if (!mhi->cmd_ctx_cache) {
		pr_err("no memory while allocating cmd ctx\n");
		return -ENOMEM;
	}
	memset(mhi->cmd_ctx_cache, 0, sizeof(struct mhi_dev_cmd_ctx));

	mhi->ev_ctx_cache = dma_alloc_coherent(&pdev->dev,
				sizeof(struct mhi_dev_ev_ctx) *
				mhi->cfg.event_rings,
				&mhi->ev_ctx_cache_dma_handle,
				GFP_KERNEL);
	if (!mhi->ev_ctx_cache)
		return -ENOMEM;
	memset(mhi->ev_ctx_cache, 0, sizeof(struct mhi_dev_ev_ctx) *
						mhi->cfg.event_rings);

	mhi->ch_ctx_cache = dma_alloc_coherent(&pdev->dev,
				sizeof(struct mhi_dev_ch_ctx) *
				mhi->cfg.channels,
				&mhi->ch_ctx_cache_dma_handle,
				GFP_KERNEL);
	if (!mhi->ch_ctx_cache)
		return -ENOMEM;
	memset(mhi->ch_ctx_cache, 0, sizeof(struct mhi_dev_ch_ctx) *
						mhi->cfg.channels);

	if (MHI_USE_DMA(mhi)) {
		data_transfer.phy_addr = mhi->cmd_ctx_cache_dma_handle;
		data_transfer.host_pa = mhi->cmd_ctx_shadow.host_pa;
	}

	data_transfer.size = mhi->cmd_ctx_shadow.size;

	/* Cache the command and event context */
	mhi_ctx->read_from_host(mhi, &data_transfer);

	if (MHI_USE_DMA(mhi)) {
		data_transfer.phy_addr = mhi->ev_ctx_cache_dma_handle;
		data_transfer.host_pa = mhi->ev_ctx_shadow.host_pa;
	}

	data_transfer.size = mhi->ev_ctx_shadow.size;

	mhi_ctx->read_from_host(mhi, &data_transfer);

	mhi_log(MHI_MSG_VERBOSE,
			"cmd ring_base:0x%llx, rp:0x%llx, wp:0x%llx\n",
					mhi->cmd_ctx_cache->rbase,
					mhi->cmd_ctx_cache->rp,
					mhi->cmd_ctx_cache->wp);
	mhi_log(MHI_MSG_VERBOSE,
			"ev ring_base:0x%llx, rp:0x%llx, wp:0x%llx\n",
					mhi_ctx->ev_ctx_cache->rbase,
					mhi->ev_ctx_cache->rp,
					mhi->ev_ctx_cache->wp);

	return mhi_ring_start(&mhi->ring[0],
			(union mhi_dev_ring_ctx *)mhi->cmd_ctx_cache, mhi);
}

int mhi_dev_suspend(struct mhi_dev *mhi)
{
	int ch_id = 0, rc = 0;
	struct mhi_addr data_transfer;

	mutex_lock(&mhi_ctx->mhi_write_test);
	atomic_set(&mhi->is_suspended, 1);

	for (ch_id = 0; ch_id < mhi->cfg.channels; ch_id++) {
		if (mhi->ch_ctx_cache[ch_id].ch_state !=
						MHI_DEV_CH_STATE_RUNNING)
			continue;

		mhi->ch_ctx_cache[ch_id].ch_state = MHI_DEV_CH_STATE_SUSPENDED;

		if (MHI_USE_DMA(mhi)) {
			data_transfer.host_pa = mhi->ch_ctx_shadow.host_pa +
				sizeof(struct mhi_dev_ch_ctx) * ch_id;
		} else {
			data_transfer.device_va = mhi->ch_ctx_shadow.device_va +
				sizeof(struct mhi_dev_ch_ctx) * ch_id;
			data_transfer.device_pa = mhi->ch_ctx_shadow.device_pa +
				sizeof(struct mhi_dev_ch_ctx) * ch_id;
		}

		data_transfer.size = sizeof(enum mhi_dev_ch_ctx_state);
		data_transfer.virt_addr = &mhi->ch_ctx_cache[ch_id].ch_state;

		/* update the channel state in the host */
		mhi_ctx->write_to_host(mhi, &data_transfer, NULL,
				MHI_DEV_DMA_SYNC);

	}

	atomic_set(&mhi->mhi_dev_wake, 0);
	pm_relax(mhi->dev);
	mhi_log(MHI_MSG_VERBOSE, "releasing mhi wakelock\n");

	mutex_unlock(&mhi_ctx->mhi_write_test);

	return rc;
}
EXPORT_SYMBOL(mhi_dev_suspend);

int mhi_dev_resume(struct mhi_dev *mhi)
{
	int ch_id = 0, rc = 0;
	struct mhi_addr data_transfer;

	for (ch_id = 0; ch_id < mhi->cfg.channels; ch_id++) {
		if (mhi->ch_ctx_cache[ch_id].ch_state !=
				MHI_DEV_CH_STATE_SUSPENDED)
			continue;

		mhi->ch_ctx_cache[ch_id].ch_state = MHI_DEV_CH_STATE_RUNNING;
		if (MHI_USE_DMA(mhi)) {
			data_transfer.host_pa = mhi->ch_ctx_shadow.host_pa +
				sizeof(struct mhi_dev_ch_ctx) * ch_id;
		} else {
			data_transfer.device_va = mhi->ch_ctx_shadow.device_va +
				sizeof(struct mhi_dev_ch_ctx) * ch_id;
			data_transfer.device_pa = mhi->ch_ctx_shadow.device_pa +
				sizeof(struct mhi_dev_ch_ctx) * ch_id;
		}

		data_transfer.size = sizeof(enum mhi_dev_ch_ctx_state);
		data_transfer.virt_addr = &mhi->ch_ctx_cache[ch_id].ch_state;

		/* update the channel state in the host */
		mhi_ctx->write_to_host(mhi, &data_transfer, NULL,
				MHI_DEV_DMA_SYNC);
	}
	mhi_update_state_info(MHI_STATE_CONNECTED);

	atomic_set(&mhi->is_suspended, 0);

	return rc;
}
EXPORT_SYMBOL(mhi_dev_resume);

static int mhi_dev_ring_init(struct mhi_dev *dev)
{
	int i = 0;

	mhi_log(MHI_MSG_INFO, "initializing all rings");
	dev->cmd_ring_idx = 0;
	dev->ev_ring_start = 1;
	dev->ch_ring_start = dev->ev_ring_start + dev->cfg.event_rings;

	/* Initialize CMD ring */
	mhi_ring_init(&dev->ring[dev->cmd_ring_idx],
				RING_TYPE_CMD, dev->cmd_ring_idx);

	mhi_ring_set_cb(&dev->ring[dev->cmd_ring_idx],
				mhi_dev_process_cmd_ring);

	/* Initialize Event ring */
	for (i = dev->ev_ring_start; i < (dev->cfg.event_rings
					+ dev->ev_ring_start); i++)
		mhi_ring_init(&dev->ring[i], RING_TYPE_ER, i);

	/* Initialize CH */
	for (i = dev->ch_ring_start; i < (dev->cfg.channels
					+ dev->ch_ring_start); i++) {
		mhi_ring_init(&dev->ring[i], RING_TYPE_CH, i);
		mhi_ring_set_cb(&dev->ring[i], mhi_dev_process_tre_ring);
	}

	return 0;
}

static uint32_t mhi_dev_get_evt_ring_size(struct mhi_dev *mhi, uint32_t ch_id)
{
	uint32_t info;
	int rc;

	/* If channel was started by host, get event ring size */
	rc = mhi_ctrl_state_info(ch_id, &info);
	if (rc || (info != MHI_STATE_CONNECTED))
		return NUM_TR_EVENTS_DEFAULT;

	return mhi->ring[mhi->ev_ring_start +
		mhi->ch_ctx_cache[ch_id].err_indx].ring_size;
}

static int mhi_dev_alloc_evt_buf_evt_req(struct mhi_dev *mhi,
		struct mhi_dev_channel *ch, struct mhi_dev_ring *evt_ring)
{
	int rc;
	uint32_t size, i;

	if (evt_ring)
		size = evt_ring->ring_size;
	else
		size = mhi_dev_get_evt_ring_size(mhi, ch->ch_id);

	if (!size) {
		mhi_log(MHI_MSG_ERROR,
			"Evt buf size is 0 for channel %d", ch->ch_id);
		return -EINVAL;
	}

	/* Previous allocated evt buf size matches requested size */
	if (size == ch->evt_buf_size)
		return 0;

	/*
	 * Either evt buf and evt reqs were not allocated yet or
	 * they were allocated with a different size
	 */
	if (ch->evt_buf_size) {
		kfree(ch->ereqs);
		kfree(ch->tr_events);
	}
	/*
	 * Set number of event flush req buffers equal to size of
	 * event buf since in the worst case we may need to flush
	 * every event ring element individually
	 */
	ch->evt_buf_size = size;
	ch->evt_req_size = size;

	mhi_log(MHI_MSG_INFO,
		"Channel %d evt buf size is %d\n", ch->ch_id, ch->evt_buf_size);

	/* Allocate event requests */
	ch->ereqs = kcalloc(ch->evt_req_size, sizeof(*ch->ereqs), GFP_KERNEL);
	if (!ch->ereqs)
		return -ENOMEM;

	/* Allocate buffers to queue transfer completion events */
	ch->tr_events = kcalloc(ch->evt_buf_size, sizeof(*ch->tr_events),
			GFP_KERNEL);
	if (!ch->tr_events) {
		rc = -ENOMEM;
		goto free_ereqs;
	}

	/* Organize event flush requests into a linked list */
	INIT_LIST_HEAD(&ch->event_req_buffers);
	INIT_LIST_HEAD(&ch->flush_event_req_buffers);
	for (i = 0; i < ch->evt_req_size; ++i)
		list_add_tail(&ch->ereqs[i].list, &ch->event_req_buffers);

	ch->curr_ereq =
		container_of(ch->event_req_buffers.next,
					struct event_req, list);
	list_del_init(&ch->curr_ereq->list);
	ch->curr_ereq->start = 0;

	/*
	 * Initialize cmpl event buffer indexes - evt_buf_rp and
	 * evt_buf_wp point to the first and last free index available.
	 */
	ch->evt_buf_rp = 0;
	ch->evt_buf_wp = ch->evt_buf_size - 1;

	return 0;

free_ereqs:
	kfree(ch->ereqs);
	ch->ereqs = NULL;
	ch->evt_buf_size = 0;
	ch->evt_req_size = 0;

	return rc;
}

int mhi_dev_open_channel(uint32_t chan_id,
			struct mhi_dev_client **handle_client,
			void (*mhi_dev_client_cb_reason)
			(struct mhi_dev_client_cb_reason *cb))
{
	int rc = 0;
	struct mhi_dev_channel *ch;
	struct platform_device *pdev;

	pdev = mhi_ctx->pdev;
	ch = &mhi_ctx->ch[chan_id];

	mutex_lock(&ch->ch_lock);

	if (ch->active_client) {
		mhi_log(MHI_MSG_ERROR,
			"Channel (%d) already opened by client\n", chan_id);
		rc = -EINVAL;
		goto exit;
	}

	/* Initialize the channel, client and state information */
	*handle_client = kzalloc(sizeof(struct mhi_dev_client), GFP_KERNEL);
	if (!(*handle_client)) {
		dev_err(&pdev->dev, "can not allocate mhi_dev memory\n");
		rc = -ENOMEM;
		goto exit;
	}

	rc = mhi_dev_alloc_evt_buf_evt_req(mhi_ctx, ch, NULL);
	if (rc)
		goto free_client;

	ch->active_client = (*handle_client);
	(*handle_client)->channel = ch;
	(*handle_client)->event_trigger = mhi_dev_client_cb_reason;

	if (ch->state == MHI_DEV_CH_UNINT) {
		ch->ring = &mhi_ctx->ring[chan_id + mhi_ctx->ch_ring_start];
		ch->state = MHI_DEV_CH_PENDING_START;
	} else if (ch->state == MHI_DEV_CH_CLOSED)
		ch->state = MHI_DEV_CH_STARTED;
	else if (ch->state == MHI_DEV_CH_STOPPED)
		ch->state = MHI_DEV_CH_PENDING_START;

	goto exit;

free_client:
	kfree(*handle_client);
	*handle_client = NULL;

exit:
	mutex_unlock(&ch->ch_lock);
	return rc;
}
EXPORT_SYMBOL(mhi_dev_open_channel);

int mhi_dev_channel_isempty(struct mhi_dev_client *handle)
{
	struct mhi_dev_channel *ch;
	int rc;

	if (!handle) {
		mhi_log(MHI_MSG_ERROR, "Invalid channel access\n");
		return -EINVAL;
	}

	ch = handle->channel;
	if (!ch)
		return -EINVAL;

	rc = ch->ring->rd_offset == ch->ring->wr_offset;

	return rc;
}
EXPORT_SYMBOL(mhi_dev_channel_isempty);

bool mhi_dev_channel_has_pending_write(struct mhi_dev_client *handle)
{
	struct mhi_dev_channel *ch;

	if (!handle) {
		mhi_log(MHI_MSG_ERROR, "Invalid channel access\n");
		return -EINVAL;
	}

	ch = handle->channel;
	if (!ch)
		return -EINVAL;

	return ch->pend_wr_count ? true : false;
}
EXPORT_SYMBOL(mhi_dev_channel_has_pending_write);

void mhi_dev_close_channel(struct mhi_dev_client *handle)
{
	struct mhi_dev_channel *ch;
	int count = 0;

	if (!handle) {
		mhi_log(MHI_MSG_ERROR, "Invalid channel access:%d\n", -ENODEV);
		return;
	}
	ch = handle->channel;

	do {
		if (ch->pend_wr_count) {
			usleep_range(MHI_DEV_CH_CLOSE_TIMEOUT_MIN,
					MHI_DEV_CH_CLOSE_TIMEOUT_MAX);
		} else
			break;
	} while (++count < MHI_DEV_CH_CLOSE_TIMEOUT_COUNT);

	mutex_lock(&ch->ch_lock);

	if (ch->pend_wr_count)
		mhi_log(MHI_MSG_ERROR, "%d writes pending for channel %d\n",
			ch->pend_wr_count, ch->ch_id);

	if (ch->state != MHI_DEV_CH_PENDING_START)
		if ((ch->ch_type == MHI_DEV_CH_TYPE_OUTBOUND_CHANNEL &&
			!mhi_dev_channel_isempty(handle)) || ch->tre_loc)
			mhi_log(MHI_MSG_DBG,
				"Trying to close an active channel (%d)\n",
				ch->ch_id);

	ch->state = MHI_DEV_CH_CLOSED;
	ch->active_client = NULL;
	kfree(ch->ereqs);
	kfree(ch->tr_events);
	ch->evt_buf_size = 0;
	ch->evt_req_size = 0;
	ch->ereqs = NULL;
	ch->tr_events = NULL;
	kfree(handle);

	mutex_unlock(&ch->ch_lock);
	return;
}
EXPORT_SYMBOL(mhi_dev_close_channel);

static int mhi_dev_check_tre_bytes_left(struct mhi_dev_channel *ch,
		struct mhi_dev_ring *ring, union mhi_dev_ring_element_type *el,
		uint32_t *chain)
{
	uint32_t td_done = 0;

	/*
	 * A full TRE worth of data was consumed.
	 * Check if we are at a TD boundary.
	 */
	if (ch->tre_bytes_left == 0) {
		if (el->tre.chain) {
			if (el->tre.ieob)
				mhi_dev_send_completion_event(ch,
					ring->rd_offset, el->tre.len,
					MHI_CMD_COMPL_CODE_EOB);
			*chain = 1;
		} else {
			if (el->tre.ieot)
				mhi_dev_send_completion_event(
					ch, ring->rd_offset, el->tre.len,
					MHI_CMD_COMPL_CODE_EOT);
			td_done = 1;
			*chain = 0;
		}
		mhi_dev_ring_inc_index(ring, ring->rd_offset);
		ch->tre_bytes_left = 0;
		ch->tre_loc = 0;
	}

	return td_done;
}

int mhi_dev_read_channel(struct mhi_req *mreq)
{
	struct mhi_dev_channel *ch;
	struct mhi_dev_ring *ring;
	union mhi_dev_ring_element_type *el;
	size_t bytes_to_read, addr_offset;
	uint64_t read_from_loc;
	ssize_t bytes_read = 0;
	size_t write_to_loc = 0;
	uint32_t usr_buf_remaining;
	int td_done = 0, rc = 0;
	struct mhi_dev_client *handle_client;

	if (WARN_ON(!mreq))
		return -ENXIO;

	if (mhi_ctx->ctrl_info != MHI_STATE_CONNECTED) {
		pr_err("Channel not connected:%d\n", mhi_ctx->ctrl_info);
		return -ENODEV;
	}

	if (!mreq->client) {
		mhi_log(MHI_MSG_ERROR, "invalid mhi request\n");
		return -ENXIO;
	}
	handle_client = mreq->client;
	ch = handle_client->channel;
	usr_buf_remaining = mreq->len;
	ring = ch->ring;
	mreq->chain = 0;

	mutex_lock(&ch->ch_lock);

	do {
		el = &ring->ring_cache[ring->rd_offset];
		mhi_log(MHI_MSG_VERBOSE, "evtptr : 0x%llx\n",
						el->tre.data_buf_ptr);
		mhi_log(MHI_MSG_VERBOSE, "evntlen : 0x%x, offset:%d\n",
						el->tre.len, ring->rd_offset);

		if (ch->tre_loc) {
			bytes_to_read = min(usr_buf_remaining,
						ch->tre_bytes_left);
			mreq->chain = 1;
			mhi_log(MHI_MSG_VERBOSE,
				"remaining buffered data size %d\n",
				(int) ch->tre_bytes_left);
		} else {
			if (ring->rd_offset == ring->wr_offset) {
				mhi_log(MHI_MSG_VERBOSE,
					"nothing to read, returning\n");
				bytes_read = 0;
				goto exit;
			}

			if (ch->state == MHI_DEV_CH_STOPPED) {
				mhi_log(MHI_MSG_VERBOSE,
					"channel (%d) already stopped\n",
					mreq->chan);
				bytes_read = -1;
				goto exit;
			}

			ch->tre_loc = el->tre.data_buf_ptr;
			ch->tre_size = el->tre.len;
			ch->tre_bytes_left = ch->tre_size;

			mhi_log(MHI_MSG_VERBOSE,
			"user_buf_remaining %d, ch->tre_size %d\n",
			usr_buf_remaining, ch->tre_size);
			bytes_to_read = min(usr_buf_remaining, ch->tre_size);
		}

		bytes_read += bytes_to_read;
		addr_offset = ch->tre_size - ch->tre_bytes_left;
		read_from_loc = ch->tre_loc + addr_offset;
		write_to_loc = (size_t) mreq->buf +
			(mreq->len - usr_buf_remaining);
		ch->tre_bytes_left -= bytes_to_read;
		mreq->el = el;
		mreq->transfer_len = bytes_to_read;
		mreq->rd_offset = ring->rd_offset;
		mhi_log(MHI_MSG_VERBOSE, "reading %d bytes from chan %d\n",
				bytes_to_read, mreq->chan);
		rc = mhi_ctx->host_to_device((void *) write_to_loc,
				read_from_loc, bytes_to_read, mhi_ctx, mreq);
		if (rc) {
			mhi_log(MHI_MSG_ERROR,
					"Error while reading chan (%d) rc %d\n",
					mreq->chan, rc);
			mutex_unlock(&ch->ch_lock);
			return rc;
		}
		usr_buf_remaining -= bytes_to_read;

		if (mreq->mode == DMA_ASYNC) {
			ch->tre_bytes_left = 0;
			ch->tre_loc = 0;
			goto exit;
		} else {
			td_done = mhi_dev_check_tre_bytes_left(ch, ring,
					el, &mreq->chain);
		}
	} while (usr_buf_remaining  && !td_done);
	if (td_done && ch->state == MHI_DEV_CH_PENDING_STOP) {
		ch->state = MHI_DEV_CH_STOPPED;
		rc = mhi_dev_process_stop_cmd(ring, mreq->chan, mhi_ctx);
		if (rc) {
			mhi_log(MHI_MSG_ERROR,
					"Error while stopping channel (%d)\n",
					mreq->chan);
			bytes_read = -EIO;
		}
	}
exit:
	mutex_unlock(&ch->ch_lock);
	return bytes_read;
}
EXPORT_SYMBOL(mhi_dev_read_channel);

static void skip_to_next_td(struct mhi_dev_channel *ch)
{
	struct mhi_dev_ring *ring = ch->ring;
	union mhi_dev_ring_element_type *el;
	uint32_t td_boundary_reached = 0;

	ch->skip_td = 1;
	el = &ring->ring_cache[ring->rd_offset];
	while (ring->rd_offset != ring->wr_offset) {
		if (td_boundary_reached) {
			ch->skip_td = 0;
			break;
		}
		if (!el->tre.chain)
			td_boundary_reached = 1;
		mhi_dev_ring_inc_index(ring, ring->rd_offset);
		el = &ring->ring_cache[ring->rd_offset];
	}
}

int mhi_dev_write_channel(struct mhi_req *wreq)
{
	struct mhi_dev_channel *ch;
	struct mhi_dev_ring *ring;
	struct mhi_dev_client *handle_client;
	union mhi_dev_ring_element_type *el;
	enum mhi_dev_cmd_completion_code code = MHI_CMD_COMPL_CODE_INVALID;
	int rc = 0;
	uint64_t skip_tres = 0, write_to_loc;
	size_t read_from_loc;
	uint32_t usr_buf_remaining;
	size_t usr_buf_offset = 0;
	size_t bytes_to_write = 0;
	size_t bytes_written = 0;
	uint32_t tre_len = 0, suspend_wait_timeout = 0;
	bool async_wr_sched = false;

	if (WARN_ON(!wreq || !wreq->client || !wreq->buf)) {
		pr_err("%s: invalid parameters\n", __func__);
		return -ENXIO;
	}

	if (mhi_ctx->ctrl_info != MHI_STATE_CONNECTED) {
		pr_err("Channel not connected:%d\n", mhi_ctx->ctrl_info);
		return -ENODEV;
	}

	usr_buf_remaining =  wreq->len;
	mutex_lock(&mhi_ctx->mhi_write_test);

	if (atomic_read(&mhi_ctx->is_suspended)) {
		/*
		 * Expected usage is when there is a write
		 * to the MHI core -> notify SM.
		 */
		rc = mhi_dev_notify_sm_event(MHI_DEV_EVENT_CORE_WAKEUP);
		if (rc) {
			pr_err("error sending core wakeup event\n");
			mutex_unlock(&mhi_ctx->mhi_write_test);
			return rc;
		}
	}

	while (atomic_read(&mhi_ctx->is_suspended) &&
			suspend_wait_timeout < MHI_WAKEUP_TIMEOUT_CNT) {
		/* wait for the suspend to finish */
		msleep(MHI_SUSPEND_MIN);
		suspend_wait_timeout++;
	}

	if (suspend_wait_timeout >= MHI_WAKEUP_TIMEOUT_CNT ||
				mhi_ctx->ctrl_info != MHI_STATE_CONNECTED) {
		pr_err("Failed to wake up core\n");
		mutex_unlock(&mhi_ctx->mhi_write_test);
		return -ENODEV;
	}

	handle_client = wreq->client;
	ch = handle_client->channel;

	ring = ch->ring;

	mutex_lock(&ch->ch_lock);

	ch->pend_wr_count++;
	if (ch->state == MHI_DEV_CH_STOPPED) {
		mhi_log(MHI_MSG_ERROR,
			"channel %d already stopped\n", wreq->chan);
		bytes_written = -1;
		goto exit;
	}

	if (ch->state == MHI_DEV_CH_PENDING_STOP) {
		if (mhi_dev_process_stop_cmd(ring, wreq->chan, mhi_ctx) < 0)
			bytes_written = -1;
		goto exit;
	}

	if (ch->skip_td)
		skip_to_next_td(ch);

	do {
		if (ring->rd_offset == ring->wr_offset) {
			mhi_log(MHI_MSG_ERROR,
					"%s():rd & wr offsets are equal\n",
					__func__);
			mhi_log(MHI_MSG_INFO, "No TREs available\n");
			break;
		}

		el = &ring->ring_cache[ring->rd_offset];
		tre_len = el->tre.len;
		if (wreq->len > tre_len) {
			pr_err("%s(): rlen = %d, tlen = %d: client buf > tre len\n",
					__func__, wreq->len, tre_len);
			bytes_written = -ENOMEM;
			goto exit;
		}

		bytes_to_write = min(usr_buf_remaining, tre_len);
		usr_buf_offset = wreq->len - bytes_to_write;
		read_from_loc = (size_t) wreq->buf + usr_buf_offset;
		write_to_loc = el->tre.data_buf_ptr;
		wreq->rd_offset = ring->rd_offset;
		wreq->el = el;
		wreq->transfer_len = bytes_to_write;
		rc = mhi_ctx->device_to_host(write_to_loc,
						(void *) read_from_loc,
						bytes_to_write,
						mhi_ctx, wreq);
		if (rc) {
			mhi_log(MHI_MSG_ERROR,
					"Error while writing chan (%d) rc %d\n",
					wreq->chan, rc);
			goto exit;
		} else if (wreq->mode == DMA_ASYNC)
			async_wr_sched = true;
		bytes_written += bytes_to_write;
		usr_buf_remaining -= bytes_to_write;

		if (usr_buf_remaining) {
			if (!el->tre.chain)
				code = MHI_CMD_COMPL_CODE_OVERFLOW;
			else if (el->tre.ieob)
				code = MHI_CMD_COMPL_CODE_EOB;
		} else {
			if (el->tre.chain)
				skip_tres = 1;
			code = MHI_CMD_COMPL_CODE_EOT;
		}
		if (wreq->mode == DMA_SYNC) {
			rc = mhi_dev_send_completion_event(ch,
					ring->rd_offset, bytes_to_write, code);
			if (rc)
				mhi_log(MHI_MSG_VERBOSE,
						"err in snding cmpl evt ch:%d\n",
						wreq->chan);
			 mhi_dev_ring_inc_index(ring, ring->rd_offset);
		}

		if (ch->state == MHI_DEV_CH_PENDING_STOP)
			break;

	} while (!skip_tres && usr_buf_remaining);

	if (skip_tres)
		skip_to_next_td(ch);

	if (ch->state == MHI_DEV_CH_PENDING_STOP) {
		rc = mhi_dev_process_stop_cmd(ring, wreq->chan, mhi_ctx);
		if (rc) {
			mhi_log(MHI_MSG_ERROR,
				"channel %d stop failed\n", wreq->chan);
		}
	}
exit:
	if (wreq->mode == DMA_SYNC || !async_wr_sched)
		ch->pend_wr_count--;
	mutex_unlock(&ch->ch_lock);
	mutex_unlock(&mhi_ctx->mhi_write_test);
	return bytes_written;
}
EXPORT_SYMBOL(mhi_dev_write_channel);

static int mhi_dev_recover(struct mhi_dev *mhi)
{
	int rc = 0;
	uint32_t syserr, max_cnt = 0, bhi_intvec = 0;
	u32 mhi_reset;
	enum mhi_dev_state state;

	/* Check if MHI is in syserr */
	mhi_dev_mmio_masked_read(mhi, MHISTATUS,
				MHISTATUS_SYSERR_MASK,
				MHISTATUS_SYSERR_SHIFT, &syserr);

	mhi_log(MHI_MSG_VERBOSE, "mhi_syserr = 0x%X\n", syserr);
	if (syserr) {
		/* Poll for the host to set the reset bit */
		rc = mhi_dev_mmio_get_mhi_state(mhi, &state, &mhi_reset);
		if (rc) {
			pr_err("%s: get mhi state failed\n", __func__);
			return rc;
		}

		mhi_log(MHI_MSG_VERBOSE, "mhi_state = 0x%X, reset = %d\n",
				state, mhi_reset);

		rc = mhi_dev_mmio_read(mhi, BHI_INTVEC, &bhi_intvec);
		if (rc)
			return rc;

		if (bhi_intvec != 0xffffffff) {
			/* Indicate the host that the device is ready */
			rc = ep_pcie_trigger_msi(mhi->phandle, bhi_intvec);
			if (rc) {
				pr_err("%s: error sending msi\n", __func__);
				return rc;
			}
		}

		/* Poll for the host to set the reset bit */
		rc = mhi_dev_mmio_get_mhi_state(mhi, &state, &mhi_reset);
		if (rc) {
			pr_err("%s: get mhi state failed\n", __func__);
			return rc;
		}

		mhi_log(MHI_MSG_VERBOSE, "mhi_state = 0x%X, reset = %d\n",
				state, mhi_reset);

		while (mhi_reset != 0x1 && max_cnt < MHI_SUSPEND_TIMEOUT) {
			/* Wait for Host to set the reset */
			msleep(MHI_SUSPEND_MIN);
			rc = mhi_dev_mmio_get_mhi_state(mhi, &state,
								&mhi_reset);
			if (rc) {
				pr_err("%s: get mhi state failed\n", __func__);
				return rc;
			}
			max_cnt++;
		}

		if (!mhi_reset) {
			mhi_log(MHI_MSG_VERBOSE, "Host failed to set reset\n");
			return -EINVAL;
		}
	}
	/*
	 * Now mask the interrupts so that the state machine moves
	 * only after IPA is ready
	 */
	mhi_dev_mmio_mask_interrupts(mhi);
	return 0;
}

static void mhi_dev_enable(struct work_struct *work)
{
	int rc = 0;
	struct ep_pcie_msi_config msi_cfg;
	struct mhi_dev *mhi = container_of(work,
				struct mhi_dev, ring_init_cb_work);
	u32 mhi_reset;
	enum mhi_dev_state state;
	uint32_t max_cnt = 0, bhi_intvec = 0;

	if (mhi->use_ipa) {
		rc = ipa_dma_init();
		if (rc) {
			pr_err("ipa dma init failed\n");
			return;
		}

		rc = ipa_dma_enable();
		if (rc) {
			pr_err("ipa enable failed\n");
			return;
		}
	}

	rc = mhi_dev_ring_init(mhi);
	if (rc) {
		pr_err("MHI dev ring init failed\n");
		return;
	}

	rc = mhi_dev_mmio_read(mhi, BHI_INTVEC, &bhi_intvec);
	if (rc)
		return;

	if (bhi_intvec != 0xffffffff) {
		/* Indicate the host that the device is ready */
		rc = ep_pcie_get_msi_config(mhi->phandle, &msi_cfg);
		if (!rc) {
			rc = ep_pcie_trigger_msi(mhi_ctx->phandle, bhi_intvec);
			if (rc) {
				pr_err("%s: error sending msi\n", __func__);
				return;
			}
		} else {
			pr_err("MHI: error geting msi configs\n");
		}
	}

	rc = mhi_dev_mmio_get_mhi_state(mhi, &state, &mhi_reset);
	if (rc) {
		pr_err("%s: get mhi state failed\n", __func__);
		return;
	}

	while (state != MHI_DEV_M0_STATE && max_cnt < MHI_SUSPEND_TIMEOUT) {
		/* Wait for Host to set the M0 state */
		msleep(MHI_SUSPEND_MIN);
		rc = mhi_dev_mmio_get_mhi_state(mhi, &state, &mhi_reset);
		if (rc) {
			pr_err("%s: get mhi state failed\n", __func__);
			return;
		}
		max_cnt++;
	}

	mhi_log(MHI_MSG_INFO, "state:%d\n", state);

	if (state == MHI_DEV_M0_STATE) {
		rc = mhi_dev_cache_host_cfg(mhi);
		if (rc) {
			pr_err("Failed to cache the host config\n");
			return;
		}

		rc = mhi_dev_mmio_set_env(mhi, MHI_ENV_VALUE);
		if (rc) {
			pr_err("%s: env setting failed\n", __func__);
			return;
		}
	} else {
		pr_err("MHI device failed to enter M0\n");
		return;
	}

	rc = mhi_hwc_init(mhi_ctx);
	if (rc) {
		pr_err("error during hwc_init\n");
		return;
	}

	if (mhi_ctx->config_iatu || mhi_ctx->mhi_int) {
		mhi_ctx->mhi_int_en = true;
		enable_irq(mhi_ctx->mhi_irq);
	}

	mhi_update_state_info(MHI_STATE_CONFIGURED);
<<<<<<< HEAD
=======

	/*Enable MHI dev network stack Interface*/
	rc = mhi_dev_net_interface_init();
	if (rc)
		pr_err("%s Failed to initialize mhi_dev_net iface\n", __func__);
>>>>>>> d3113db9
}

static void mhi_ring_init_cb(void *data)
{
	struct mhi_dev *mhi = data;

	if (WARN_ON(!mhi))
		return;

	queue_work(mhi->ring_init_wq, &mhi->ring_init_cb_work);
}

int mhi_register_state_cb(void (*mhi_state_cb)
				(struct mhi_dev_client_cb_data *cb_data),
				void *data, enum mhi_client_channel channel)
{
	struct mhi_dev_ready_cb_info *cb_info = NULL;

	if (WARN_ON(!mhi_ctx))
		return -ENXIO;

	if (channel > MHI_MAX_CHANNELS) {
		pr_err("Invalid channel :%d\n", channel);
		return -EINVAL;
	}

	mutex_lock(&mhi_ctx->mhi_lock);
	cb_info = kmalloc(sizeof(*cb_info), GFP_KERNEL);
	if (!cb_info) {
		mutex_unlock(&mhi_ctx->mhi_lock);
		return -ENOMEM;
	}

	cb_info->cb = mhi_state_cb;
	cb_info->cb_data.user_data = data;
	cb_info->cb_data.channel = channel;

	list_add_tail(&cb_info->list, &mhi_ctx->client_cb_list);

	/**
	 * If channel is open during registration, no callback is issued.
	 * Instead return -EEXIST to notify the client. Clients request
	 * is added to the list to notify future state change notification.
	 * Channel struct may not be allocated yet if this function is called
	 * early during boot - add an explicit check for non-null "ch".
	 */
	if (mhi_ctx->ch && (mhi_ctx->ch[channel].state == MHI_DEV_CH_STARTED)) {
		mutex_unlock(&mhi_ctx->mhi_lock);
		return -EEXIST;
	}

	mutex_unlock(&mhi_ctx->mhi_lock);

	return 0;
}
EXPORT_SYMBOL(mhi_register_state_cb);

static void mhi_update_state_info_ch(uint32_t ch_id, enum mhi_ctrl_info info)
{
	struct mhi_dev_client_cb_reason reason;

	channel_state_info[ch_id].ctrl_info = info;
	if (ch_id == MHI_CLIENT_QMI_OUT || ch_id == MHI_CLIENT_QMI_IN) {
		/* For legacy reasons for QTI client */
		reason.reason = MHI_DEV_CTRL_UPDATE;
		uci_ctrl_update(&reason);
	}
}


static void mhi_update_state_info(enum mhi_ctrl_info info)
{
	mhi_ctx->ctrl_info = info;
}

int mhi_ctrl_state_info(uint32_t idx, uint32_t *info)
{
	if (idx == MHI_DEV_UEVENT_CTRL)
		*info = mhi_ctx->ctrl_info;
	else
		if (idx < MHI_MAX_CHANNELS)
			*info = channel_state_info[idx].ctrl_info;
		else
			return -EINVAL;

	mhi_log(MHI_MSG_VERBOSE, "idx:%d, ctrl:%d", idx, *info);

	return 0;
}
EXPORT_SYMBOL(mhi_ctrl_state_info);

static int get_device_tree_data(struct platform_device *pdev)
{
	struct mhi_dev *mhi;
	int rc = 0;
	struct resource *res_mem = NULL;

	mhi = devm_kzalloc(&pdev->dev,
			sizeof(struct mhi_dev), GFP_KERNEL);
	if (!mhi)
		return -ENOMEM;

	mhi->pdev = pdev;
	mhi->dev = &pdev->dev;
	res_mem = platform_get_resource_byname(pdev,
					IORESOURCE_MEM, "mhi_mmio_base");
	if (!res_mem) {
		pr_err("Request MHI MMIO physical memory region failed\n");
		return -EINVAL;
	}

	mhi->mmio_base_pa_addr = res_mem->start;
	mhi->mmio_base_addr = ioremap_nocache(res_mem->start, MHI_1K_SIZE);
	if (!mhi->mmio_base_addr) {
		pr_err("Failed to IO map MMIO registers\n");
		return -EINVAL;
	}

	mhi->use_ipa = of_property_read_bool((&pdev->dev)->of_node,
				"qcom,use-ipa-software-channel");
	if (mhi->use_ipa) {
		res_mem = platform_get_resource_byname(pdev,
				IORESOURCE_MEM, "ipa_uc_mbox_crdb");
		if (!res_mem) {
			pr_err("Request IPA_UC_MBOX CRDB physical region failed\n");
			rc = -EINVAL;
			goto err;
		}

		mhi->ipa_uc_mbox_crdb = res_mem->start;

		res_mem = platform_get_resource_byname(pdev,
				IORESOURCE_MEM, "ipa_uc_mbox_erdb");
		if (!res_mem) {
			pr_err("Request IPA_UC_MBOX ERDB physical region failed\n");
			rc = -EINVAL;
			goto err;
		}

		mhi->ipa_uc_mbox_erdb = res_mem->start;
	}

	mhi_ctx = mhi;

	rc = of_property_read_u32((&pdev->dev)->of_node,
				"qcom,mhi-ifc-id",
				&mhi_ctx->ifc_id);
	if (rc) {
		pr_err("qcom,mhi-ifc-id does not exist\n");
		goto err;
	}

	rc = of_property_read_u32((&pdev->dev)->of_node,
				"qcom,mhi-ep-msi",
				&mhi_ctx->mhi_ep_msi_num);
	if (rc) {
		pr_err("qcom,mhi-ep-msi does not exist\n");
		goto err;
	}

	rc = of_property_read_u32((&pdev->dev)->of_node,
				"qcom,mhi-version",
				&mhi_ctx->mhi_version);
	if (rc) {
		pr_err("qcom,mhi-version does not exist\n");
		goto err;
	}

	mhi->use_edma = of_property_read_bool((&pdev->dev)->of_node,
				"qcom,use-pcie-edma");

	mhi_ctx->config_iatu = of_property_read_bool((&pdev->dev)->of_node,
				"qcom,mhi-config-iatu");

	if (mhi_ctx->config_iatu) {
		rc = of_property_read_u32((&pdev->dev)->of_node,
				"qcom,mhi-local-pa-base",
				&mhi_ctx->device_local_pa_base);
		if (rc) {
			pr_err("qcom,mhi-local-pa-base does not exist\n");
			goto err;
		}
	}

	mhi_ctx->mhi_int = of_property_read_bool((&pdev->dev)->of_node,
					"qcom,mhi-interrupt");

	if (mhi->config_iatu || mhi_ctx->mhi_int) {
		mhi->mhi_irq = platform_get_irq_byname(pdev, "mhi-device-inta");
		if (mhi->mhi_irq < 0) {
			pr_err("Invalid MHI device interrupt\n");
			rc = mhi->mhi_irq;
			goto err;
		}
	}

	device_init_wakeup(mhi->dev, true);
	/* MHI device will be woken up from PCIe event */
	device_set_wakeup_capable(mhi->dev, false);
	/* Hold a wakelock until completion of M0 */
	pm_stay_awake(mhi->dev);
	atomic_set(&mhi->mhi_dev_wake, 1);

	mhi_log(MHI_MSG_VERBOSE, "acquiring wakelock\n");

	return 0;
err:
	iounmap(mhi->mmio_base_addr);
	return rc;
}

static int mhi_deinit(struct mhi_dev *mhi)
{
	int i = 0, ring_id = 0;
	struct mhi_dev_ring *ring;
	struct platform_device *pdev = mhi->pdev;

	ring_id = mhi->cfg.channels + mhi->cfg.event_rings + 1;

	for (i = 0; i < ring_id; i++) {
		ring = &mhi->ring[i];
		if (ring->state == RING_STATE_UINT)
			continue;

		dma_free_coherent(mhi->dev, ring->ring_size *
			sizeof(union mhi_dev_ring_element_type),
			ring->ring_cache,
			ring->ring_cache_dma_handle);
	}

	devm_kfree(&pdev->dev, mhi->mmio_backup);
	devm_kfree(&pdev->dev, mhi->ring);

	mhi_dev_sm_exit(mhi);

	mhi->mmio_initialized = false;

	return 0;
}

static int mhi_init(struct mhi_dev *mhi)
{
	int rc = 0, i = 0;
	struct platform_device *pdev = mhi->pdev;

	rc = mhi_dev_mmio_init(mhi);
	if (rc) {
		pr_err("Failed to update the MMIO init\n");
		return rc;
	}

	mhi->ring = devm_kzalloc(&pdev->dev,
			(sizeof(struct mhi_dev_ring) *
			(mhi->cfg.channels + mhi->cfg.event_rings + 1)),
			GFP_KERNEL);
	if (!mhi->ring)
		return -ENOMEM;

	/*
	 * mhi_init is also called during device reset, in
	 * which case channel mem will already be allocated.
	 */
	if (!mhi->ch) {
		mhi->ch = devm_kzalloc(&pdev->dev,
			(sizeof(struct mhi_dev_channel) *
			(mhi->cfg.channels)), GFP_KERNEL);
		if (!mhi->ch)
			return -ENOMEM;

		for (i = 0; i < mhi->cfg.channels; i++) {
			mhi->ch[i].ch_id = i;
			mutex_init(&mhi->ch[i].ch_lock);
			}
	}

	spin_lock_init(&mhi->lock);
	mhi->mmio_backup = devm_kzalloc(&pdev->dev,
			MHI_DEV_MMIO_RANGE, GFP_KERNEL);
	if (!mhi->mmio_backup)
		return -ENOMEM;

	return 0;
}

static int mhi_dev_resume_mmio_mhi_reinit(struct mhi_dev *mhi_ctx)
{
	int rc = 0;

	mutex_lock(&mhi_ctx->mhi_lock);
	if (atomic_read(&mhi_ctx->re_init_done)) {
		mhi_log(MHI_MSG_INFO, "Re_init done, return\n");
		mutex_unlock(&mhi_ctx->mhi_lock);
		return 0;
	}

	rc = mhi_init(mhi_ctx);
	if (rc) {
		pr_err("Error initializing MHI MMIO with %d\n", rc);
		goto fail;
	}

	mhi_ctx->event_reg.events = EP_PCIE_EVENT_PM_D3_HOT |
		EP_PCIE_EVENT_PM_D3_COLD |
		EP_PCIE_EVENT_PM_D0 |
		EP_PCIE_EVENT_PM_RST_DEAST |
		EP_PCIE_EVENT_LINKDOWN;
	if (!mhi_ctx->mhi_int)
		mhi_ctx->event_reg.events |= EP_PCIE_EVENT_MHI_A7;
	mhi_ctx->event_reg.user = mhi_ctx;
	mhi_ctx->event_reg.mode = EP_PCIE_TRIGGER_CALLBACK;
	mhi_ctx->event_reg.callback = mhi_dev_sm_pcie_handler;

	rc = ep_pcie_register_event(mhi_ctx->phandle, &mhi_ctx->event_reg);
	if (rc) {
		pr_err("Failed to register for events from PCIe\n");
		goto fail;
	}

	if (mhi_ctx->use_ipa) {
		rc = ipa_register_ipa_ready_cb(mhi_ring_init_cb, mhi_ctx);
		if (rc < 0) {
			if (rc == -EEXIST) {
				mhi_ring_init_cb(mhi_ctx);
			} else {
				pr_err("Error calling IPA cb with %d\n", rc);
				goto fail;
			}
		}
	}

	/* Invoke MHI SM when device is in RESET state */
	rc = mhi_dev_sm_init(mhi_ctx);
	if (rc) {
		pr_err("%s: Error during SM init\n", __func__);
		goto fail;
	}

	/* set the env before setting the ready bit */
	rc = mhi_dev_mmio_set_env(mhi_ctx, MHI_ENV_VALUE);
	if (rc) {
		pr_err("%s: env setting failed\n", __func__);
		goto fail;
	}

	/* All set, notify the host */
	rc = mhi_dev_sm_set_ready();
	if (rc) {
		pr_err("%s: unable to set ready bit\n", __func__);
		goto fail;
	}

	if (mhi_ctx->use_edma)
		mhi_ring_init_cb(mhi_ctx);

	atomic_set(&mhi_ctx->is_suspended, 0);
fail:
	atomic_set(&mhi_ctx->re_init_done, 1);
	mutex_unlock(&mhi_ctx->mhi_lock);
	return rc;
}

static void mhi_dev_reinit(struct work_struct *work)
{
	struct mhi_dev *mhi_ctx = container_of(work,
				struct mhi_dev, re_init);
	enum ep_pcie_link_status link_state;
	int rc = 0;

	link_state = ep_pcie_get_linkstatus(mhi_ctx->phandle);
	if (link_state == EP_PCIE_LINK_ENABLED) {
		/* PCIe link is up with BME set */
		rc = mhi_dev_resume_mmio_mhi_reinit(mhi_ctx);
		if (rc) {
			pr_err("Failed to register for events from PCIe\n");
			return;
		}
	}

	mhi_log(MHI_MSG_VERBOSE, "Wait for PCIe linkup\n");
}

static int mhi_dev_resume_mmio_mhi_init(struct mhi_dev *mhi_ctx)
{
	struct platform_device *pdev;
	int rc = 0;

	/*
	 * There could be multiple calls to this function if device gets
	 * multiple link-up events (bme irqs).
	 */
	if (mhi_ctx->init_done) {
		mhi_log(MHI_MSG_INFO, "mhi init already done, returning\n");
		return 0;
	}

	pdev = mhi_ctx->pdev;

	INIT_WORK(&mhi_ctx->chdb_ctrl_work, mhi_dev_scheduler);

	mhi_ctx->pending_ring_wq = alloc_workqueue("mhi_pending_wq",
							WQ_HIGHPRI, 0);
	if (!mhi_ctx->pending_ring_wq) {
		rc = -ENOMEM;
		return rc;
	}

	INIT_WORK(&mhi_ctx->pending_work, mhi_dev_process_ring_pending);

	INIT_WORK(&mhi_ctx->ring_init_cb_work, mhi_dev_enable);

	INIT_WORK(&mhi_ctx->re_init, mhi_dev_reinit);

	mhi_ctx->ring_init_wq = alloc_workqueue("mhi_ring_init_cb_wq",
							WQ_HIGHPRI, 0);
	if (!mhi_ctx->ring_init_wq) {
		rc = -ENOMEM;
		return rc;
	}

	INIT_LIST_HEAD(&mhi_ctx->event_ring_list);
	INIT_LIST_HEAD(&mhi_ctx->process_ring_list);
	mutex_init(&mhi_ctx->mhi_event_lock);
	mutex_init(&mhi_ctx->mhi_write_test);

	mhi_ctx->phandle = ep_pcie_get_phandle(mhi_ctx->ifc_id);
	if (!mhi_ctx->phandle) {
		pr_err("PCIe driver get handle failed.\n");
		return -EINVAL;
	}

	rc = mhi_dev_recover(mhi_ctx);
	if (rc) {
		pr_err("%s: get mhi state failed\n", __func__);
		return rc;
	}

	rc = mhi_init(mhi_ctx);
	if (rc)
		return rc;

	mhi_ctx->dma_cache = dma_alloc_coherent(&pdev->dev,
			(TRB_MAX_DATA_SIZE * 4),
			&mhi_ctx->cache_dma_handle, GFP_KERNEL);
	if (!mhi_ctx->dma_cache)
		return -ENOMEM;

	mhi_ctx->read_handle = dma_alloc_coherent(&pdev->dev,
			(TRB_MAX_DATA_SIZE * 4),
			&mhi_ctx->read_dma_handle,
			GFP_KERNEL);
	if (!mhi_ctx->read_handle)
		return -ENOMEM;

	mhi_ctx->write_handle = dma_alloc_coherent(&pdev->dev,
			(TRB_MAX_DATA_SIZE * 24),
			&mhi_ctx->write_dma_handle,
			GFP_KERNEL);
	if (!mhi_ctx->write_handle)
		return -ENOMEM;

	rc = mhi_dev_mmio_write(mhi_ctx, MHIVER, mhi_ctx->mhi_version);
	if (rc) {
		pr_err("Failed to update the MHI version\n");
		return rc;
	}
	mhi_ctx->event_reg.events = EP_PCIE_EVENT_PM_D3_HOT |
		EP_PCIE_EVENT_PM_D3_COLD |
		EP_PCIE_EVENT_PM_D0 |
		EP_PCIE_EVENT_PM_RST_DEAST |
		EP_PCIE_EVENT_LINKDOWN;
	if (!mhi_ctx->mhi_int)
		mhi_ctx->event_reg.events |= EP_PCIE_EVENT_MHI_A7;
	mhi_ctx->event_reg.user = mhi_ctx;
	mhi_ctx->event_reg.mode = EP_PCIE_TRIGGER_CALLBACK;
	mhi_ctx->event_reg.callback = mhi_dev_sm_pcie_handler;

	rc = ep_pcie_register_event(mhi_ctx->phandle, &mhi_ctx->event_reg);
	if (rc) {
		pr_err("Failed to register for events from PCIe\n");
		return rc;
	}

	if (mhi_ctx->use_ipa) {
		pr_err("Registering with IPA\n");

		rc = ipa_register_ipa_ready_cb(mhi_ring_init_cb, mhi_ctx);
		if (rc < 0) {
			if (rc == -EEXIST) {
				mhi_ring_init_cb(mhi_ctx);
			} else {
				pr_err("Error calling IPA cb with %d\n", rc);
				return rc;
			}
		}
	}

	/* Invoke MHI SM when device is in RESET state */
	rc = mhi_dev_sm_init(mhi_ctx);
	if (rc) {
		pr_err("%s: Error during SM init\n", __func__);
		return rc;
	}

	/* set the env before setting the ready bit */
	rc = mhi_dev_mmio_set_env(mhi_ctx, MHI_ENV_VALUE);
	if (rc) {
		pr_err("%s: env setting failed\n", __func__);
		return rc;
	}

	/* All set, notify the host */
	mhi_dev_sm_set_ready();

	if (mhi_ctx->config_iatu || mhi_ctx->mhi_int) {
		rc = devm_request_irq(&pdev->dev, mhi_ctx->mhi_irq, mhi_dev_isr,
			IRQF_TRIGGER_HIGH, "mhi_isr", mhi_ctx);
		if (rc) {
			dev_err(&pdev->dev, "request mhi irq failed %d\n", rc);
			return -EINVAL;
		}

		disable_irq(mhi_ctx->mhi_irq);
	}

	if (mhi_ctx->use_edma)
		mhi_ring_init_cb(mhi_ctx);

	mhi_ctx->init_done = true;

	return 0;
}

static void mhi_dev_resume_init_with_link_up(struct ep_pcie_notify *notify)
{
	if (!notify || !notify->user) {
		pr_err("Null argument for notify\n");
		return;
	}

	mhi_ctx = notify->user;
	mhi_dev_pcie_notify_event = notify->options;
	mhi_log(MHI_MSG_INFO,
			"PCIe event=0x%x\n", notify->options);
	queue_work(mhi_ctx->pcie_event_wq, &mhi_ctx->pcie_event);
}

static void mhi_dev_pcie_handle_event(struct work_struct *work)
{
	struct mhi_dev *mhi_ctx = container_of(work, struct mhi_dev,
								pcie_event);
	int rc = 0;

	if (mhi_dev_pcie_notify_event == MHI_INIT) {
		rc = mhi_dev_resume_mmio_mhi_init(mhi_ctx);
		if (rc) {
			pr_err("Error during MHI device initialization\n");
			return;
		}
	} else if (mhi_dev_pcie_notify_event == MHI_REINIT) {
		rc = mhi_dev_resume_mmio_mhi_reinit(mhi_ctx);
		if (rc) {
			pr_err("Error during MHI device re-initialization\n");
			return;
		}
	}
}

static int mhi_edma_init(struct device *dev)
{
	mhi_ctx->tx_dma_chan = dma_request_slave_channel(dev, "tx");
	if (IS_ERR_OR_NULL(mhi_ctx->tx_dma_chan)) {
		pr_err("%s(): request for TX chan failed\n", __func__);
		return -EIO;
	}

	mhi_log(MHI_MSG_VERBOSE, "request for TX chan returned :%pK\n",
			mhi_ctx->tx_dma_chan);

	mhi_ctx->rx_dma_chan = dma_request_slave_channel(dev, "rx");
	if (IS_ERR_OR_NULL(mhi_ctx->tx_dma_chan)) {
		pr_err("%s(): request for RX chan failed\n", __func__);
		return -EIO;
	}
	mhi_log(MHI_MSG_VERBOSE, "request for RX chan returned :%pK\n",
			mhi_ctx->rx_dma_chan);
	return 0;
}

static int mhi_dev_probe(struct platform_device *pdev)
{
	int rc = 0;

	if (pdev->dev.of_node) {
		rc = get_device_tree_data(pdev);
		if (rc) {
			pr_err("Error reading MHI Dev DT\n");
			return rc;
		}
		mhi_ipc_log = ipc_log_context_create(MHI_IPC_LOG_PAGES,
								"mhi", 0);
		if (mhi_ipc_log == NULL) {
			dev_err(&pdev->dev,
				"Failed to create IPC logging context\n");
		}
		/*
		 * The below list and mutex should be initialized
		 * before calling mhi_uci_init to avoid crash in
		 * mhi_register_state_cb when accessing these.
		 */
		INIT_LIST_HEAD(&mhi_ctx->client_cb_list);
		mutex_init(&mhi_ctx->mhi_lock);

		mhi_uci_init();
		mhi_update_state_info(MHI_STATE_CONFIGURED);
	}

	if (mhi_ctx->use_edma) {
		rc = mhi_edma_init(&pdev->dev);
		if (rc) {
			pr_err("MHI: mhi edma init failed, rc = %d\n", rc);
			return rc;
		}

		rc = dma_set_mask_and_coherent(&pdev->dev, DMA_BIT_MASK(64));
		if (rc) {
			pr_err("Error set MHI DMA mask: rc = %d\n", rc);
			return rc;
		}
	}

	if (mhi_ctx->use_edma) {
		mhi_ctx->read_from_host = mhi_dev_read_from_host_edma;
		mhi_ctx->write_to_host = mhi_dev_write_to_host_edma;
		mhi_ctx->host_to_device = mhi_transfer_host_to_device_edma;
		mhi_ctx->device_to_host = mhi_transfer_device_to_host_edma;
	} else {
		mhi_ctx->read_from_host = mhi_dev_read_from_host_ipa;
		mhi_ctx->write_to_host = mhi_dev_write_to_host_ipa;
		mhi_ctx->host_to_device = mhi_transfer_host_to_device_ipa;
		mhi_ctx->device_to_host = mhi_transfer_device_to_host_ipa;
	}

	INIT_WORK(&mhi_ctx->pcie_event, mhi_dev_pcie_handle_event);
	mhi_ctx->pcie_event_wq = alloc_workqueue("mhi_dev_pcie_event_wq",
							WQ_HIGHPRI, 0);
	if (!mhi_ctx->pcie_event_wq) {
		pr_err("no memory\n");
		rc = -ENOMEM;
		return rc;
	}

	mhi_ctx->phandle = ep_pcie_get_phandle(mhi_ctx->ifc_id);
	if (mhi_ctx->phandle) {
		/* PCIe link is already up */
		rc = mhi_dev_resume_mmio_mhi_init(mhi_ctx);
		if (rc) {
			pr_err("Error during MHI device initialization\n");
			return rc;
		}
	} else {
		pr_debug("Register a PCIe callback\n");
		mhi_ctx->event_reg.events = EP_PCIE_EVENT_LINKUP;
		mhi_ctx->event_reg.user = mhi_ctx;
		mhi_ctx->event_reg.mode = EP_PCIE_TRIGGER_CALLBACK;
		mhi_ctx->event_reg.callback = mhi_dev_resume_init_with_link_up;
		mhi_ctx->event_reg.options = MHI_INIT;

		rc = ep_pcie_register_event(mhi_ctx->phandle,
							&mhi_ctx->event_reg);
		if (rc) {
			pr_err("Failed to register for events from PCIe\n");
			return rc;
		}
	}

	return 0;
}

static int mhi_dev_remove(struct platform_device *pdev)
{
	platform_set_drvdata(pdev, NULL);

	return 0;
}

static const struct of_device_id mhi_dev_match_table[] = {
	{	.compatible = "qcom,msm-mhi-dev" },
	{}
};

static struct platform_driver mhi_dev_driver = {
	.driver		= {
		.name	= "qcom,msm-mhi-dev",
		.of_match_table = mhi_dev_match_table,
	},
	.probe		= mhi_dev_probe,
	.remove		= mhi_dev_remove,
};

module_param(mhi_msg_lvl, uint, 0644);
module_param(mhi_ipc_msg_lvl, uint, 0644);

MODULE_PARM_DESC(mhi_msg_lvl, "mhi msg lvl");
MODULE_PARM_DESC(mhi_ipc_msg_lvl, "mhi ipc msg lvl");

static int __init mhi_dev_init(void)
{
	return platform_driver_register(&mhi_dev_driver);
}
subsys_initcall(mhi_dev_init);

static void __exit mhi_dev_exit(void)
{
	platform_driver_unregister(&mhi_dev_driver);
}
module_exit(mhi_dev_exit);

MODULE_DESCRIPTION("MHI device driver");
MODULE_LICENSE("GPL v2");<|MERGE_RESOLUTION|>--- conflicted
+++ resolved
@@ -2020,10 +2020,6 @@
 			MHI_DEV_CH_TYPE_INBOUND_CHANNEL)
 		ch->pend_wr_count--;
 
-	if (mhi->ch_ctx_cache[ch->ch_id].ch_type ==
-			MHI_DEV_CH_TYPE_INBOUND_CHANNEL)
-		ch->pend_wr_count--;
-
 	dma_unmap_single(&mhi_ctx->pdev->dev, req->dma,
 			req->len, DMA_FROM_DEVICE);
 
@@ -3192,14 +3188,11 @@
 	}
 
 	mhi_update_state_info(MHI_STATE_CONFIGURED);
-<<<<<<< HEAD
-=======
 
 	/*Enable MHI dev network stack Interface*/
 	rc = mhi_dev_net_interface_init();
 	if (rc)
 		pr_err("%s Failed to initialize mhi_dev_net iface\n", __func__);
->>>>>>> d3113db9
 }
 
 static void mhi_ring_init_cb(void *data)
