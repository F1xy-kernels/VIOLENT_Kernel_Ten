--- conflicted
+++ resolved
@@ -1136,15 +1136,8 @@
 	struct ubifs_inode *ui;
 	struct ubifs_inode *dir_ui = ubifs_inode(dir);
 	struct ubifs_info *c = dir->i_sb->s_fs_info;
-<<<<<<< HEAD
-	int err, len = strlen(symname);
-	int sz_change = CALC_DENT_SIZE(len);
+	int err, sz_change, len = strlen(symname);
 	struct fscrypt_str disk_link;
-=======
-	int err, sz_change, len = strlen(symname);
-	struct fscrypt_str disk_link = FSTR_INIT((char *)symname, len + 1);
-	struct fscrypt_symlink_data *sd = NULL;
->>>>>>> d2dd9f15
 	struct ubifs_budget_req req = { .new_ino = 1, .new_dent = 1,
 					.new_ino_d = ALIGN(len, 8),
 					.dirtied_ino = 1 };
