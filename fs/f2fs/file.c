// SPDX-License-Identifier: GPL-2.0
/*
 * fs/f2fs/file.c
 *
 * Copyright (c) 2012 Samsung Electronics Co., Ltd.
 *             http://www.samsung.com/
 */
#include <linux/fs.h>
#include <linux/f2fs_fs.h>
#include <linux/stat.h>
#include <linux/buffer_head.h>
#include <linux/writeback.h>
#include <linux/blkdev.h>
#include <linux/falloc.h>
#include <linux/types.h>
#include <linux/compat.h>
#include <linux/uaccess.h>
#include <linux/mount.h>
#include <linux/pagevec.h>
#include <linux/uio.h>
#include <linux/uuid.h>
#include <linux/file.h>

#include "f2fs.h"
#include "node.h"
#include "segment.h"
#include "xattr.h"
#include "acl.h"
#include "gc.h"
#include "trace.h"
#include <trace/events/f2fs.h>

static int f2fs_filemap_fault(struct vm_fault *vmf)
{
	struct inode *inode = file_inode(vmf->vma->vm_file);
	int err;

	down_read(&F2FS_I(inode)->i_mmap_sem);
	err = filemap_fault(vmf);
	up_read(&F2FS_I(inode)->i_mmap_sem);

	trace_f2fs_filemap_fault(inode, vmf->pgoff, (unsigned long)err);

	return err;
}

static int f2fs_vm_page_mkwrite(struct vm_fault *vmf)
{
	struct page *page = vmf->page;
	struct inode *inode = file_inode(vmf->vma->vm_file);
	struct f2fs_sb_info *sbi = F2FS_I_SB(inode);
	struct dnode_of_data dn;
	bool need_alloc = true;
	int err = 0;

	if (unlikely(f2fs_cp_error(sbi))) {
		err = -EIO;
		goto err;
	}

	if (!f2fs_is_checkpoint_ready(sbi)) {
		err = -ENOSPC;
		goto err;
	}

#ifdef CONFIG_F2FS_FS_COMPRESSION
	if (f2fs_compressed_file(inode)) {
		int ret = f2fs_is_compressed_cluster(inode, page->index);

		if (ret < 0) {
			err = ret;
			goto err;
		} else if (ret) {
			if (ret < F2FS_I(inode)->i_cluster_size) {
				err = -EAGAIN;
				goto err;
			}
			need_alloc = false;
		}
	}
#endif
	/* should do out of any locked page */
	if (need_alloc)
		f2fs_balance_fs(sbi, true);

	sb_start_pagefault(inode->i_sb);

	f2fs_bug_on(sbi, f2fs_has_inline_data(inode));

	file_update_time(vmf->vma->vm_file);
	down_read(&F2FS_I(inode)->i_mmap_sem);
	lock_page(page);
	if (unlikely(page->mapping != inode->i_mapping ||
			page_offset(page) > i_size_read(inode) ||
			!PageUptodate(page))) {
		unlock_page(page);
		err = -EFAULT;
		goto out_sem;
	}

	if (need_alloc) {
		/* block allocation */
		__do_map_lock(sbi, F2FS_GET_BLOCK_PRE_AIO, true);
		set_new_dnode(&dn, inode, NULL, NULL, 0);
		err = f2fs_get_block(&dn, page->index);
		f2fs_put_dnode(&dn);
		__do_map_lock(sbi, F2FS_GET_BLOCK_PRE_AIO, false);
		if (err) {
			unlock_page(page);
			goto out_sem;
		}
	}

	/* fill the page */
	f2fs_wait_on_page_writeback(page, DATA, false, true);

	/* wait for GCed page writeback via META_MAPPING */
	f2fs_wait_on_block_writeback(inode, dn.data_blkaddr);

	/*
	 * check to see if the page is mapped already (no holes)
	 */
	if (PageMappedToDisk(page))
		goto out_sem;

	/* page is wholly or partially inside EOF */
	if (((loff_t)(page->index + 1) << PAGE_SHIFT) >
						i_size_read(inode)) {
		loff_t offset;

		offset = i_size_read(inode) & ~PAGE_MASK;
		zero_user_segment(page, offset, PAGE_SIZE);
	}
	set_page_dirty(page);
	if (!PageUptodate(page))
		SetPageUptodate(page);

	f2fs_update_iostat(sbi, APP_MAPPED_IO, F2FS_BLKSIZE);
	f2fs_update_time(sbi, REQ_TIME);

	trace_f2fs_vm_page_mkwrite(page, DATA);
out_sem:
	up_read(&F2FS_I(inode)->i_mmap_sem);

	sb_end_pagefault(inode->i_sb);
err:
	return block_page_mkwrite_return(err);
}

static const struct vm_operations_struct f2fs_file_vm_ops = {
	.fault		= f2fs_filemap_fault,
	.map_pages	= filemap_map_pages,
	.page_mkwrite	= f2fs_vm_page_mkwrite,
};

static int get_parent_ino(struct inode *inode, nid_t *pino)
{
	struct dentry *dentry;

	inode = igrab(inode);
	dentry = d_find_any_alias(inode);
	iput(inode);
	if (!dentry)
		return 0;

	*pino = parent_ino(dentry);
	dput(dentry);
	return 1;
}

static inline enum cp_reason_type need_do_checkpoint(struct inode *inode)
{
	struct f2fs_sb_info *sbi = F2FS_I_SB(inode);
	enum cp_reason_type cp_reason = CP_NO_NEEDED;

	if (!S_ISREG(inode->i_mode))
		cp_reason = CP_NON_REGULAR;
	else if (f2fs_compressed_file(inode))
		cp_reason = CP_COMPRESSED;
	else if (inode->i_nlink != 1)
		cp_reason = CP_HARDLINK;
	else if (is_sbi_flag_set(sbi, SBI_NEED_CP))
		cp_reason = CP_SB_NEED_CP;
	else if (file_wrong_pino(inode))
		cp_reason = CP_WRONG_PINO;
	else if (!f2fs_space_for_roll_forward(sbi))
		cp_reason = CP_NO_SPC_ROLL;
	else if (!f2fs_is_checkpointed_node(sbi, F2FS_I(inode)->i_pino))
		cp_reason = CP_NODE_NEED_CP;
	else if (test_opt(sbi, FASTBOOT))
		cp_reason = CP_FASTBOOT_MODE;
	else if (F2FS_OPTION(sbi).active_logs == 2)
		cp_reason = CP_SPEC_LOG_NUM;
	else if (F2FS_OPTION(sbi).fsync_mode == FSYNC_MODE_STRICT &&
		f2fs_need_dentry_mark(sbi, inode->i_ino) &&
		f2fs_exist_written_data(sbi, F2FS_I(inode)->i_pino,
							TRANS_DIR_INO))
		cp_reason = CP_RECOVER_DIR;

	return cp_reason;
}

static bool need_inode_page_update(struct f2fs_sb_info *sbi, nid_t ino)
{
	struct page *i = find_get_page(NODE_MAPPING(sbi), ino);
	bool ret = false;
	/* But we need to avoid that there are some inode updates */
	if ((i && PageDirty(i)) || f2fs_need_inode_block_update(sbi, ino))
		ret = true;
	f2fs_put_page(i, 0);
	return ret;
}

static void try_to_fix_pino(struct inode *inode)
{
	struct f2fs_inode_info *fi = F2FS_I(inode);
	nid_t pino;

	down_write(&fi->i_sem);
	if (file_wrong_pino(inode) && inode->i_nlink == 1 &&
			get_parent_ino(inode, &pino)) {
		f2fs_i_pino_write(inode, pino);
		file_got_pino(inode);
	}
	up_write(&fi->i_sem);
}

static int f2fs_do_sync_file(struct file *file, loff_t start, loff_t end,
						int datasync, bool atomic)
{
	struct inode *inode = file->f_mapping->host;
	struct f2fs_sb_info *sbi = F2FS_I_SB(inode);
	nid_t ino = inode->i_ino;
	int ret = 0;
	enum cp_reason_type cp_reason = 0;
	struct writeback_control wbc = {
		.sync_mode = WB_SYNC_ALL,
		.nr_to_write = LONG_MAX,
		.for_reclaim = 0,
	};
	unsigned int seq_id = 0;

	if (unlikely(f2fs_readonly(inode->i_sb) ||
				is_sbi_flag_set(sbi, SBI_CP_DISABLED)))
		return 0;

	trace_f2fs_sync_file_enter(inode);

	if (S_ISDIR(inode->i_mode))
		goto go_write;

	/* if fdatasync is triggered, let's do in-place-update */
	if (datasync || get_dirty_pages(inode) <= SM_I(sbi)->min_fsync_blocks)
		set_inode_flag(inode, FI_NEED_IPU);
	ret = file_write_and_wait_range(file, start, end);
	clear_inode_flag(inode, FI_NEED_IPU);

	if (ret) {
		trace_f2fs_sync_file_exit(inode, cp_reason, datasync, ret);
		return ret;
	}

	/* if the inode is dirty, let's recover all the time */
	if (!f2fs_skip_inode_update(inode, datasync)) {
		f2fs_write_inode(inode, NULL);
		goto go_write;
	}

	/*
	 * if there is no written data, don't waste time to write recovery info.
	 */
	if (!is_inode_flag_set(inode, FI_APPEND_WRITE) &&
			!f2fs_exist_written_data(sbi, ino, APPEND_INO)) {

		/* it may call write_inode just prior to fsync */
		if (need_inode_page_update(sbi, ino))
			goto go_write;

		if (is_inode_flag_set(inode, FI_UPDATE_WRITE) ||
				f2fs_exist_written_data(sbi, ino, UPDATE_INO))
			goto flush_out;
		goto out;
	}
go_write:
	/*
	 * Both of fdatasync() and fsync() are able to be recovered from
	 * sudden-power-off.
	 */
	down_read(&F2FS_I(inode)->i_sem);
	cp_reason = need_do_checkpoint(inode);
	up_read(&F2FS_I(inode)->i_sem);

	if (cp_reason) {
		/* all the dirty node pages should be flushed for POR */
		ret = f2fs_sync_fs(inode->i_sb, 1);

		/*
		 * We've secured consistency through sync_fs. Following pino
		 * will be used only for fsynced inodes after checkpoint.
		 */
		try_to_fix_pino(inode);
		clear_inode_flag(inode, FI_APPEND_WRITE);
		clear_inode_flag(inode, FI_UPDATE_WRITE);
		goto out;
	}
sync_nodes:
	atomic_inc(&sbi->wb_sync_req[NODE]);
	ret = f2fs_fsync_node_pages(sbi, inode, &wbc, atomic, &seq_id);
	atomic_dec(&sbi->wb_sync_req[NODE]);
	if (ret)
		goto out;

	/* if cp_error was enabled, we should avoid infinite loop */
	if (unlikely(f2fs_cp_error(sbi))) {
		ret = -EIO;
		goto out;
	}

	if (f2fs_need_inode_block_update(sbi, ino)) {
		f2fs_mark_inode_dirty_sync(inode, true);
		f2fs_write_inode(inode, NULL);
		goto sync_nodes;
	}

	/*
	 * If it's atomic_write, it's just fine to keep write ordering. So
	 * here we don't need to wait for node write completion, since we use
	 * node chain which serializes node blocks. If one of node writes are
	 * reordered, we can see simply broken chain, resulting in stopping
	 * roll-forward recovery. It means we'll recover all or none node blocks
	 * given fsync mark.
	 */
	if (!atomic) {
		ret = f2fs_wait_on_node_pages_writeback(sbi, seq_id);
		if (ret)
			goto out;
	}

	/* once recovery info is written, don't need to tack this */
	f2fs_remove_ino_entry(sbi, ino, APPEND_INO);
	clear_inode_flag(inode, FI_APPEND_WRITE);
flush_out:
	if (!atomic && F2FS_OPTION(sbi).fsync_mode != FSYNC_MODE_NOBARRIER)
		ret = f2fs_issue_flush(sbi, inode->i_ino);
	if (!ret) {
		f2fs_remove_ino_entry(sbi, ino, UPDATE_INO);
		clear_inode_flag(inode, FI_UPDATE_WRITE);
		f2fs_remove_ino_entry(sbi, ino, FLUSH_INO);
	}
	f2fs_update_time(sbi, REQ_TIME);
out:
	trace_f2fs_sync_file_exit(inode, cp_reason, datasync, ret);
	f2fs_trace_ios(NULL, 1);
	return ret;
}

int f2fs_sync_file(struct file *file, loff_t start, loff_t end, int datasync)
{
	if (unlikely(f2fs_cp_error(F2FS_I_SB(file_inode(file)))))
		return -EIO;
	return f2fs_do_sync_file(file, start, end, datasync, false);
}

static pgoff_t __get_first_dirty_index(struct address_space *mapping,
						pgoff_t pgofs, int whence)
{
	struct page *page;
	int nr_pages;

	if (whence != SEEK_DATA)
		return 0;

	/* find first dirty page index */
	nr_pages = find_get_pages_tag(mapping, &pgofs, PAGECACHE_TAG_DIRTY,
				      1, &page);
	if (!nr_pages)
		return ULONG_MAX;
	pgofs = page->index;
	put_page(page);
	return pgofs;
}

static bool __found_offset(struct f2fs_sb_info *sbi, block_t blkaddr,
				pgoff_t dirty, pgoff_t pgofs, int whence)
{
	switch (whence) {
	case SEEK_DATA:
		if ((blkaddr == NEW_ADDR && dirty == pgofs) ||
			__is_valid_data_blkaddr(blkaddr))
			return true;
		break;
	case SEEK_HOLE:
		if (blkaddr == NULL_ADDR)
			return true;
		break;
	}
	return false;
}

static loff_t f2fs_seek_block(struct file *file, loff_t offset, int whence)
{
	struct inode *inode = file->f_mapping->host;
	loff_t maxbytes = inode->i_sb->s_maxbytes;
	struct dnode_of_data dn;
	pgoff_t pgofs, end_offset, dirty;
	loff_t data_ofs = offset;
	loff_t isize;
	int err = 0;

	inode_lock(inode);

	isize = i_size_read(inode);
	if (offset >= isize)
		goto fail;

	/* handle inline data case */
	if (f2fs_has_inline_data(inode) || f2fs_has_inline_dentry(inode)) {
		if (whence == SEEK_HOLE)
			data_ofs = isize;
		goto found;
	}

	pgofs = (pgoff_t)(offset >> PAGE_SHIFT);

	dirty = __get_first_dirty_index(inode->i_mapping, pgofs, whence);

	for (; data_ofs < isize; data_ofs = (loff_t)pgofs << PAGE_SHIFT) {
		set_new_dnode(&dn, inode, NULL, NULL, 0);
		err = f2fs_get_dnode_of_data(&dn, pgofs, LOOKUP_NODE);
		if (err && err != -ENOENT) {
			goto fail;
		} else if (err == -ENOENT) {
			/* direct node does not exists */
			if (whence == SEEK_DATA) {
				pgofs = f2fs_get_next_page_offset(&dn, pgofs);
				continue;
			} else {
				goto found;
			}
		}

		end_offset = ADDRS_PER_PAGE(dn.node_page, inode);

		/* find data/hole in dnode block */
		for (; dn.ofs_in_node < end_offset;
				dn.ofs_in_node++, pgofs++,
				data_ofs = (loff_t)pgofs << PAGE_SHIFT) {
			block_t blkaddr;

			blkaddr = datablock_addr(dn.inode,
					dn.node_page, dn.ofs_in_node);

			if (__is_valid_data_blkaddr(blkaddr) &&
				!f2fs_is_valid_blkaddr(F2FS_I_SB(inode),
					blkaddr, DATA_GENERIC_ENHANCE)) {
				f2fs_put_dnode(&dn);
				goto fail;
			}

			if (__found_offset(F2FS_I_SB(inode), blkaddr, dirty,
							pgofs, whence)) {
				f2fs_put_dnode(&dn);
				goto found;
			}
		}
		f2fs_put_dnode(&dn);
	}

	if (whence == SEEK_DATA)
		goto fail;
found:
	if (whence == SEEK_HOLE && data_ofs > isize)
		data_ofs = isize;
	inode_unlock(inode);
	return vfs_setpos(file, data_ofs, maxbytes);
fail:
	inode_unlock(inode);
	return -ENXIO;
}

static loff_t f2fs_llseek(struct file *file, loff_t offset, int whence)
{
	struct inode *inode = file->f_mapping->host;
	loff_t maxbytes = inode->i_sb->s_maxbytes;

	switch (whence) {
	case SEEK_SET:
	case SEEK_CUR:
	case SEEK_END:
		return generic_file_llseek_size(file, offset, whence,
						maxbytes, i_size_read(inode));
	case SEEK_DATA:
	case SEEK_HOLE:
		if (offset < 0)
			return -ENXIO;
		return f2fs_seek_block(file, offset, whence);
	}

	return -EINVAL;
}

static int f2fs_file_mmap(struct file *file, struct vm_area_struct *vma)
{
	struct inode *inode = file_inode(file);
	int err;

	if (unlikely(f2fs_cp_error(F2FS_I_SB(inode))))
		return -EIO;

	if (!f2fs_is_compress_backend_ready(inode))
		return -EOPNOTSUPP;

	/* we don't need to use inline_data strictly */
	err = f2fs_convert_inline_inode(inode);
	if (err)
		return err;

	file_accessed(file);
	vma->vm_ops = &f2fs_file_vm_ops;
	set_inode_flag(inode, FI_MMAP_FILE);
	return 0;
}

static int f2fs_file_open(struct inode *inode, struct file *filp)
{
	int err = fscrypt_file_open(inode, filp);

	if (err)
		return err;

<<<<<<< HEAD
=======
	if (!f2fs_is_compress_backend_ready(inode))
		return -EOPNOTSUPP;

	err = fsverity_file_open(inode, filp);
	if (err)
		return err;

>>>>>>> 2945d197
	filp->f_mode |= FMODE_NOWAIT;

	return dquot_file_open(inode, filp);
}

void f2fs_truncate_data_blocks_range(struct dnode_of_data *dn, int count)
{
	struct f2fs_sb_info *sbi = F2FS_I_SB(dn->inode);
	struct f2fs_node *raw_node;
	int nr_free = 0, ofs = dn->ofs_in_node, len = count;
	__le32 *addr;
	int base = 0;
	bool compressed_cluster = false;
	int cluster_index = 0, valid_blocks = 0;
	int cluster_size = F2FS_I(dn->inode)->i_cluster_size;

	if (IS_INODE(dn->node_page) && f2fs_has_extra_attr(dn->inode))
		base = get_extra_isize(dn->inode);

	raw_node = F2FS_NODE(dn->node_page);
	addr = blkaddr_in_node(raw_node) + base + ofs;

	/* Assumption: truncateion starts with cluster */
	for (; count > 0; count--, addr++, dn->ofs_in_node++, cluster_index++) {
		block_t blkaddr = le32_to_cpu(*addr);

		if (f2fs_compressed_file(dn->inode) &&
					!(cluster_index & (cluster_size - 1))) {
			if (compressed_cluster)
				f2fs_i_compr_blocks_update(dn->inode,
							valid_blocks, false);
			compressed_cluster = (blkaddr == COMPRESS_ADDR);
			valid_blocks = 0;
		}

		if (blkaddr == NULL_ADDR)
			continue;

		dn->data_blkaddr = NULL_ADDR;
		f2fs_set_data_blkaddr(dn);

		if (__is_valid_data_blkaddr(blkaddr)) {
			if (!f2fs_is_valid_blkaddr(sbi, blkaddr,
					DATA_GENERIC_ENHANCE))
				continue;
			if (compressed_cluster)
				valid_blocks++;
		}

		if (dn->ofs_in_node == 0 && IS_INODE(dn->node_page))
			clear_inode_flag(dn->inode, FI_FIRST_BLOCK_WRITTEN);

		f2fs_invalidate_blocks(sbi, blkaddr);
		nr_free++;
	}

	if (compressed_cluster)
		f2fs_i_compr_blocks_update(dn->inode, valid_blocks, false);

	if (nr_free) {
		pgoff_t fofs;
		/*
		 * once we invalidate valid blkaddr in range [ofs, ofs + count],
		 * we will invalidate all blkaddr in the whole range.
		 */
		fofs = f2fs_start_bidx_of_node(ofs_of_node(dn->node_page),
							dn->inode) + ofs;
		f2fs_update_extent_cache_range(dn, fofs, 0, len);
		dec_valid_block_count(sbi, dn->inode, nr_free);
	}
	dn->ofs_in_node = ofs;

	f2fs_update_time(sbi, REQ_TIME);
	trace_f2fs_truncate_data_blocks_range(dn->inode, dn->nid,
					 dn->ofs_in_node, nr_free);
}

void f2fs_truncate_data_blocks(struct dnode_of_data *dn)
{
	f2fs_truncate_data_blocks_range(dn, ADDRS_PER_BLOCK(dn->inode));
}

static int truncate_partial_data_page(struct inode *inode, u64 from,
								bool cache_only)
{
	loff_t offset = from & (PAGE_SIZE - 1);
	pgoff_t index = from >> PAGE_SHIFT;
	struct address_space *mapping = inode->i_mapping;
	struct page *page;

	if (!offset && !cache_only)
		return 0;

	if (cache_only) {
		page = find_lock_page(mapping, index);
		if (page && PageUptodate(page))
			goto truncate_out;
		f2fs_put_page(page, 1);
		return 0;
	}

	if (f2fs_compressed_file(inode))
		return 0;

	page = f2fs_get_lock_data_page(inode, index, true);
	if (IS_ERR(page))
		return PTR_ERR(page) == -ENOENT ? 0 : PTR_ERR(page);
truncate_out:
	f2fs_wait_on_page_writeback(page, DATA, true, true);
	zero_user(page, offset, PAGE_SIZE - offset);

	/* An encrypted inode should have a key and truncate the last page. */
	f2fs_bug_on(F2FS_I_SB(inode), cache_only && IS_ENCRYPTED(inode));
	if (!cache_only)
		set_page_dirty(page);
	f2fs_put_page(page, 1);
	return 0;
}

static int do_truncate_blocks(struct inode *inode, u64 from, bool lock)
{
	struct f2fs_sb_info *sbi = F2FS_I_SB(inode);
	struct dnode_of_data dn;
	pgoff_t free_from;
	int count = 0, err = 0;
	struct page *ipage;
	bool truncate_page = false;

	trace_f2fs_truncate_blocks_enter(inode, from);

	free_from = (pgoff_t)F2FS_BLK_ALIGN(from);

	if (free_from >= sbi->max_file_blocks)
		goto free_partial;

	if (lock)
		f2fs_lock_op(sbi);

	ipage = f2fs_get_node_page(sbi, inode->i_ino);
	if (IS_ERR(ipage)) {
		err = PTR_ERR(ipage);
		goto out;
	}

	if (f2fs_has_inline_data(inode)) {
		f2fs_truncate_inline_inode(inode, ipage, from);
		f2fs_put_page(ipage, 1);
		truncate_page = true;
		goto out;
	}

	set_new_dnode(&dn, inode, ipage, NULL, 0);
	err = f2fs_get_dnode_of_data(&dn, free_from, LOOKUP_NODE_RA);
	if (err) {
		if (err == -ENOENT)
			goto free_next;
		goto out;
	}

	count = ADDRS_PER_PAGE(dn.node_page, inode);

	count -= dn.ofs_in_node;
	f2fs_bug_on(sbi, count < 0);

	if (dn.ofs_in_node || IS_INODE(dn.node_page)) {
		f2fs_truncate_data_blocks_range(&dn, count);
		free_from += count;
	}

	f2fs_put_dnode(&dn);
free_next:
	err = f2fs_truncate_inode_blocks(inode, free_from);
out:
	if (lock)
		f2fs_unlock_op(sbi);
free_partial:
	/* lastly zero out the first data page */
	if (!err)
		err = truncate_partial_data_page(inode, from, truncate_page);

	trace_f2fs_truncate_blocks_exit(inode, err);
	return err;
}

int f2fs_truncate_blocks(struct inode *inode, u64 from, bool lock)
{
	u64 free_from = from;

	/*
	 * for compressed file, only support cluster size
	 * aligned truncation.
	 */
	if (f2fs_compressed_file(inode)) {
		size_t cluster_shift = PAGE_SHIFT +
					F2FS_I(inode)->i_log_cluster_size;
		size_t cluster_mask = (1 << cluster_shift) - 1;

		free_from = from >> cluster_shift;
		if (from & cluster_mask)
			free_from++;
		free_from <<= cluster_shift;
	}

	return do_truncate_blocks(inode, free_from, lock);
}

int f2fs_truncate(struct inode *inode)
{
	int err;

	if (unlikely(f2fs_cp_error(F2FS_I_SB(inode))))
		return -EIO;

	if (!(S_ISREG(inode->i_mode) || S_ISDIR(inode->i_mode) ||
				S_ISLNK(inode->i_mode)))
		return 0;

	trace_f2fs_truncate(inode);

	if (time_to_inject(F2FS_I_SB(inode), FAULT_TRUNCATE)) {
		f2fs_show_injection_info(F2FS_I_SB(inode), FAULT_TRUNCATE);
		return -EIO;
	}

	/* we should check inline_data size */
	if (!f2fs_may_inline_data(inode)) {
		err = f2fs_convert_inline_inode(inode);
		if (err)
			return err;
	}

	err = f2fs_truncate_blocks(inode, i_size_read(inode), true);
	if (err)
		return err;

	inode->i_mtime = inode->i_ctime = current_time(inode);
	f2fs_mark_inode_dirty_sync(inode, false);
	return 0;
}

int f2fs_getattr(const struct path *path, struct kstat *stat,
		 u32 request_mask, unsigned int query_flags)
{
	struct inode *inode = d_inode(path->dentry);
	struct f2fs_inode_info *fi = F2FS_I(inode);
	struct f2fs_inode *ri;
	unsigned int flags;

	if (f2fs_has_extra_attr(inode) &&
			f2fs_sb_has_inode_crtime(F2FS_I_SB(inode)) &&
			F2FS_FITS_IN_INODE(ri, fi->i_extra_isize, i_crtime)) {
		stat->result_mask |= STATX_BTIME;
		stat->btime.tv_sec = fi->i_crtime.tv_sec;
		stat->btime.tv_nsec = fi->i_crtime.tv_nsec;
	}

	flags = fi->i_flags;
	if (flags & F2FS_APPEND_FL)
		stat->attributes |= STATX_ATTR_APPEND;
	if (IS_ENCRYPTED(inode))
		stat->attributes |= STATX_ATTR_ENCRYPTED;
	if (flags & F2FS_IMMUTABLE_FL)
		stat->attributes |= STATX_ATTR_IMMUTABLE;
	if (flags & F2FS_NODUMP_FL)
		stat->attributes |= STATX_ATTR_NODUMP;
	if (IS_VERITY(inode))
		stat->attributes |= STATX_ATTR_VERITY;

	stat->attributes_mask |= (STATX_ATTR_APPEND |
				  STATX_ATTR_ENCRYPTED |
				  STATX_ATTR_IMMUTABLE |
				  STATX_ATTR_NODUMP |
				  STATX_ATTR_VERITY);

	generic_fillattr(inode, stat);

	/* we need to show initial sectors used for inline_data/dentries */
	if ((S_ISREG(inode->i_mode) && f2fs_has_inline_data(inode)) ||
					f2fs_has_inline_dentry(inode))
		stat->blocks += (stat->size + 511) >> 9;

	return 0;
}

#ifdef CONFIG_F2FS_FS_POSIX_ACL
static void __setattr_copy(struct inode *inode, const struct iattr *attr)
{
	unsigned int ia_valid = attr->ia_valid;

	if (ia_valid & ATTR_UID)
		inode->i_uid = attr->ia_uid;
	if (ia_valid & ATTR_GID)
		inode->i_gid = attr->ia_gid;
	if (ia_valid & ATTR_ATIME)
		inode->i_atime = timespec_trunc(attr->ia_atime,
						inode->i_sb->s_time_gran);
	if (ia_valid & ATTR_MTIME)
		inode->i_mtime = timespec_trunc(attr->ia_mtime,
						inode->i_sb->s_time_gran);
	if (ia_valid & ATTR_CTIME)
		inode->i_ctime = timespec_trunc(attr->ia_ctime,
						inode->i_sb->s_time_gran);
	if (ia_valid & ATTR_MODE) {
		umode_t mode = attr->ia_mode;

		if (!in_group_p(inode->i_gid) && !capable(CAP_FSETID))
			mode &= ~S_ISGID;
		set_acl_inode(inode, mode);
	}
}
#else
#define __setattr_copy setattr_copy
#endif

int f2fs_setattr(struct dentry *dentry, struct iattr *attr)
{
	struct inode *inode = d_inode(dentry);
	int err;

	if (unlikely(f2fs_cp_error(F2FS_I_SB(inode))))
		return -EIO;

	if ((attr->ia_valid & ATTR_SIZE) &&
		!f2fs_is_compress_backend_ready(inode))
		return -EOPNOTSUPP;

	err = setattr_prepare(dentry, attr);
	if (err)
		return err;

	err = fscrypt_prepare_setattr(dentry, attr);
	if (err)
		return err;

	if (is_quota_modification(inode, attr)) {
		err = dquot_initialize(inode);
		if (err)
			return err;
	}
	if ((attr->ia_valid & ATTR_UID &&
		!uid_eq(attr->ia_uid, inode->i_uid)) ||
		(attr->ia_valid & ATTR_GID &&
		!gid_eq(attr->ia_gid, inode->i_gid))) {
		f2fs_lock_op(F2FS_I_SB(inode));
		err = dquot_transfer(inode, attr);
		if (err) {
			set_sbi_flag(F2FS_I_SB(inode),
					SBI_QUOTA_NEED_REPAIR);
			f2fs_unlock_op(F2FS_I_SB(inode));
			return err;
		}
		/*
		 * update uid/gid under lock_op(), so that dquot and inode can
		 * be updated atomically.
		 */
		if (attr->ia_valid & ATTR_UID)
			inode->i_uid = attr->ia_uid;
		if (attr->ia_valid & ATTR_GID)
			inode->i_gid = attr->ia_gid;
		f2fs_mark_inode_dirty_sync(inode, true);
		f2fs_unlock_op(F2FS_I_SB(inode));
	}

	if (attr->ia_valid & ATTR_SIZE) {
		loff_t old_size = i_size_read(inode);

		if (attr->ia_size > MAX_INLINE_DATA(inode)) {
			/*
			 * should convert inline inode before i_size_write to
			 * keep smaller than inline_data size with inline flag.
			 */
			err = f2fs_convert_inline_inode(inode);
			if (err)
				return err;
		}

		down_write(&F2FS_I(inode)->i_gc_rwsem[WRITE]);
		down_write(&F2FS_I(inode)->i_mmap_sem);

		truncate_setsize(inode, attr->ia_size);

		if (attr->ia_size <= old_size)
			err = f2fs_truncate(inode);
		/*
		 * do not trim all blocks after i_size if target size is
		 * larger than i_size.
		 */
		up_write(&F2FS_I(inode)->i_mmap_sem);
		up_write(&F2FS_I(inode)->i_gc_rwsem[WRITE]);
		if (err)
			return err;

		down_write(&F2FS_I(inode)->i_sem);
		inode->i_mtime = inode->i_ctime = current_time(inode);
		F2FS_I(inode)->last_disk_size = i_size_read(inode);
		up_write(&F2FS_I(inode)->i_sem);
	}

	__setattr_copy(inode, attr);

	if (attr->ia_valid & ATTR_MODE) {
		err = posix_acl_chmod(inode, f2fs_get_inode_mode(inode));
		if (err || is_inode_flag_set(inode, FI_ACL_MODE)) {
			inode->i_mode = F2FS_I(inode)->i_acl_mode;
			clear_inode_flag(inode, FI_ACL_MODE);
		}
	}

	/* file size may changed here */
	f2fs_mark_inode_dirty_sync(inode, true);

	/* inode change will produce dirty node pages flushed by checkpoint */
	f2fs_balance_fs(F2FS_I_SB(inode), true);

	return err;
}

const struct inode_operations f2fs_file_inode_operations = {
	.getattr	= f2fs_getattr,
	.setattr	= f2fs_setattr,
	.get_acl	= f2fs_get_acl,
	.set_acl	= f2fs_set_acl,
#ifdef CONFIG_F2FS_FS_XATTR
	.listxattr	= f2fs_listxattr,
#endif
	.fiemap		= f2fs_fiemap,
};

static int fill_zero(struct inode *inode, pgoff_t index,
					loff_t start, loff_t len)
{
	struct f2fs_sb_info *sbi = F2FS_I_SB(inode);
	struct page *page;

	if (!len)
		return 0;

	f2fs_balance_fs(sbi, true);

	f2fs_lock_op(sbi);
	page = f2fs_get_new_data_page(inode, NULL, index, false);
	f2fs_unlock_op(sbi);

	if (IS_ERR(page))
		return PTR_ERR(page);

	f2fs_wait_on_page_writeback(page, DATA, true, true);
	zero_user(page, start, len);
	set_page_dirty(page);
	f2fs_put_page(page, 1);
	return 0;
}

int f2fs_truncate_hole(struct inode *inode, pgoff_t pg_start, pgoff_t pg_end)
{
	int err;

	while (pg_start < pg_end) {
		struct dnode_of_data dn;
		pgoff_t end_offset, count;

		set_new_dnode(&dn, inode, NULL, NULL, 0);
		err = f2fs_get_dnode_of_data(&dn, pg_start, LOOKUP_NODE);
		if (err) {
			if (err == -ENOENT) {
				pg_start = f2fs_get_next_page_offset(&dn,
								pg_start);
				continue;
			}
			return err;
		}

		end_offset = ADDRS_PER_PAGE(dn.node_page, inode);
		count = min(end_offset - dn.ofs_in_node, pg_end - pg_start);

		f2fs_bug_on(F2FS_I_SB(inode), count == 0 || count > end_offset);

		f2fs_truncate_data_blocks_range(&dn, count);
		f2fs_put_dnode(&dn);

		pg_start += count;
	}
	return 0;
}

static int punch_hole(struct inode *inode, loff_t offset, loff_t len)
{
	pgoff_t pg_start, pg_end;
	loff_t off_start, off_end;
	int ret;

	ret = f2fs_convert_inline_inode(inode);
	if (ret)
		return ret;

	pg_start = ((unsigned long long) offset) >> PAGE_SHIFT;
	pg_end = ((unsigned long long) offset + len) >> PAGE_SHIFT;

	off_start = offset & (PAGE_SIZE - 1);
	off_end = (offset + len) & (PAGE_SIZE - 1);

	if (pg_start == pg_end) {
		ret = fill_zero(inode, pg_start, off_start,
						off_end - off_start);
		if (ret)
			return ret;
	} else {
		if (off_start) {
			ret = fill_zero(inode, pg_start++, off_start,
						PAGE_SIZE - off_start);
			if (ret)
				return ret;
		}
		if (off_end) {
			ret = fill_zero(inode, pg_end, 0, off_end);
			if (ret)
				return ret;
		}

		if (pg_start < pg_end) {
			struct address_space *mapping = inode->i_mapping;
			loff_t blk_start, blk_end;
			struct f2fs_sb_info *sbi = F2FS_I_SB(inode);

			f2fs_balance_fs(sbi, true);

			blk_start = (loff_t)pg_start << PAGE_SHIFT;
			blk_end = (loff_t)pg_end << PAGE_SHIFT;

			down_write(&F2FS_I(inode)->i_gc_rwsem[WRITE]);
			down_write(&F2FS_I(inode)->i_mmap_sem);

			truncate_inode_pages_range(mapping, blk_start,
					blk_end - 1);

			f2fs_lock_op(sbi);
			ret = f2fs_truncate_hole(inode, pg_start, pg_end);
			f2fs_unlock_op(sbi);

			up_write(&F2FS_I(inode)->i_mmap_sem);
			up_write(&F2FS_I(inode)->i_gc_rwsem[WRITE]);
		}
	}

	return ret;
}

static int __read_out_blkaddrs(struct inode *inode, block_t *blkaddr,
				int *do_replace, pgoff_t off, pgoff_t len)
{
	struct f2fs_sb_info *sbi = F2FS_I_SB(inode);
	struct dnode_of_data dn;
	int ret, done, i;

next_dnode:
	set_new_dnode(&dn, inode, NULL, NULL, 0);
	ret = f2fs_get_dnode_of_data(&dn, off, LOOKUP_NODE_RA);
	if (ret && ret != -ENOENT) {
		return ret;
	} else if (ret == -ENOENT) {
		if (dn.max_level == 0)
			return -ENOENT;
		done = min((pgoff_t)ADDRS_PER_BLOCK(inode) -
						dn.ofs_in_node, len);
		blkaddr += done;
		do_replace += done;
		goto next;
	}

	done = min((pgoff_t)ADDRS_PER_PAGE(dn.node_page, inode) -
							dn.ofs_in_node, len);
	for (i = 0; i < done; i++, blkaddr++, do_replace++, dn.ofs_in_node++) {
		*blkaddr = datablock_addr(dn.inode,
					dn.node_page, dn.ofs_in_node);

		if (__is_valid_data_blkaddr(*blkaddr) &&
			!f2fs_is_valid_blkaddr(sbi, *blkaddr,
					DATA_GENERIC_ENHANCE)) {
			f2fs_put_dnode(&dn);
			return -EFSCORRUPTED;
		}

		if (!f2fs_is_checkpointed_data(sbi, *blkaddr)) {

			if (test_opt(sbi, LFS)) {
				f2fs_put_dnode(&dn);
				return -EOPNOTSUPP;
			}

			/* do not invalidate this block address */
			f2fs_update_data_blkaddr(&dn, NULL_ADDR);
			*do_replace = 1;
		}
	}
	f2fs_put_dnode(&dn);
next:
	len -= done;
	off += done;
	if (len)
		goto next_dnode;
	return 0;
}

static int __roll_back_blkaddrs(struct inode *inode, block_t *blkaddr,
				int *do_replace, pgoff_t off, int len)
{
	struct f2fs_sb_info *sbi = F2FS_I_SB(inode);
	struct dnode_of_data dn;
	int ret, i;

	for (i = 0; i < len; i++, do_replace++, blkaddr++) {
		if (*do_replace == 0)
			continue;

		set_new_dnode(&dn, inode, NULL, NULL, 0);
		ret = f2fs_get_dnode_of_data(&dn, off + i, LOOKUP_NODE_RA);
		if (ret) {
			dec_valid_block_count(sbi, inode, 1);
			f2fs_invalidate_blocks(sbi, *blkaddr);
		} else {
			f2fs_update_data_blkaddr(&dn, *blkaddr);
		}
		f2fs_put_dnode(&dn);
	}
	return 0;
}

static int __clone_blkaddrs(struct inode *src_inode, struct inode *dst_inode,
			block_t *blkaddr, int *do_replace,
			pgoff_t src, pgoff_t dst, pgoff_t len, bool full)
{
	struct f2fs_sb_info *sbi = F2FS_I_SB(src_inode);
	pgoff_t i = 0;
	int ret;

	while (i < len) {
		if (blkaddr[i] == NULL_ADDR && !full) {
			i++;
			continue;
		}

		if (do_replace[i] || blkaddr[i] == NULL_ADDR) {
			struct dnode_of_data dn;
			struct node_info ni;
			size_t new_size;
			pgoff_t ilen;

			set_new_dnode(&dn, dst_inode, NULL, NULL, 0);
			ret = f2fs_get_dnode_of_data(&dn, dst + i, ALLOC_NODE);
			if (ret)
				return ret;

			ret = f2fs_get_node_info(sbi, dn.nid, &ni);
			if (ret) {
				f2fs_put_dnode(&dn);
				return ret;
			}

			ilen = min((pgoff_t)
				ADDRS_PER_PAGE(dn.node_page, dst_inode) -
						dn.ofs_in_node, len - i);
			do {
				dn.data_blkaddr = datablock_addr(dn.inode,
						dn.node_page, dn.ofs_in_node);
				f2fs_truncate_data_blocks_range(&dn, 1);

				if (do_replace[i]) {
					f2fs_i_blocks_write(src_inode,
							1, false, false);
					f2fs_i_blocks_write(dst_inode,
							1, true, false);
					f2fs_replace_block(sbi, &dn, dn.data_blkaddr,
					blkaddr[i], ni.version, true, false);

					do_replace[i] = 0;
				}
				dn.ofs_in_node++;
				i++;
				new_size = (loff_t)(dst + i) << PAGE_SHIFT;
				if (dst_inode->i_size < new_size)
					f2fs_i_size_write(dst_inode, new_size);
			} while (--ilen && (do_replace[i] || blkaddr[i] == NULL_ADDR));

			f2fs_put_dnode(&dn);
		} else {
			struct page *psrc, *pdst;

			psrc = f2fs_get_lock_data_page(src_inode,
							src + i, true);
			if (IS_ERR(psrc))
				return PTR_ERR(psrc);
			pdst = f2fs_get_new_data_page(dst_inode, NULL, dst + i,
								true);
			if (IS_ERR(pdst)) {
				f2fs_put_page(psrc, 1);
				return PTR_ERR(pdst);
			}
			f2fs_copy_page(psrc, pdst);
			set_page_dirty(pdst);
			f2fs_put_page(pdst, 1);
			f2fs_put_page(psrc, 1);

			ret = f2fs_truncate_hole(src_inode,
						src + i, src + i + 1);
			if (ret)
				return ret;
			i++;
		}
	}
	return 0;
}

static int __exchange_data_block(struct inode *src_inode,
			struct inode *dst_inode, pgoff_t src, pgoff_t dst,
			pgoff_t len, bool full)
{
	block_t *src_blkaddr;
	int *do_replace;
	pgoff_t olen;
	int ret;

	while (len) {
		olen = min((pgoff_t)4 * ADDRS_PER_BLOCK(src_inode), len);

		src_blkaddr = f2fs_kvzalloc(F2FS_I_SB(src_inode),
					array_size(olen, sizeof(block_t)),
					GFP_NOFS);
		if (!src_blkaddr)
			return -ENOMEM;

		do_replace = f2fs_kvzalloc(F2FS_I_SB(src_inode),
					array_size(olen, sizeof(int)),
					GFP_NOFS);
		if (!do_replace) {
			kvfree(src_blkaddr);
			return -ENOMEM;
		}

		ret = __read_out_blkaddrs(src_inode, src_blkaddr,
					do_replace, src, olen);
		if (ret)
			goto roll_back;

		ret = __clone_blkaddrs(src_inode, dst_inode, src_blkaddr,
					do_replace, src, dst, olen, full);
		if (ret)
			goto roll_back;

		src += olen;
		dst += olen;
		len -= olen;

		kvfree(src_blkaddr);
		kvfree(do_replace);
	}
	return 0;

roll_back:
	__roll_back_blkaddrs(src_inode, src_blkaddr, do_replace, src, olen);
	kvfree(src_blkaddr);
	kvfree(do_replace);
	return ret;
}

static int f2fs_do_collapse(struct inode *inode, loff_t offset, loff_t len)
{
	struct f2fs_sb_info *sbi = F2FS_I_SB(inode);
	pgoff_t nrpages = DIV_ROUND_UP(i_size_read(inode), PAGE_SIZE);
	pgoff_t start = offset >> PAGE_SHIFT;
	pgoff_t end = (offset + len) >> PAGE_SHIFT;
	int ret;

	f2fs_balance_fs(sbi, true);

	/* avoid gc operation during block exchange */
	down_write(&F2FS_I(inode)->i_gc_rwsem[WRITE]);
	down_write(&F2FS_I(inode)->i_mmap_sem);

	f2fs_lock_op(sbi);
	f2fs_drop_extent_tree(inode);
	truncate_pagecache(inode, offset);
	ret = __exchange_data_block(inode, inode, end, start, nrpages - end, true);
	f2fs_unlock_op(sbi);

	up_write(&F2FS_I(inode)->i_mmap_sem);
	up_write(&F2FS_I(inode)->i_gc_rwsem[WRITE]);
	return ret;
}

static int f2fs_collapse_range(struct inode *inode, loff_t offset, loff_t len)
{
	loff_t new_size;
	int ret;

	if (offset + len >= i_size_read(inode))
		return -EINVAL;

	/* collapse range should be aligned to block size of f2fs. */
	if (offset & (F2FS_BLKSIZE - 1) || len & (F2FS_BLKSIZE - 1))
		return -EINVAL;

	ret = f2fs_convert_inline_inode(inode);
	if (ret)
		return ret;

	/* write out all dirty pages from offset */
	ret = filemap_write_and_wait_range(inode->i_mapping, offset, LLONG_MAX);
	if (ret)
		return ret;

	ret = f2fs_do_collapse(inode, offset, len);
	if (ret)
		return ret;

	/* write out all moved pages, if possible */
	down_write(&F2FS_I(inode)->i_mmap_sem);
	filemap_write_and_wait_range(inode->i_mapping, offset, LLONG_MAX);
	truncate_pagecache(inode, offset);

	new_size = i_size_read(inode) - len;
	truncate_pagecache(inode, new_size);

	ret = f2fs_truncate_blocks(inode, new_size, true);
	up_write(&F2FS_I(inode)->i_mmap_sem);
	if (!ret)
		f2fs_i_size_write(inode, new_size);
	return ret;
}

static int f2fs_do_zero_range(struct dnode_of_data *dn, pgoff_t start,
								pgoff_t end)
{
	struct f2fs_sb_info *sbi = F2FS_I_SB(dn->inode);
	pgoff_t index = start;
	unsigned int ofs_in_node = dn->ofs_in_node;
	blkcnt_t count = 0;
	int ret;

	for (; index < end; index++, dn->ofs_in_node++) {
		if (datablock_addr(dn->inode, dn->node_page,
					dn->ofs_in_node) == NULL_ADDR)
			count++;
	}

	dn->ofs_in_node = ofs_in_node;
	ret = f2fs_reserve_new_blocks(dn, count);
	if (ret)
		return ret;

	dn->ofs_in_node = ofs_in_node;
	for (index = start; index < end; index++, dn->ofs_in_node++) {
		dn->data_blkaddr = datablock_addr(dn->inode,
					dn->node_page, dn->ofs_in_node);
		/*
		 * f2fs_reserve_new_blocks will not guarantee entire block
		 * allocation.
		 */
		if (dn->data_blkaddr == NULL_ADDR) {
			ret = -ENOSPC;
			break;
		}
		if (dn->data_blkaddr != NEW_ADDR) {
			f2fs_invalidate_blocks(sbi, dn->data_blkaddr);
			dn->data_blkaddr = NEW_ADDR;
			f2fs_set_data_blkaddr(dn);
		}
	}

	f2fs_update_extent_cache_range(dn, start, 0, index - start);

	return ret;
}

static int f2fs_zero_range(struct inode *inode, loff_t offset, loff_t len,
								int mode)
{
	struct f2fs_sb_info *sbi = F2FS_I_SB(inode);
	struct address_space *mapping = inode->i_mapping;
	pgoff_t index, pg_start, pg_end;
	loff_t new_size = i_size_read(inode);
	loff_t off_start, off_end;
	int ret = 0;

	ret = inode_newsize_ok(inode, (len + offset));
	if (ret)
		return ret;

	ret = f2fs_convert_inline_inode(inode);
	if (ret)
		return ret;

	ret = filemap_write_and_wait_range(mapping, offset, offset + len - 1);
	if (ret)
		return ret;

	pg_start = ((unsigned long long) offset) >> PAGE_SHIFT;
	pg_end = ((unsigned long long) offset + len) >> PAGE_SHIFT;

	off_start = offset & (PAGE_SIZE - 1);
	off_end = (offset + len) & (PAGE_SIZE - 1);

	if (pg_start == pg_end) {
		ret = fill_zero(inode, pg_start, off_start,
						off_end - off_start);
		if (ret)
			return ret;

		new_size = max_t(loff_t, new_size, offset + len);
	} else {
		if (off_start) {
			ret = fill_zero(inode, pg_start++, off_start,
						PAGE_SIZE - off_start);
			if (ret)
				return ret;

			new_size = max_t(loff_t, new_size,
					(loff_t)pg_start << PAGE_SHIFT);
		}

		for (index = pg_start; index < pg_end;) {
			struct dnode_of_data dn;
			unsigned int end_offset;
			pgoff_t end;

			down_write(&F2FS_I(inode)->i_gc_rwsem[WRITE]);
			down_write(&F2FS_I(inode)->i_mmap_sem);

			truncate_pagecache_range(inode,
				(loff_t)index << PAGE_SHIFT,
				((loff_t)pg_end << PAGE_SHIFT) - 1);

			f2fs_lock_op(sbi);

			set_new_dnode(&dn, inode, NULL, NULL, 0);
			ret = f2fs_get_dnode_of_data(&dn, index, ALLOC_NODE);
			if (ret) {
				f2fs_unlock_op(sbi);
				up_write(&F2FS_I(inode)->i_mmap_sem);
				up_write(&F2FS_I(inode)->i_gc_rwsem[WRITE]);
				goto out;
			}

			end_offset = ADDRS_PER_PAGE(dn.node_page, inode);
			end = min(pg_end, end_offset - dn.ofs_in_node + index);

			ret = f2fs_do_zero_range(&dn, index, end);
			f2fs_put_dnode(&dn);

			f2fs_unlock_op(sbi);
			up_write(&F2FS_I(inode)->i_mmap_sem);
			up_write(&F2FS_I(inode)->i_gc_rwsem[WRITE]);

			f2fs_balance_fs(sbi, dn.node_changed);

			if (ret)
				goto out;

			index = end;
			new_size = max_t(loff_t, new_size,
					(loff_t)index << PAGE_SHIFT);
		}

		if (off_end) {
			ret = fill_zero(inode, pg_end, 0, off_end);
			if (ret)
				goto out;

			new_size = max_t(loff_t, new_size, offset + len);
		}
	}

out:
	if (new_size > i_size_read(inode)) {
		if (mode & FALLOC_FL_KEEP_SIZE)
			file_set_keep_isize(inode);
		else
			f2fs_i_size_write(inode, new_size);
	}
	return ret;
}

static int f2fs_insert_range(struct inode *inode, loff_t offset, loff_t len)
{
	struct f2fs_sb_info *sbi = F2FS_I_SB(inode);
	pgoff_t nr, pg_start, pg_end, delta, idx;
	loff_t new_size;
	int ret = 0;

	new_size = i_size_read(inode) + len;
	ret = inode_newsize_ok(inode, new_size);
	if (ret)
		return ret;

	if (offset >= i_size_read(inode))
		return -EINVAL;

	/* insert range should be aligned to block size of f2fs. */
	if (offset & (F2FS_BLKSIZE - 1) || len & (F2FS_BLKSIZE - 1))
		return -EINVAL;

	ret = f2fs_convert_inline_inode(inode);
	if (ret)
		return ret;

	f2fs_balance_fs(sbi, true);

	down_write(&F2FS_I(inode)->i_mmap_sem);
	ret = f2fs_truncate_blocks(inode, i_size_read(inode), true);
	up_write(&F2FS_I(inode)->i_mmap_sem);
	if (ret)
		return ret;

	/* write out all dirty pages from offset */
	ret = filemap_write_and_wait_range(inode->i_mapping, offset, LLONG_MAX);
	if (ret)
		return ret;

	pg_start = offset >> PAGE_SHIFT;
	pg_end = (offset + len) >> PAGE_SHIFT;
	delta = pg_end - pg_start;
	idx = DIV_ROUND_UP(i_size_read(inode), PAGE_SIZE);

	/* avoid gc operation during block exchange */
	down_write(&F2FS_I(inode)->i_gc_rwsem[WRITE]);
	down_write(&F2FS_I(inode)->i_mmap_sem);
	truncate_pagecache(inode, offset);

	while (!ret && idx > pg_start) {
		nr = idx - pg_start;
		if (nr > delta)
			nr = delta;
		idx -= nr;

		f2fs_lock_op(sbi);
		f2fs_drop_extent_tree(inode);

		ret = __exchange_data_block(inode, inode, idx,
					idx + delta, nr, false);
		f2fs_unlock_op(sbi);
	}
	up_write(&F2FS_I(inode)->i_mmap_sem);
	up_write(&F2FS_I(inode)->i_gc_rwsem[WRITE]);

	/* write out all moved pages, if possible */
	down_write(&F2FS_I(inode)->i_mmap_sem);
	filemap_write_and_wait_range(inode->i_mapping, offset, LLONG_MAX);
	truncate_pagecache(inode, offset);
	up_write(&F2FS_I(inode)->i_mmap_sem);

	if (!ret)
		f2fs_i_size_write(inode, new_size);
	return ret;
}

static int expand_inode_data(struct inode *inode, loff_t offset,
					loff_t len, int mode)
{
	struct f2fs_sb_info *sbi = F2FS_I_SB(inode);
	struct f2fs_map_blocks map = { .m_next_pgofs = NULL,
			.m_next_extent = NULL, .m_seg_type = NO_CHECK_TYPE,
			.m_may_create = true };
	pgoff_t pg_end;
	loff_t new_size = i_size_read(inode);
	loff_t off_end;
	int err;

	err = inode_newsize_ok(inode, (len + offset));
	if (err)
		return err;

	err = f2fs_convert_inline_inode(inode);
	if (err)
		return err;

	f2fs_balance_fs(sbi, true);

	pg_end = ((unsigned long long)offset + len) >> PAGE_SHIFT;
	off_end = (offset + len) & (PAGE_SIZE - 1);

	map.m_lblk = ((unsigned long long)offset) >> PAGE_SHIFT;
	map.m_len = pg_end - map.m_lblk;
	if (off_end)
		map.m_len++;

	if (!map.m_len)
		return 0;

	if (f2fs_is_pinned_file(inode)) {
		block_t len = (map.m_len >> sbi->log_blocks_per_seg) <<
					sbi->log_blocks_per_seg;
		block_t done = 0;

		if (map.m_len % sbi->blocks_per_seg)
			len += sbi->blocks_per_seg;

		map.m_len = sbi->blocks_per_seg;
next_alloc:
		if (has_not_enough_free_secs(sbi, 0,
			GET_SEC_FROM_SEG(sbi, overprovision_segments(sbi)))) {
			down_write(&sbi->gc_lock);
			err = f2fs_gc(sbi, true, false, NULL_SEGNO);
			if (err && err != -ENODATA && err != -EAGAIN)
				goto out_err;
		}

		down_write(&sbi->pin_sem);
		map.m_seg_type = CURSEG_COLD_DATA_PINNED;
		f2fs_allocate_new_segments(sbi, CURSEG_COLD_DATA);
		err = f2fs_map_blocks(inode, &map, 1, F2FS_GET_BLOCK_PRE_DIO);
		up_write(&sbi->pin_sem);

		done += map.m_len;
		len -= map.m_len;
		map.m_lblk += map.m_len;
		if (!err && len)
			goto next_alloc;

		map.m_len = done;
	} else {
		err = f2fs_map_blocks(inode, &map, 1, F2FS_GET_BLOCK_PRE_AIO);
	}
out_err:
	if (err) {
		pgoff_t last_off;

		if (!map.m_len)
			return err;

		last_off = map.m_lblk + map.m_len - 1;

		/* update new size to the failed position */
		new_size = (last_off == pg_end) ? offset + len :
					(loff_t)(last_off + 1) << PAGE_SHIFT;
	} else {
		new_size = ((loff_t)pg_end << PAGE_SHIFT) + off_end;
	}

	if (new_size > i_size_read(inode)) {
		if (mode & FALLOC_FL_KEEP_SIZE)
			file_set_keep_isize(inode);
		else
			f2fs_i_size_write(inode, new_size);
	}

	return err;
}

static long f2fs_fallocate(struct file *file, int mode,
				loff_t offset, loff_t len)
{
	struct inode *inode = file_inode(file);
	long ret = 0;

	if (unlikely(f2fs_cp_error(F2FS_I_SB(inode))))
		return -EIO;
	if (!f2fs_is_checkpoint_ready(F2FS_I_SB(inode)))
		return -ENOSPC;
	if (!f2fs_is_compress_backend_ready(inode))
		return -EOPNOTSUPP;

	/* f2fs only support ->fallocate for regular file */
	if (!S_ISREG(inode->i_mode))
		return -EINVAL;

	if (IS_ENCRYPTED(inode) &&
		(mode & (FALLOC_FL_COLLAPSE_RANGE | FALLOC_FL_INSERT_RANGE)))
		return -EOPNOTSUPP;

	if (f2fs_compressed_file(inode) &&
		(mode & (FALLOC_FL_PUNCH_HOLE | FALLOC_FL_COLLAPSE_RANGE |
			FALLOC_FL_ZERO_RANGE | FALLOC_FL_INSERT_RANGE)))
		return -EOPNOTSUPP;

	if (mode & ~(FALLOC_FL_KEEP_SIZE | FALLOC_FL_PUNCH_HOLE |
			FALLOC_FL_COLLAPSE_RANGE | FALLOC_FL_ZERO_RANGE |
			FALLOC_FL_INSERT_RANGE))
		return -EOPNOTSUPP;

	inode_lock(inode);

	if (mode & FALLOC_FL_PUNCH_HOLE) {
		if (offset >= inode->i_size)
			goto out;

		ret = punch_hole(inode, offset, len);
	} else if (mode & FALLOC_FL_COLLAPSE_RANGE) {
		ret = f2fs_collapse_range(inode, offset, len);
	} else if (mode & FALLOC_FL_ZERO_RANGE) {
		ret = f2fs_zero_range(inode, offset, len, mode);
	} else if (mode & FALLOC_FL_INSERT_RANGE) {
		ret = f2fs_insert_range(inode, offset, len);
	} else {
		ret = expand_inode_data(inode, offset, len, mode);
	}

	if (!ret) {
		inode->i_mtime = inode->i_ctime = current_time(inode);
		f2fs_mark_inode_dirty_sync(inode, false);
		f2fs_update_time(F2FS_I_SB(inode), REQ_TIME);
	}

out:
	inode_unlock(inode);

	trace_f2fs_fallocate(inode, mode, offset, len, ret);
	return ret;
}

static int f2fs_release_file(struct inode *inode, struct file *filp)
{
	/*
	 * f2fs_relase_file is called at every close calls. So we should
	 * not drop any inmemory pages by close called by other process.
	 */
	if (!(filp->f_mode & FMODE_WRITE) ||
			atomic_read(&inode->i_writecount) != 1)
		return 0;

	/* some remained atomic pages should discarded */
	if (f2fs_is_atomic_file(inode))
		f2fs_drop_inmem_pages(inode);
	if (f2fs_is_volatile_file(inode)) {
		set_inode_flag(inode, FI_DROP_CACHE);
		filemap_fdatawrite(inode->i_mapping);
		clear_inode_flag(inode, FI_DROP_CACHE);
		clear_inode_flag(inode, FI_VOLATILE_FILE);
		stat_dec_volatile_write(inode);
	}
	return 0;
}

static int f2fs_file_flush(struct file *file, fl_owner_t id)
{
	struct inode *inode = file_inode(file);

	/*
	 * If the process doing a transaction is crashed, we should do
	 * roll-back. Otherwise, other reader/write can see corrupted database
	 * until all the writers close its file. Since this should be done
	 * before dropping file lock, it needs to do in ->flush.
	 */
	if (f2fs_is_atomic_file(inode) &&
			F2FS_I(inode)->inmem_task == current)
		f2fs_drop_inmem_pages(inode);
	return 0;
}

static int f2fs_setflags_common(struct inode *inode, u32 iflags, u32 mask)
{
	struct f2fs_inode_info *fi = F2FS_I(inode);

	/* Is it quota file? Do not allow user to mess with it */
	if (IS_NOQUOTA(inode))
		return -EPERM;

	if ((iflags ^ fi->i_flags) & F2FS_CASEFOLD_FL) {
		if (!f2fs_sb_has_casefold(F2FS_I_SB(inode)))
			return -EOPNOTSUPP;
		if (!f2fs_empty_dir(inode))
			return -ENOTEMPTY;
	}

	if (iflags & (F2FS_COMPR_FL | F2FS_NOCOMP_FL)) {
		if (!f2fs_sb_has_compression(F2FS_I_SB(inode)))
			return -EOPNOTSUPP;
		if ((iflags & F2FS_COMPR_FL) && (iflags & F2FS_NOCOMP_FL))
			return -EINVAL;
	}

	if ((iflags ^ fi->i_flags) & F2FS_COMPR_FL) {
		if (S_ISREG(inode->i_mode) &&
			(fi->i_flags & F2FS_COMPR_FL || i_size_read(inode) ||
						F2FS_HAS_BLOCKS(inode)))
			return -EINVAL;
		if (iflags & F2FS_NOCOMP_FL)
			return -EINVAL;
		if (iflags & F2FS_COMPR_FL) {
			int err = f2fs_convert_inline_inode(inode);

			if (err)
				return err;

			if (!f2fs_may_compress(inode))
				return -EINVAL;

			set_compress_context(inode);
		}
	}
	if ((iflags ^ fi->i_flags) & F2FS_NOCOMP_FL) {
		if (fi->i_flags & F2FS_COMPR_FL)
			return -EINVAL;
	}

	fi->i_flags = iflags | (fi->i_flags & ~mask);
	f2fs_bug_on(F2FS_I_SB(inode), (fi->i_flags & F2FS_COMPR_FL) &&
					(fi->i_flags & F2FS_NOCOMP_FL));

	if (fi->i_flags & F2FS_PROJINHERIT_FL)
		set_inode_flag(inode, FI_PROJ_INHERIT);
	else
		clear_inode_flag(inode, FI_PROJ_INHERIT);

	inode->i_ctime = current_time(inode);
	f2fs_set_inode_flags(inode);
	f2fs_mark_inode_dirty_sync(inode, true);
	return 0;
}

/* FS_IOC_GETFLAGS and FS_IOC_SETFLAGS support */

/*
 * To make a new on-disk f2fs i_flag gettable via FS_IOC_GETFLAGS, add an entry
 * for it to f2fs_fsflags_map[], and add its FS_*_FL equivalent to
 * F2FS_GETTABLE_FS_FL.  To also make it settable via FS_IOC_SETFLAGS, also add
 * its FS_*_FL equivalent to F2FS_SETTABLE_FS_FL.
 */

static const struct {
	u32 iflag;
	u32 fsflag;
} f2fs_fsflags_map[] = {
	{ F2FS_COMPR_FL,	FS_COMPR_FL },
	{ F2FS_SYNC_FL,		FS_SYNC_FL },
	{ F2FS_IMMUTABLE_FL,	FS_IMMUTABLE_FL },
	{ F2FS_APPEND_FL,	FS_APPEND_FL },
	{ F2FS_NODUMP_FL,	FS_NODUMP_FL },
	{ F2FS_NOATIME_FL,	FS_NOATIME_FL },
	{ F2FS_NOCOMP_FL,	FS_NOCOMP_FL },
	{ F2FS_INDEX_FL,	FS_INDEX_FL },
	{ F2FS_DIRSYNC_FL,	FS_DIRSYNC_FL },
	{ F2FS_PROJINHERIT_FL,	FS_PROJINHERIT_FL },
	{ F2FS_CASEFOLD_FL,	FS_CASEFOLD_FL },
};

#define F2FS_GETTABLE_FS_FL (		\
		FS_COMPR_FL |		\
		FS_SYNC_FL |		\
		FS_IMMUTABLE_FL |	\
		FS_APPEND_FL |		\
		FS_NODUMP_FL |		\
		FS_NOATIME_FL |		\
		FS_NOCOMP_FL |		\
		FS_INDEX_FL |		\
		FS_DIRSYNC_FL |		\
		FS_PROJINHERIT_FL |	\
		FS_ENCRYPT_FL |		\
		FS_INLINE_DATA_FL |	\
		FS_NOCOW_FL |		\
		FS_CASEFOLD_FL)

#define F2FS_SETTABLE_FS_FL (		\
		FS_COMPR_FL |		\
		FS_SYNC_FL |		\
		FS_IMMUTABLE_FL |	\
		FS_APPEND_FL |		\
		FS_NODUMP_FL |		\
		FS_NOATIME_FL |		\
		FS_NOCOMP_FL |		\
		FS_DIRSYNC_FL |		\
		FS_PROJINHERIT_FL |	\
		FS_CASEFOLD_FL)

/* Convert f2fs on-disk i_flags to FS_IOC_{GET,SET}FLAGS flags */
static inline u32 f2fs_iflags_to_fsflags(u32 iflags)
{
	u32 fsflags = 0;
	int i;

	for (i = 0; i < ARRAY_SIZE(f2fs_fsflags_map); i++)
		if (iflags & f2fs_fsflags_map[i].iflag)
			fsflags |= f2fs_fsflags_map[i].fsflag;

	return fsflags;
}

/* Convert FS_IOC_{GET,SET}FLAGS flags to f2fs on-disk i_flags */
static inline u32 f2fs_fsflags_to_iflags(u32 fsflags)
{
	u32 iflags = 0;
	int i;

	for (i = 0; i < ARRAY_SIZE(f2fs_fsflags_map); i++)
		if (fsflags & f2fs_fsflags_map[i].fsflag)
			iflags |= f2fs_fsflags_map[i].iflag;

	return iflags;
}

static int f2fs_ioc_getflags(struct file *filp, unsigned long arg)
{
	struct inode *inode = file_inode(filp);
	struct f2fs_inode_info *fi = F2FS_I(inode);
	u32 fsflags = f2fs_iflags_to_fsflags(fi->i_flags);

	if (IS_ENCRYPTED(inode))
		fsflags |= FS_ENCRYPT_FL;
	if (f2fs_has_inline_data(inode) || f2fs_has_inline_dentry(inode))
		fsflags |= FS_INLINE_DATA_FL;
	if (is_inode_flag_set(inode, FI_PIN_FILE))
		fsflags |= FS_NOCOW_FL;

	fsflags &= F2FS_GETTABLE_FS_FL;

	return put_user(fsflags, (int __user *)arg);
}

static int f2fs_ioc_setflags(struct file *filp, unsigned long arg)
{
	struct inode *inode = file_inode(filp);
	struct f2fs_inode_info *fi = F2FS_I(inode);
	u32 fsflags, old_fsflags;
	u32 iflags;
	int ret;

	if (!inode_owner_or_capable(inode))
		return -EACCES;

	if (get_user(fsflags, (int __user *)arg))
		return -EFAULT;

	if (fsflags & ~F2FS_GETTABLE_FS_FL)
		return -EOPNOTSUPP;
	fsflags &= F2FS_SETTABLE_FS_FL;

	iflags = f2fs_fsflags_to_iflags(fsflags);
	if (f2fs_mask_flags(inode->i_mode, iflags) != iflags)
		return -EOPNOTSUPP;

	ret = mnt_want_write_file(filp);
	if (ret)
		return ret;

	inode_lock(inode);

	old_fsflags = f2fs_iflags_to_fsflags(fi->i_flags);
	ret = vfs_ioc_setflags_prepare(inode, old_fsflags, fsflags);
	if (ret)
		goto out;

	ret = f2fs_setflags_common(inode, iflags,
			f2fs_fsflags_to_iflags(F2FS_SETTABLE_FS_FL));
out:
	inode_unlock(inode);
	mnt_drop_write_file(filp);
	return ret;
}

static int f2fs_ioc_getversion(struct file *filp, unsigned long arg)
{
	struct inode *inode = file_inode(filp);

	return put_user(inode->i_generation, (int __user *)arg);
}

static int f2fs_ioc_start_atomic_write(struct file *filp)
{
	struct inode *inode = file_inode(filp);
	struct f2fs_inode_info *fi = F2FS_I(inode);
	struct f2fs_sb_info *sbi = F2FS_I_SB(inode);
	int ret;

	if (!inode_owner_or_capable(inode))
		return -EACCES;

	if (!S_ISREG(inode->i_mode))
		return -EINVAL;

	if (filp->f_flags & O_DIRECT)
		return -EINVAL;

	ret = mnt_want_write_file(filp);
	if (ret)
		return ret;

	inode_lock(inode);

	f2fs_disable_compressed_file(inode);

	if (f2fs_is_atomic_file(inode)) {
		if (is_inode_flag_set(inode, FI_ATOMIC_REVOKE_REQUEST))
			ret = -EINVAL;
		goto out;
	}

	ret = f2fs_convert_inline_inode(inode);
	if (ret)
		goto out;

	down_write(&F2FS_I(inode)->i_gc_rwsem[WRITE]);

	/*
	 * Should wait end_io to count F2FS_WB_CP_DATA correctly by
	 * f2fs_is_atomic_file.
	 */
	if (get_dirty_pages(inode))
		f2fs_warn(F2FS_I_SB(inode), "Unexpected flush for atomic writes: ino=%lu, npages=%u",
			  inode->i_ino, get_dirty_pages(inode));
	ret = filemap_write_and_wait_range(inode->i_mapping, 0, LLONG_MAX);
	if (ret) {
		up_write(&F2FS_I(inode)->i_gc_rwsem[WRITE]);
		goto out;
	}

	spin_lock(&sbi->inode_lock[ATOMIC_FILE]);
	if (list_empty(&fi->inmem_ilist))
		list_add_tail(&fi->inmem_ilist, &sbi->inode_list[ATOMIC_FILE]);
	sbi->atomic_files++;
	spin_unlock(&sbi->inode_lock[ATOMIC_FILE]);

	/* add inode in inmem_list first and set atomic_file */
	set_inode_flag(inode, FI_ATOMIC_FILE);
	clear_inode_flag(inode, FI_ATOMIC_REVOKE_REQUEST);
	up_write(&F2FS_I(inode)->i_gc_rwsem[WRITE]);

	f2fs_update_time(F2FS_I_SB(inode), REQ_TIME);
	F2FS_I(inode)->inmem_task = current;
	stat_update_max_atomic_write(inode);
out:
	inode_unlock(inode);
	mnt_drop_write_file(filp);
	return ret;
}

static int f2fs_ioc_commit_atomic_write(struct file *filp)
{
	struct inode *inode = file_inode(filp);
	int ret;

	if (!inode_owner_or_capable(inode))
		return -EACCES;

	ret = mnt_want_write_file(filp);
	if (ret)
		return ret;

	f2fs_balance_fs(F2FS_I_SB(inode), true);

	inode_lock(inode);

	if (f2fs_is_volatile_file(inode)) {
		ret = -EINVAL;
		goto err_out;
	}

	if (f2fs_is_atomic_file(inode)) {
		ret = f2fs_commit_inmem_pages(inode);
		if (ret)
			goto err_out;

		ret = f2fs_do_sync_file(filp, 0, LLONG_MAX, 0, true);
		if (!ret)
			f2fs_drop_inmem_pages(inode);
	} else {
		ret = f2fs_do_sync_file(filp, 0, LLONG_MAX, 1, false);
	}
err_out:
	if (is_inode_flag_set(inode, FI_ATOMIC_REVOKE_REQUEST)) {
		clear_inode_flag(inode, FI_ATOMIC_REVOKE_REQUEST);
		ret = -EINVAL;
	}
	inode_unlock(inode);
	mnt_drop_write_file(filp);
	return ret;
}

static int f2fs_ioc_start_volatile_write(struct file *filp)
{
	struct inode *inode = file_inode(filp);
	int ret;

	if (!inode_owner_or_capable(inode))
		return -EACCES;

	if (!S_ISREG(inode->i_mode))
		return -EINVAL;

	ret = mnt_want_write_file(filp);
	if (ret)
		return ret;

	inode_lock(inode);

	if (f2fs_is_volatile_file(inode))
		goto out;

	ret = f2fs_convert_inline_inode(inode);
	if (ret)
		goto out;

	stat_inc_volatile_write(inode);
	stat_update_max_volatile_write(inode);

	set_inode_flag(inode, FI_VOLATILE_FILE);
	f2fs_update_time(F2FS_I_SB(inode), REQ_TIME);
out:
	inode_unlock(inode);
	mnt_drop_write_file(filp);
	return ret;
}

static int f2fs_ioc_release_volatile_write(struct file *filp)
{
	struct inode *inode = file_inode(filp);
	int ret;

	if (!inode_owner_or_capable(inode))
		return -EACCES;

	ret = mnt_want_write_file(filp);
	if (ret)
		return ret;

	inode_lock(inode);

	if (!f2fs_is_volatile_file(inode))
		goto out;

	if (!f2fs_is_first_block_written(inode)) {
		ret = truncate_partial_data_page(inode, 0, true);
		goto out;
	}

	ret = punch_hole(inode, 0, F2FS_BLKSIZE);
out:
	inode_unlock(inode);
	mnt_drop_write_file(filp);
	return ret;
}

static int f2fs_ioc_abort_volatile_write(struct file *filp)
{
	struct inode *inode = file_inode(filp);
	int ret;

	if (!inode_owner_or_capable(inode))
		return -EACCES;

	ret = mnt_want_write_file(filp);
	if (ret)
		return ret;

	inode_lock(inode);

	if (f2fs_is_atomic_file(inode))
		f2fs_drop_inmem_pages(inode);
	if (f2fs_is_volatile_file(inode)) {
		clear_inode_flag(inode, FI_VOLATILE_FILE);
		stat_dec_volatile_write(inode);
		ret = f2fs_do_sync_file(filp, 0, LLONG_MAX, 0, true);
	}

	clear_inode_flag(inode, FI_ATOMIC_REVOKE_REQUEST);

	inode_unlock(inode);

	mnt_drop_write_file(filp);
	f2fs_update_time(F2FS_I_SB(inode), REQ_TIME);
	return ret;
}

static int f2fs_ioc_shutdown(struct file *filp, unsigned long arg)
{
	struct inode *inode = file_inode(filp);
	struct f2fs_sb_info *sbi = F2FS_I_SB(inode);
	struct super_block *sb = sbi->sb;
	__u32 in;
	int ret = 0;

	if (!capable(CAP_SYS_ADMIN))
		return -EPERM;

	if (get_user(in, (__u32 __user *)arg))
		return -EFAULT;

	if (in != F2FS_GOING_DOWN_FULLSYNC) {
		ret = mnt_want_write_file(filp);
		if (ret)
			return ret;
	}

	switch (in) {
	case F2FS_GOING_DOWN_FULLSYNC:
		sb = freeze_bdev(sb->s_bdev);
		if (IS_ERR(sb)) {
			ret = PTR_ERR(sb);
			goto out;
		}
		if (sb) {
			f2fs_stop_checkpoint(sbi, false);
			set_sbi_flag(sbi, SBI_IS_SHUTDOWN);
			thaw_bdev(sb->s_bdev, sb);
		}
		break;
	case F2FS_GOING_DOWN_METASYNC:
		/* do checkpoint only */
		ret = f2fs_sync_fs(sb, 1);
		if (ret)
			goto out;
		f2fs_stop_checkpoint(sbi, false);
		set_sbi_flag(sbi, SBI_IS_SHUTDOWN);
		break;
	case F2FS_GOING_DOWN_NOSYNC:
		f2fs_stop_checkpoint(sbi, false);
		set_sbi_flag(sbi, SBI_IS_SHUTDOWN);
		break;
	case F2FS_GOING_DOWN_METAFLUSH:
		f2fs_sync_meta_pages(sbi, META, LONG_MAX, FS_META_IO);
		f2fs_stop_checkpoint(sbi, false);
		set_sbi_flag(sbi, SBI_IS_SHUTDOWN);
		break;
	case F2FS_GOING_DOWN_NEED_FSCK:
		set_sbi_flag(sbi, SBI_NEED_FSCK);
		set_sbi_flag(sbi, SBI_CP_DISABLED_QUICK);
		set_sbi_flag(sbi, SBI_IS_DIRTY);
		/* do checkpoint only */
		ret = f2fs_sync_fs(sb, 1);
		goto out;
	default:
		ret = -EINVAL;
		goto out;
	}

	f2fs_stop_gc_thread(sbi);
	f2fs_stop_discard_thread(sbi);

	f2fs_drop_discard_cmd(sbi);
	clear_opt(sbi, DISCARD);

	f2fs_update_time(sbi, REQ_TIME);
out:
	if (in != F2FS_GOING_DOWN_FULLSYNC)
		mnt_drop_write_file(filp);

	trace_f2fs_shutdown(sbi, in, ret);

	return ret;
}

static int f2fs_ioc_fitrim(struct file *filp, unsigned long arg)
{
	struct inode *inode = file_inode(filp);
	struct super_block *sb = inode->i_sb;
	struct request_queue *q = bdev_get_queue(sb->s_bdev);
	struct fstrim_range range;
	int ret;

	if (!capable(CAP_SYS_ADMIN))
		return -EPERM;

	if (!f2fs_hw_support_discard(F2FS_SB(sb)))
		return -EOPNOTSUPP;

	if (copy_from_user(&range, (struct fstrim_range __user *)arg,
				sizeof(range)))
		return -EFAULT;

	ret = mnt_want_write_file(filp);
	if (ret)
		return ret;

	range.minlen = max((unsigned int)range.minlen,
				q->limits.discard_granularity);
	ret = f2fs_trim_fs(F2FS_SB(sb), &range);
	mnt_drop_write_file(filp);
	if (ret < 0)
		return ret;

	if (copy_to_user((struct fstrim_range __user *)arg, &range,
				sizeof(range)))
		return -EFAULT;
	f2fs_update_time(F2FS_I_SB(inode), REQ_TIME);
	return 0;
}

static bool uuid_is_nonzero(__u8 u[16])
{
	int i;

	for (i = 0; i < 16; i++)
		if (u[i])
			return true;
	return false;
}

static int f2fs_ioc_set_encryption_policy(struct file *filp, unsigned long arg)
{
	struct inode *inode = file_inode(filp);

	if (!f2fs_sb_has_encrypt(F2FS_I_SB(inode)))
		return -EOPNOTSUPP;

	f2fs_update_time(F2FS_I_SB(inode), REQ_TIME);

	return fscrypt_ioctl_set_policy(filp, (const void __user *)arg);
}

static int f2fs_ioc_get_encryption_policy(struct file *filp, unsigned long arg)
{
	if (!f2fs_sb_has_encrypt(F2FS_I_SB(file_inode(filp))))
		return -EOPNOTSUPP;
	return fscrypt_ioctl_get_policy(filp, (void __user *)arg);
}

static int f2fs_ioc_get_encryption_pwsalt(struct file *filp, unsigned long arg)
{
	struct inode *inode = file_inode(filp);
	struct f2fs_sb_info *sbi = F2FS_I_SB(inode);
	int err;

	if (!f2fs_sb_has_encrypt(sbi))
		return -EOPNOTSUPP;

	err = mnt_want_write_file(filp);
	if (err)
		return err;

	down_write(&sbi->sb_lock);

	if (uuid_is_nonzero(sbi->raw_super->encrypt_pw_salt))
		goto got_it;

	/* update superblock with uuid */
	generate_random_uuid(sbi->raw_super->encrypt_pw_salt);

	err = f2fs_commit_super(sbi, false);
	if (err) {
		/* undo new data */
		memset(sbi->raw_super->encrypt_pw_salt, 0, 16);
		goto out_err;
	}
got_it:
	if (copy_to_user((__u8 __user *)arg, sbi->raw_super->encrypt_pw_salt,
									16))
		err = -EFAULT;
out_err:
	up_write(&sbi->sb_lock);
	mnt_drop_write_file(filp);
	return err;
}

static int f2fs_ioc_gc(struct file *filp, unsigned long arg)
{
	struct inode *inode = file_inode(filp);
	struct f2fs_sb_info *sbi = F2FS_I_SB(inode);
	__u32 sync;
	int ret;

	if (!capable(CAP_SYS_ADMIN))
		return -EPERM;

	if (get_user(sync, (__u32 __user *)arg))
		return -EFAULT;

	if (f2fs_readonly(sbi->sb))
		return -EROFS;

	ret = mnt_want_write_file(filp);
	if (ret)
		return ret;

	if (!sync) {
		if (!down_write_trylock(&sbi->gc_lock)) {
			ret = -EBUSY;
			goto out;
		}
	} else {
		down_write(&sbi->gc_lock);
	}

	ret = f2fs_gc(sbi, sync, true, NULL_SEGNO);
out:
	mnt_drop_write_file(filp);
	return ret;
}

static int f2fs_ioc_gc_range(struct file *filp, unsigned long arg)
{
	struct inode *inode = file_inode(filp);
	struct f2fs_sb_info *sbi = F2FS_I_SB(inode);
	struct f2fs_gc_range range;
	u64 end;
	int ret;

	if (!capable(CAP_SYS_ADMIN))
		return -EPERM;

	if (copy_from_user(&range, (struct f2fs_gc_range __user *)arg,
							sizeof(range)))
		return -EFAULT;

	if (f2fs_readonly(sbi->sb))
		return -EROFS;

	end = range.start + range.len;
	if (end < range.start || range.start < MAIN_BLKADDR(sbi) ||
					end >= MAX_BLKADDR(sbi))
		return -EINVAL;

	ret = mnt_want_write_file(filp);
	if (ret)
		return ret;

do_more:
	if (!range.sync) {
		if (!down_write_trylock(&sbi->gc_lock)) {
			ret = -EBUSY;
			goto out;
		}
	} else {
		down_write(&sbi->gc_lock);
	}

	ret = f2fs_gc(sbi, range.sync, true, GET_SEGNO(sbi, range.start));
	range.start += BLKS_PER_SEC(sbi);
	if (range.start <= end)
		goto do_more;
out:
	mnt_drop_write_file(filp);
	return ret;
}

static int f2fs_ioc_write_checkpoint(struct file *filp, unsigned long arg)
{
	struct inode *inode = file_inode(filp);
	struct f2fs_sb_info *sbi = F2FS_I_SB(inode);
	int ret;

	if (!capable(CAP_SYS_ADMIN))
		return -EPERM;

	if (f2fs_readonly(sbi->sb))
		return -EROFS;

	if (unlikely(is_sbi_flag_set(sbi, SBI_CP_DISABLED))) {
		f2fs_info(sbi, "Skipping Checkpoint. Checkpoints currently disabled.");
		return -EINVAL;
	}

	ret = mnt_want_write_file(filp);
	if (ret)
		return ret;

	ret = f2fs_sync_fs(sbi->sb, 1);

	mnt_drop_write_file(filp);
	return ret;
}

static int f2fs_defragment_range(struct f2fs_sb_info *sbi,
					struct file *filp,
					struct f2fs_defragment *range)
{
	struct inode *inode = file_inode(filp);
	struct f2fs_map_blocks map = { .m_next_extent = NULL,
					.m_seg_type = NO_CHECK_TYPE ,
					.m_may_create = false };
	struct extent_info ei = {0, 0, 0};
	pgoff_t pg_start, pg_end, next_pgofs;
	unsigned int blk_per_seg = sbi->blocks_per_seg;
	unsigned int total = 0, sec_num;
	block_t blk_end = 0;
	bool fragmented = false;
	int err;

	/* if in-place-update policy is enabled, don't waste time here */
	if (f2fs_should_update_inplace(inode, NULL))
		return -EINVAL;

	pg_start = range->start >> PAGE_SHIFT;
	pg_end = (range->start + range->len) >> PAGE_SHIFT;

	f2fs_balance_fs(sbi, true);

	inode_lock(inode);

	/* writeback all dirty pages in the range */
	err = filemap_write_and_wait_range(inode->i_mapping, range->start,
						range->start + range->len - 1);
	if (err)
		goto out;

	/*
	 * lookup mapping info in extent cache, skip defragmenting if physical
	 * block addresses are continuous.
	 */
	if (f2fs_lookup_extent_cache(inode, pg_start, &ei)) {
		if (ei.fofs + ei.len >= pg_end)
			goto out;
	}

	map.m_lblk = pg_start;
	map.m_next_pgofs = &next_pgofs;

	/*
	 * lookup mapping info in dnode page cache, skip defragmenting if all
	 * physical block addresses are continuous even if there are hole(s)
	 * in logical blocks.
	 */
	while (map.m_lblk < pg_end) {
		map.m_len = pg_end - map.m_lblk;
		err = f2fs_map_blocks(inode, &map, 0, F2FS_GET_BLOCK_DEFAULT);
		if (err)
			goto out;

		if (!(map.m_flags & F2FS_MAP_FLAGS)) {
			map.m_lblk = next_pgofs;
			continue;
		}

		if (blk_end && blk_end != map.m_pblk)
			fragmented = true;

		/* record total count of block that we're going to move */
		total += map.m_len;

		blk_end = map.m_pblk + map.m_len;

		map.m_lblk += map.m_len;
	}

	if (!fragmented) {
		total = 0;
		goto out;
	}

	sec_num = DIV_ROUND_UP(total, BLKS_PER_SEC(sbi));

	/*
	 * make sure there are enough free section for LFS allocation, this can
	 * avoid defragment running in SSR mode when free section are allocated
	 * intensively
	 */
	if (has_not_enough_free_secs(sbi, 0, sec_num)) {
		err = -EAGAIN;
		goto out;
	}

	map.m_lblk = pg_start;
	map.m_len = pg_end - pg_start;
	total = 0;

	while (map.m_lblk < pg_end) {
		pgoff_t idx;
		int cnt = 0;

do_map:
		map.m_len = pg_end - map.m_lblk;
		err = f2fs_map_blocks(inode, &map, 0, F2FS_GET_BLOCK_DEFAULT);
		if (err)
			goto clear_out;

		if (!(map.m_flags & F2FS_MAP_FLAGS)) {
			map.m_lblk = next_pgofs;
			goto check;
		}

		set_inode_flag(inode, FI_DO_DEFRAG);

		idx = map.m_lblk;
		while (idx < map.m_lblk + map.m_len && cnt < blk_per_seg) {
			struct page *page;

			page = f2fs_get_lock_data_page(inode, idx, true);
			if (IS_ERR(page)) {
				err = PTR_ERR(page);
				goto clear_out;
			}

			set_page_dirty(page);
			f2fs_put_page(page, 1);

			idx++;
			cnt++;
			total++;
		}

		map.m_lblk = idx;
check:
		if (map.m_lblk < pg_end && cnt < blk_per_seg)
			goto do_map;

		clear_inode_flag(inode, FI_DO_DEFRAG);

		err = filemap_fdatawrite(inode->i_mapping);
		if (err)
			goto out;
	}
clear_out:
	clear_inode_flag(inode, FI_DO_DEFRAG);
out:
	inode_unlock(inode);
	if (!err)
		range->len = (u64)total << PAGE_SHIFT;
	return err;
}

static int f2fs_ioc_defragment(struct file *filp, unsigned long arg)
{
	struct inode *inode = file_inode(filp);
	struct f2fs_sb_info *sbi = F2FS_I_SB(inode);
	struct f2fs_defragment range;
	int err;

	if (!capable(CAP_SYS_ADMIN))
		return -EPERM;

	if (!S_ISREG(inode->i_mode) || f2fs_is_atomic_file(inode))
		return -EINVAL;

	if (f2fs_readonly(sbi->sb))
		return -EROFS;

	if (copy_from_user(&range, (struct f2fs_defragment __user *)arg,
							sizeof(range)))
		return -EFAULT;

	/* verify alignment of offset & size */
	if (range.start & (F2FS_BLKSIZE - 1) || range.len & (F2FS_BLKSIZE - 1))
		return -EINVAL;

	if (unlikely((range.start + range.len) >> PAGE_SHIFT >
					sbi->max_file_blocks))
		return -EINVAL;

	err = mnt_want_write_file(filp);
	if (err)
		return err;

	err = f2fs_defragment_range(sbi, filp, &range);
	mnt_drop_write_file(filp);

	f2fs_update_time(sbi, REQ_TIME);
	if (err < 0)
		return err;

	if (copy_to_user((struct f2fs_defragment __user *)arg, &range,
							sizeof(range)))
		return -EFAULT;

	return 0;
}

static int f2fs_move_file_range(struct file *file_in, loff_t pos_in,
			struct file *file_out, loff_t pos_out, size_t len)
{
	struct inode *src = file_inode(file_in);
	struct inode *dst = file_inode(file_out);
	struct f2fs_sb_info *sbi = F2FS_I_SB(src);
	size_t olen = len, dst_max_i_size = 0;
	size_t dst_osize;
	int ret;

	if (file_in->f_path.mnt != file_out->f_path.mnt ||
				src->i_sb != dst->i_sb)
		return -EXDEV;

	if (unlikely(f2fs_readonly(src->i_sb)))
		return -EROFS;

	if (!S_ISREG(src->i_mode) || !S_ISREG(dst->i_mode))
		return -EINVAL;

	if (IS_ENCRYPTED(src) || IS_ENCRYPTED(dst))
		return -EOPNOTSUPP;

	if (src == dst) {
		if (pos_in == pos_out)
			return 0;
		if (pos_out > pos_in && pos_out < pos_in + len)
			return -EINVAL;
	}

	inode_lock(src);
	if (src != dst) {
		ret = -EBUSY;
		if (!inode_trylock(dst))
			goto out;
	}

	ret = -EINVAL;
	if (pos_in + len > src->i_size || pos_in + len < pos_in)
		goto out_unlock;
	if (len == 0)
		olen = len = src->i_size - pos_in;
	if (pos_in + len == src->i_size)
		len = ALIGN(src->i_size, F2FS_BLKSIZE) - pos_in;
	if (len == 0) {
		ret = 0;
		goto out_unlock;
	}

	dst_osize = dst->i_size;
	if (pos_out + olen > dst->i_size)
		dst_max_i_size = pos_out + olen;

	/* verify the end result is block aligned */
	if (!IS_ALIGNED(pos_in, F2FS_BLKSIZE) ||
			!IS_ALIGNED(pos_in + len, F2FS_BLKSIZE) ||
			!IS_ALIGNED(pos_out, F2FS_BLKSIZE))
		goto out_unlock;

	ret = f2fs_convert_inline_inode(src);
	if (ret)
		goto out_unlock;

	ret = f2fs_convert_inline_inode(dst);
	if (ret)
		goto out_unlock;

	/* write out all dirty pages from offset */
	ret = filemap_write_and_wait_range(src->i_mapping,
					pos_in, pos_in + len);
	if (ret)
		goto out_unlock;

	ret = filemap_write_and_wait_range(dst->i_mapping,
					pos_out, pos_out + len);
	if (ret)
		goto out_unlock;

	f2fs_balance_fs(sbi, true);

	down_write(&F2FS_I(src)->i_gc_rwsem[WRITE]);
	if (src != dst) {
		ret = -EBUSY;
		if (!down_write_trylock(&F2FS_I(dst)->i_gc_rwsem[WRITE]))
			goto out_src;
	}

	f2fs_lock_op(sbi);
	ret = __exchange_data_block(src, dst, pos_in >> F2FS_BLKSIZE_BITS,
				pos_out >> F2FS_BLKSIZE_BITS,
				len >> F2FS_BLKSIZE_BITS, false);

	if (!ret) {
		if (dst_max_i_size)
			f2fs_i_size_write(dst, dst_max_i_size);
		else if (dst_osize != dst->i_size)
			f2fs_i_size_write(dst, dst_osize);
	}
	f2fs_unlock_op(sbi);

	if (src != dst)
		up_write(&F2FS_I(dst)->i_gc_rwsem[WRITE]);
out_src:
	up_write(&F2FS_I(src)->i_gc_rwsem[WRITE]);
out_unlock:
	if (src != dst)
		inode_unlock(dst);
out:
	inode_unlock(src);
	return ret;
}

static int f2fs_ioc_move_range(struct file *filp, unsigned long arg)
{
	struct f2fs_move_range range;
	struct fd dst;
	int err;

	if (!(filp->f_mode & FMODE_READ) ||
			!(filp->f_mode & FMODE_WRITE))
		return -EBADF;

	if (copy_from_user(&range, (struct f2fs_move_range __user *)arg,
							sizeof(range)))
		return -EFAULT;

	dst = fdget(range.dst_fd);
	if (!dst.file)
		return -EBADF;

	if (!(dst.file->f_mode & FMODE_WRITE)) {
		err = -EBADF;
		goto err_out;
	}

	err = mnt_want_write_file(filp);
	if (err)
		goto err_out;

	err = f2fs_move_file_range(filp, range.pos_in, dst.file,
					range.pos_out, range.len);

	mnt_drop_write_file(filp);
	if (err)
		goto err_out;

	if (copy_to_user((struct f2fs_move_range __user *)arg,
						&range, sizeof(range)))
		err = -EFAULT;
err_out:
	fdput(dst);
	return err;
}

static int f2fs_ioc_flush_device(struct file *filp, unsigned long arg)
{
	struct inode *inode = file_inode(filp);
	struct f2fs_sb_info *sbi = F2FS_I_SB(inode);
	struct sit_info *sm = SIT_I(sbi);
	unsigned int start_segno = 0, end_segno = 0;
	unsigned int dev_start_segno = 0, dev_end_segno = 0;
	struct f2fs_flush_device range;
	int ret;

	if (!capable(CAP_SYS_ADMIN))
		return -EPERM;

	if (f2fs_readonly(sbi->sb))
		return -EROFS;

	if (unlikely(is_sbi_flag_set(sbi, SBI_CP_DISABLED)))
		return -EINVAL;

	if (copy_from_user(&range, (struct f2fs_flush_device __user *)arg,
							sizeof(range)))
		return -EFAULT;

	if (!f2fs_is_multi_device(sbi) || sbi->s_ndevs - 1 <= range.dev_num ||
			__is_large_section(sbi)) {
		f2fs_warn(sbi, "Can't flush %u in %d for segs_per_sec %u != 1",
			  range.dev_num, sbi->s_ndevs, sbi->segs_per_sec);
		return -EINVAL;
	}

	ret = mnt_want_write_file(filp);
	if (ret)
		return ret;

	if (range.dev_num != 0)
		dev_start_segno = GET_SEGNO(sbi, FDEV(range.dev_num).start_blk);
	dev_end_segno = GET_SEGNO(sbi, FDEV(range.dev_num).end_blk);

	start_segno = sm->last_victim[FLUSH_DEVICE];
	if (start_segno < dev_start_segno || start_segno >= dev_end_segno)
		start_segno = dev_start_segno;
	end_segno = min(start_segno + range.segments, dev_end_segno);

	while (start_segno < end_segno) {
		if (!down_write_trylock(&sbi->gc_lock)) {
			ret = -EBUSY;
			goto out;
		}
		sm->last_victim[GC_CB] = end_segno + 1;
		sm->last_victim[GC_GREEDY] = end_segno + 1;
		sm->last_victim[ALLOC_NEXT] = end_segno + 1;
		ret = f2fs_gc(sbi, true, true, start_segno);
		if (ret == -EAGAIN)
			ret = 0;
		else if (ret < 0)
			break;
		start_segno++;
	}
out:
	mnt_drop_write_file(filp);
	return ret;
}

static int f2fs_ioc_get_features(struct file *filp, unsigned long arg)
{
	struct inode *inode = file_inode(filp);
	u32 sb_feature = le32_to_cpu(F2FS_I_SB(inode)->raw_super->feature);

	/* Must validate to set it with SQLite behavior in Android. */
	sb_feature |= F2FS_FEATURE_ATOMIC_WRITE;

	return put_user(sb_feature, (u32 __user *)arg);
}

#ifdef CONFIG_QUOTA
int f2fs_transfer_project_quota(struct inode *inode, kprojid_t kprojid)
{
	struct dquot *transfer_to[MAXQUOTAS] = {};
	struct f2fs_sb_info *sbi = F2FS_I_SB(inode);
	struct super_block *sb = sbi->sb;
	int err = 0;

	transfer_to[PRJQUOTA] = dqget(sb, make_kqid_projid(kprojid));
	if (!IS_ERR(transfer_to[PRJQUOTA])) {
		err = __dquot_transfer(inode, transfer_to);
		if (err)
			set_sbi_flag(sbi, SBI_QUOTA_NEED_REPAIR);
		dqput(transfer_to[PRJQUOTA]);
	}
	return err;
}

static int f2fs_ioc_setproject(struct file *filp, __u32 projid)
{
	struct inode *inode = file_inode(filp);
	struct f2fs_inode_info *fi = F2FS_I(inode);
	struct f2fs_sb_info *sbi = F2FS_I_SB(inode);
	struct page *ipage;
	kprojid_t kprojid;
	int err;

	if (!f2fs_sb_has_project_quota(sbi)) {
		if (projid != F2FS_DEF_PROJID)
			return -EOPNOTSUPP;
		else
			return 0;
	}

	if (!f2fs_has_extra_attr(inode))
		return -EOPNOTSUPP;

	kprojid = make_kprojid(&init_user_ns, (projid_t)projid);

	if (projid_eq(kprojid, F2FS_I(inode)->i_projid))
		return 0;

	err = -EPERM;
	/* Is it quota file? Do not allow user to mess with it */
	if (IS_NOQUOTA(inode))
		return err;

	ipage = f2fs_get_node_page(sbi, inode->i_ino);
	if (IS_ERR(ipage))
		return PTR_ERR(ipage);

	if (!F2FS_FITS_IN_INODE(F2FS_INODE(ipage), fi->i_extra_isize,
								i_projid)) {
		err = -EOVERFLOW;
		f2fs_put_page(ipage, 1);
		return err;
	}
	f2fs_put_page(ipage, 1);

	err = dquot_initialize(inode);
	if (err)
		return err;

	f2fs_lock_op(sbi);
	err = f2fs_transfer_project_quota(inode, kprojid);
	if (err)
		goto out_unlock;

	F2FS_I(inode)->i_projid = kprojid;
	inode->i_ctime = current_time(inode);
	f2fs_mark_inode_dirty_sync(inode, true);
out_unlock:
	f2fs_unlock_op(sbi);
	return err;
}
#else
int f2fs_transfer_project_quota(struct inode *inode, kprojid_t kprojid)
{
	return 0;
}

static int f2fs_ioc_setproject(struct file *filp, __u32 projid)
{
	if (projid != F2FS_DEF_PROJID)
		return -EOPNOTSUPP;
	return 0;
}
#endif

/* FS_IOC_FSGETXATTR and FS_IOC_FSSETXATTR support */

/*
 * To make a new on-disk f2fs i_flag gettable via FS_IOC_FSGETXATTR and settable
 * via FS_IOC_FSSETXATTR, add an entry for it to f2fs_xflags_map[], and add its
 * FS_XFLAG_* equivalent to F2FS_SUPPORTED_XFLAGS.
 */

static const struct {
	u32 iflag;
	u32 xflag;
} f2fs_xflags_map[] = {
	{ F2FS_SYNC_FL,		FS_XFLAG_SYNC },
	{ F2FS_IMMUTABLE_FL,	FS_XFLAG_IMMUTABLE },
	{ F2FS_APPEND_FL,	FS_XFLAG_APPEND },
	{ F2FS_NODUMP_FL,	FS_XFLAG_NODUMP },
	{ F2FS_NOATIME_FL,	FS_XFLAG_NOATIME },
	{ F2FS_PROJINHERIT_FL,	FS_XFLAG_PROJINHERIT },
};

#define F2FS_SUPPORTED_XFLAGS (		\
		FS_XFLAG_SYNC |		\
		FS_XFLAG_IMMUTABLE |	\
		FS_XFLAG_APPEND |	\
		FS_XFLAG_NODUMP |	\
		FS_XFLAG_NOATIME |	\
		FS_XFLAG_PROJINHERIT)

/* Convert f2fs on-disk i_flags to FS_IOC_FS{GET,SET}XATTR flags */
static inline u32 f2fs_iflags_to_xflags(u32 iflags)
{
	u32 xflags = 0;
	int i;

	for (i = 0; i < ARRAY_SIZE(f2fs_xflags_map); i++)
		if (iflags & f2fs_xflags_map[i].iflag)
			xflags |= f2fs_xflags_map[i].xflag;

	return xflags;
}

/* Convert FS_IOC_FS{GET,SET}XATTR flags to f2fs on-disk i_flags */
static inline u32 f2fs_xflags_to_iflags(u32 xflags)
{
	u32 iflags = 0;
	int i;

	for (i = 0; i < ARRAY_SIZE(f2fs_xflags_map); i++)
		if (xflags & f2fs_xflags_map[i].xflag)
			iflags |= f2fs_xflags_map[i].iflag;

	return iflags;
}

static void f2fs_fill_fsxattr(struct inode *inode, struct fsxattr *fa)
{
	struct f2fs_inode_info *fi = F2FS_I(inode);

	simple_fill_fsxattr(fa, f2fs_iflags_to_xflags(fi->i_flags));

	if (f2fs_sb_has_project_quota(F2FS_I_SB(inode)))
		fa->fsx_projid = from_kprojid(&init_user_ns, fi->i_projid);
}

static int f2fs_ioc_fsgetxattr(struct file *filp, unsigned long arg)
{
	struct inode *inode = file_inode(filp);
	struct fsxattr fa;

	f2fs_fill_fsxattr(inode, &fa);

	if (copy_to_user((struct fsxattr __user *)arg, &fa, sizeof(fa)))
		return -EFAULT;
	return 0;
}

static int f2fs_ioc_fssetxattr(struct file *filp, unsigned long arg)
{
	struct inode *inode = file_inode(filp);
	struct fsxattr fa, old_fa;
	u32 iflags;
	int err;

	if (copy_from_user(&fa, (struct fsxattr __user *)arg, sizeof(fa)))
		return -EFAULT;

	/* Make sure caller has proper permission */
	if (!inode_owner_or_capable(inode))
		return -EACCES;

	if (fa.fsx_xflags & ~F2FS_SUPPORTED_XFLAGS)
		return -EOPNOTSUPP;

	iflags = f2fs_xflags_to_iflags(fa.fsx_xflags);
	if (f2fs_mask_flags(inode->i_mode, iflags) != iflags)
		return -EOPNOTSUPP;

	err = mnt_want_write_file(filp);
	if (err)
		return err;

	inode_lock(inode);

	f2fs_fill_fsxattr(inode, &old_fa);
	err = vfs_ioc_fssetxattr_check(inode, &old_fa, &fa);
	if (err)
		goto out;

	err = f2fs_setflags_common(inode, iflags,
			f2fs_xflags_to_iflags(F2FS_SUPPORTED_XFLAGS));
	if (err)
		goto out;

	err = f2fs_ioc_setproject(filp, fa.fsx_projid);
out:
	inode_unlock(inode);
	mnt_drop_write_file(filp);
	return err;
}

int f2fs_pin_file_control(struct inode *inode, bool inc)
{
	struct f2fs_inode_info *fi = F2FS_I(inode);
	struct f2fs_sb_info *sbi = F2FS_I_SB(inode);

	/* Use i_gc_failures for normal file as a risk signal. */
	if (inc)
		f2fs_i_gc_failures_write(inode,
				fi->i_gc_failures[GC_FAILURE_PIN] + 1);

	if (fi->i_gc_failures[GC_FAILURE_PIN] > sbi->gc_pin_file_threshold) {
		f2fs_warn(sbi, "%s: Enable GC = ino %lx after %x GC trials",
			  __func__, inode->i_ino,
			  fi->i_gc_failures[GC_FAILURE_PIN]);
		clear_inode_flag(inode, FI_PIN_FILE);
		return -EAGAIN;
	}
	return 0;
}

static int f2fs_ioc_set_pin_file(struct file *filp, unsigned long arg)
{
	struct inode *inode = file_inode(filp);
	__u32 pin;
	int ret = 0;

	if (get_user(pin, (__u32 __user *)arg))
		return -EFAULT;

	if (!S_ISREG(inode->i_mode))
		return -EINVAL;

	if (f2fs_readonly(F2FS_I_SB(inode)->sb))
		return -EROFS;

	ret = mnt_want_write_file(filp);
	if (ret)
		return ret;

	inode_lock(inode);

	if (f2fs_should_update_outplace(inode, NULL)) {
		ret = -EINVAL;
		goto out;
	}

	if (!pin) {
		clear_inode_flag(inode, FI_PIN_FILE);
		f2fs_i_gc_failures_write(inode, 0);
		goto done;
	}

	if (f2fs_pin_file_control(inode, false)) {
		ret = -EAGAIN;
		goto out;
	}

	ret = f2fs_convert_inline_inode(inode);
	if (ret)
		goto out;

	if (f2fs_disable_compressed_file(inode)) {
		ret = -EOPNOTSUPP;
		goto out;
	}

	set_inode_flag(inode, FI_PIN_FILE);
	ret = F2FS_I(inode)->i_gc_failures[GC_FAILURE_PIN];
done:
	f2fs_update_time(F2FS_I_SB(inode), REQ_TIME);
out:
	inode_unlock(inode);
	mnt_drop_write_file(filp);
	return ret;
}

static int f2fs_ioc_get_pin_file(struct file *filp, unsigned long arg)
{
	struct inode *inode = file_inode(filp);
	__u32 pin = 0;

	if (is_inode_flag_set(inode, FI_PIN_FILE))
		pin = F2FS_I(inode)->i_gc_failures[GC_FAILURE_PIN];
	return put_user(pin, (u32 __user *)arg);
}

int f2fs_precache_extents(struct inode *inode)
{
	struct f2fs_inode_info *fi = F2FS_I(inode);
	struct f2fs_map_blocks map;
	pgoff_t m_next_extent;
	loff_t end;
	int err;

	if (is_inode_flag_set(inode, FI_NO_EXTENT))
		return -EOPNOTSUPP;

	map.m_lblk = 0;
	map.m_next_pgofs = NULL;
	map.m_next_extent = &m_next_extent;
	map.m_seg_type = NO_CHECK_TYPE;
	map.m_may_create = false;
	end = F2FS_I_SB(inode)->max_file_blocks;

	while (map.m_lblk < end) {
		map.m_len = end - map.m_lblk;

		down_write(&fi->i_gc_rwsem[WRITE]);
		err = f2fs_map_blocks(inode, &map, 0, F2FS_GET_BLOCK_PRECACHE);
		up_write(&fi->i_gc_rwsem[WRITE]);
		if (err)
			return err;

		map.m_lblk = m_next_extent;
	}

	return err;
}

static int f2fs_ioc_precache_extents(struct file *filp, unsigned long arg)
{
	return f2fs_precache_extents(file_inode(filp));
}

static int f2fs_ioc_resize_fs(struct file *filp, unsigned long arg)
{
	struct f2fs_sb_info *sbi = F2FS_I_SB(file_inode(filp));
	__u64 block_count;
	int ret;

	if (!capable(CAP_SYS_ADMIN))
		return -EPERM;

	if (f2fs_readonly(sbi->sb))
		return -EROFS;

	if (copy_from_user(&block_count, (void __user *)arg,
			   sizeof(block_count)))
		return -EFAULT;

	ret = f2fs_resize_fs(sbi, block_count);

	return ret;
}

long f2fs_ioctl(struct file *filp, unsigned int cmd, unsigned long arg)
{
	if (unlikely(f2fs_cp_error(F2FS_I_SB(file_inode(filp)))))
		return -EIO;
	if (!f2fs_is_checkpoint_ready(F2FS_I_SB(file_inode(filp))))
		return -ENOSPC;

	switch (cmd) {
	case F2FS_IOC_GETFLAGS:
		return f2fs_ioc_getflags(filp, arg);
	case F2FS_IOC_SETFLAGS:
		return f2fs_ioc_setflags(filp, arg);
	case F2FS_IOC_GETVERSION:
		return f2fs_ioc_getversion(filp, arg);
	case F2FS_IOC_START_ATOMIC_WRITE:
		return f2fs_ioc_start_atomic_write(filp);
	case F2FS_IOC_COMMIT_ATOMIC_WRITE:
		return f2fs_ioc_commit_atomic_write(filp);
	case F2FS_IOC_START_VOLATILE_WRITE:
		return f2fs_ioc_start_volatile_write(filp);
	case F2FS_IOC_RELEASE_VOLATILE_WRITE:
		return f2fs_ioc_release_volatile_write(filp);
	case F2FS_IOC_ABORT_VOLATILE_WRITE:
		return f2fs_ioc_abort_volatile_write(filp);
	case F2FS_IOC_SHUTDOWN:
		return f2fs_ioc_shutdown(filp, arg);
	case FITRIM:
		return f2fs_ioc_fitrim(filp, arg);
	case F2FS_IOC_SET_ENCRYPTION_POLICY:
		return f2fs_ioc_set_encryption_policy(filp, arg);
	case F2FS_IOC_GET_ENCRYPTION_POLICY:
		return f2fs_ioc_get_encryption_policy(filp, arg);
	case F2FS_IOC_GET_ENCRYPTION_PWSALT:
		return f2fs_ioc_get_encryption_pwsalt(filp, arg);
	case F2FS_IOC_GARBAGE_COLLECT:
		return f2fs_ioc_gc(filp, arg);
	case F2FS_IOC_GARBAGE_COLLECT_RANGE:
		return f2fs_ioc_gc_range(filp, arg);
	case F2FS_IOC_WRITE_CHECKPOINT:
		return f2fs_ioc_write_checkpoint(filp, arg);
	case F2FS_IOC_DEFRAGMENT:
		return f2fs_ioc_defragment(filp, arg);
	case F2FS_IOC_MOVE_RANGE:
		return f2fs_ioc_move_range(filp, arg);
	case F2FS_IOC_FLUSH_DEVICE:
		return f2fs_ioc_flush_device(filp, arg);
	case F2FS_IOC_GET_FEATURES:
		return f2fs_ioc_get_features(filp, arg);
	case F2FS_IOC_FSGETXATTR:
		return f2fs_ioc_fsgetxattr(filp, arg);
	case F2FS_IOC_FSSETXATTR:
		return f2fs_ioc_fssetxattr(filp, arg);
	case F2FS_IOC_GET_PIN_FILE:
		return f2fs_ioc_get_pin_file(filp, arg);
	case F2FS_IOC_SET_PIN_FILE:
		return f2fs_ioc_set_pin_file(filp, arg);
	case F2FS_IOC_PRECACHE_EXTENTS:
		return f2fs_ioc_precache_extents(filp, arg);
	case F2FS_IOC_RESIZE_FS:
		return f2fs_ioc_resize_fs(filp, arg);
	default:
		return -ENOTTY;
	}
}

static ssize_t f2fs_file_read_iter(struct kiocb *iocb, struct iov_iter *iter)
{
	struct file *file = iocb->ki_filp;
	struct inode *inode = file_inode(file);

	if (!f2fs_is_compress_backend_ready(inode))
		return -EOPNOTSUPP;

	return generic_file_read_iter(iocb, iter);
}

static ssize_t f2fs_file_write_iter(struct kiocb *iocb, struct iov_iter *from)
{
	struct file *file = iocb->ki_filp;
	struct inode *inode = file_inode(file);
	ssize_t ret;

	if (unlikely(f2fs_cp_error(F2FS_I_SB(inode)))) {
		ret = -EIO;
		goto out;
	}

	if (!f2fs_is_compress_backend_ready(inode))
		return -EOPNOTSUPP;

	if (iocb->ki_flags & IOCB_NOWAIT) {
		if (!inode_trylock(inode)) {
			ret = -EAGAIN;
			goto out;
		}
	} else {
		inode_lock(inode);
	}

	ret = generic_write_checks(iocb, from);
	if (ret > 0) {
		bool preallocated = false;
		size_t target_size = 0;
		int err;

		if (iov_iter_fault_in_readable(from, iov_iter_count(from)))
			set_inode_flag(inode, FI_NO_PREALLOC);

		if ((iocb->ki_flags & IOCB_NOWAIT)) {
			if (!f2fs_overwrite_io(inode, iocb->ki_pos,
						iov_iter_count(from)) ||
				f2fs_has_inline_data(inode) ||
				f2fs_force_buffered_io(inode, iocb, from)) {
				clear_inode_flag(inode, FI_NO_PREALLOC);
				inode_unlock(inode);
				ret = -EAGAIN;
				goto out;
			}
			goto write;
		}

		if (is_inode_flag_set(inode, FI_NO_PREALLOC))
			goto write;

		if (iocb->ki_flags & IOCB_DIRECT) {
			/*
			 * Convert inline data for Direct I/O before entering
			 * f2fs_direct_IO().
			 */
			err = f2fs_convert_inline_inode(inode);
			if (err)
				goto out_err;
			/*
			 * If force_buffere_io() is true, we have to allocate
			 * blocks all the time, since f2fs_direct_IO will fall
			 * back to buffered IO.
			 */
			if (!f2fs_force_buffered_io(inode, iocb, from) &&
					allow_outplace_dio(inode, iocb, from))
				goto write;
		}
		preallocated = true;
		target_size = iocb->ki_pos + iov_iter_count(from);

		err = f2fs_preallocate_blocks(iocb, from);
		if (err) {
out_err:
			clear_inode_flag(inode, FI_NO_PREALLOC);
			inode_unlock(inode);
			ret = err;
			goto out;
		}
write:
		ret = __generic_file_write_iter(iocb, from);
		clear_inode_flag(inode, FI_NO_PREALLOC);

		/* if we couldn't write data, we should deallocate blocks. */
		if (preallocated && i_size_read(inode) < target_size)
			f2fs_truncate(inode);

		if (ret > 0)
			f2fs_update_iostat(F2FS_I_SB(inode), APP_WRITE_IO, ret);
	}
	inode_unlock(inode);
out:
	trace_f2fs_file_write_iter(inode, iocb->ki_pos,
					iov_iter_count(from), ret);
	if (ret > 0)
		ret = generic_write_sync(iocb, ret);
	return ret;
}

#ifdef CONFIG_COMPAT
long f2fs_compat_ioctl(struct file *file, unsigned int cmd, unsigned long arg)
{
	switch (cmd) {
	case F2FS_IOC32_GETFLAGS:
		cmd = F2FS_IOC_GETFLAGS;
		break;
	case F2FS_IOC32_SETFLAGS:
		cmd = F2FS_IOC_SETFLAGS;
		break;
	case F2FS_IOC32_GETVERSION:
		cmd = F2FS_IOC_GETVERSION;
		break;
	case F2FS_IOC_START_ATOMIC_WRITE:
	case F2FS_IOC_COMMIT_ATOMIC_WRITE:
	case F2FS_IOC_START_VOLATILE_WRITE:
	case F2FS_IOC_RELEASE_VOLATILE_WRITE:
	case F2FS_IOC_ABORT_VOLATILE_WRITE:
	case F2FS_IOC_SHUTDOWN:
	case F2FS_IOC_SET_ENCRYPTION_POLICY:
	case F2FS_IOC_GET_ENCRYPTION_PWSALT:
	case F2FS_IOC_GET_ENCRYPTION_POLICY:
	case F2FS_IOC_GARBAGE_COLLECT:
	case F2FS_IOC_GARBAGE_COLLECT_RANGE:
	case F2FS_IOC_WRITE_CHECKPOINT:
	case F2FS_IOC_DEFRAGMENT:
	case F2FS_IOC_MOVE_RANGE:
	case F2FS_IOC_FLUSH_DEVICE:
	case F2FS_IOC_GET_FEATURES:
	case F2FS_IOC_FSGETXATTR:
	case F2FS_IOC_FSSETXATTR:
	case F2FS_IOC_GET_PIN_FILE:
	case F2FS_IOC_SET_PIN_FILE:
	case F2FS_IOC_PRECACHE_EXTENTS:
	case F2FS_IOC_RESIZE_FS:
		break;
	default:
		return -ENOIOCTLCMD;
	}
	return f2fs_ioctl(file, cmd, (unsigned long) compat_ptr(arg));
}
#endif

const struct file_operations f2fs_file_operations = {
	.llseek		= f2fs_llseek,
	.read_iter	= f2fs_file_read_iter,
	.write_iter	= f2fs_file_write_iter,
	.open		= f2fs_file_open,
	.release	= f2fs_release_file,
	.mmap		= f2fs_file_mmap,
	.flush		= f2fs_file_flush,
	.fsync		= f2fs_sync_file,
	.fallocate	= f2fs_fallocate,
	.unlocked_ioctl	= f2fs_ioctl,
#ifdef CONFIG_COMPAT
	.compat_ioctl	= f2fs_compat_ioctl,
#endif
	.splice_read	= generic_file_splice_read,
	.splice_write	= iter_file_splice_write,
};<|MERGE_RESOLUTION|>--- conflicted
+++ resolved
@@ -528,16 +528,9 @@
 	if (err)
 		return err;
 
-<<<<<<< HEAD
-=======
 	if (!f2fs_is_compress_backend_ready(inode))
 		return -EOPNOTSUPP;
 
-	err = fsverity_file_open(inode, filp);
-	if (err)
-		return err;
-
->>>>>>> 2945d197
 	filp->f_mode |= FMODE_NOWAIT;
 
 	return dquot_file_open(inode, filp);
@@ -803,14 +796,11 @@
 		stat->attributes |= STATX_ATTR_IMMUTABLE;
 	if (flags & F2FS_NODUMP_FL)
 		stat->attributes |= STATX_ATTR_NODUMP;
-	if (IS_VERITY(inode))
-		stat->attributes |= STATX_ATTR_VERITY;
 
 	stat->attributes_mask |= (STATX_ATTR_APPEND |
 				  STATX_ATTR_ENCRYPTED |
 				  STATX_ATTR_IMMUTABLE |
-				  STATX_ATTR_NODUMP |
-				  STATX_ATTR_VERITY);
+				  STATX_ATTR_NODUMP);
 
 	generic_fillattr(inode, stat);
 
