--- conflicted
+++ resolved
@@ -2428,27 +2428,13 @@
 	return DUMMY_ENCRYPTION_ENABLED(F2FS_I_SB(inode));
 }
 
-static bool f2fs_has_stable_inodes(struct super_block *sb)
-{
-	return true;
-}
-
-static void f2fs_get_ino_and_lblk_bits(struct super_block *sb,
-				       int *ino_bits_ret, int *lblk_bits_ret)
-{
-	*ino_bits_ret = 8 * sizeof(nid_t);
-	*lblk_bits_ret = 8 * sizeof(block_t);
-}
-
 static const struct fscrypt_operations f2fs_cryptops = {
-	.key_prefix		= "f2fs:",
-	.get_context		= f2fs_get_context,
-	.set_context		= f2fs_set_context,
-	.dummy_context		= f2fs_dummy_context,
-	.empty_dir		= f2fs_empty_dir,
-	.max_namelen		= F2FS_NAME_LEN,
-	.has_stable_inodes	= f2fs_has_stable_inodes,
-	.get_ino_and_lblk_bits	= f2fs_get_ino_and_lblk_bits,
+	.key_prefix	= "f2fs:",
+	.get_context	= f2fs_get_context,
+	.set_context	= f2fs_set_context,
+	.dummy_context	= f2fs_dummy_context,
+	.empty_dir	= f2fs_empty_dir,
+	.max_namelen	= F2FS_NAME_LEN,
 };
 #endif
 
@@ -3898,17 +3884,14 @@
 	err = f2fs_init_post_read_processing();
 	if (err)
 		goto free_root_stats;
-<<<<<<< HEAD
-	f2fs_init_rapid_gc();
-
-=======
 	err = f2fs_init_bio_entry_cache();
 	if (err)
 		goto free_post_read;
 	err = f2fs_init_bioset();
 	if (err)
 		goto free_bio_enrty_cache;
->>>>>>> 2945d197
+	f2fs_init_rapid_gc();
+
 	return 0;
 free_bio_enrty_cache:
 	f2fs_destroy_bio_entry_cache();
@@ -3937,12 +3920,9 @@
 
 static void __exit exit_f2fs_fs(void)
 {
-<<<<<<< HEAD
 	f2fs_destroy_rapid_gc();
-=======
 	f2fs_destroy_bioset();
 	f2fs_destroy_bio_entry_cache();
->>>>>>> 2945d197
 	f2fs_destroy_post_read_processing();
 	f2fs_destroy_root_stats();
 	unregister_filesystem(&f2fs_fs_type);
