// SPDX-License-Identifier: GPL-2.0
/*
 * fs/f2fs/segment.c
 *
 * Copyright (c) 2012 Samsung Electronics Co., Ltd.
 *             http://www.samsung.com/
 */
#include <linux/fs.h>
#include <linux/f2fs_fs.h>
#include <linux/bio.h>
#include <linux/blkdev.h>
#include <linux/prefetch.h>
#include <linux/kthread.h>
#include <linux/swap.h>
#include <linux/timer.h>
#include <linux/freezer.h>
#include <linux/sched/signal.h>

#include "f2fs.h"
#include "segment.h"
#include "node.h"
#include "gc.h"
#include "trace.h"
#include <trace/events/f2fs.h>

#define __reverse_ffz(x) __reverse_ffs(~(x))

static struct kmem_cache *discard_entry_slab;
static struct kmem_cache *discard_cmd_slab;
static struct kmem_cache *sit_entry_set_slab;
static struct kmem_cache *inmem_entry_slab;

static unsigned long __reverse_ulong(unsigned char *str)
{
	unsigned long tmp = 0;
	int shift = 24, idx = 0;

#if BITS_PER_LONG == 64
	shift = 56;
#endif
	while (shift >= 0) {
		tmp |= (unsigned long)str[idx++] << shift;
		shift -= BITS_PER_BYTE;
	}
	return tmp;
}

/*
 * __reverse_ffs is copied from include/asm-generic/bitops/__ffs.h since
 * MSB and LSB are reversed in a byte by f2fs_set_bit.
 */
static inline unsigned long __reverse_ffs(unsigned long word)
{
	int num = 0;

#if BITS_PER_LONG == 64
	if ((word & 0xffffffff00000000UL) == 0)
		num += 32;
	else
		word >>= 32;
#endif
	if ((word & 0xffff0000) == 0)
		num += 16;
	else
		word >>= 16;

	if ((word & 0xff00) == 0)
		num += 8;
	else
		word >>= 8;

	if ((word & 0xf0) == 0)
		num += 4;
	else
		word >>= 4;

	if ((word & 0xc) == 0)
		num += 2;
	else
		word >>= 2;

	if ((word & 0x2) == 0)
		num += 1;
	return num;
}

/*
 * __find_rev_next(_zero)_bit is copied from lib/find_next_bit.c because
 * f2fs_set_bit makes MSB and LSB reversed in a byte.
 * @size must be integral times of unsigned long.
 * Example:
 *                             MSB <--> LSB
 *   f2fs_set_bit(0, bitmap) => 1000 0000
 *   f2fs_set_bit(7, bitmap) => 0000 0001
 */
static unsigned long __find_rev_next_bit(const unsigned long *addr,
			unsigned long size, unsigned long offset)
{
	const unsigned long *p = addr + BIT_WORD(offset);
	unsigned long result = size;
	unsigned long tmp;

	if (offset >= size)
		return size;

	size -= (offset & ~(BITS_PER_LONG - 1));
	offset %= BITS_PER_LONG;

	while (1) {
		if (*p == 0)
			goto pass;

		tmp = __reverse_ulong((unsigned char *)p);

		tmp &= ~0UL >> offset;
		if (size < BITS_PER_LONG)
			tmp &= (~0UL << (BITS_PER_LONG - size));
		if (tmp)
			goto found;
pass:
		if (size <= BITS_PER_LONG)
			break;
		size -= BITS_PER_LONG;
		offset = 0;
		p++;
	}
	return result;
found:
	return result - size + __reverse_ffs(tmp);
}

static unsigned long __find_rev_next_zero_bit(const unsigned long *addr,
			unsigned long size, unsigned long offset)
{
	const unsigned long *p = addr + BIT_WORD(offset);
	unsigned long result = size;
	unsigned long tmp;

	if (offset >= size)
		return size;

	size -= (offset & ~(BITS_PER_LONG - 1));
	offset %= BITS_PER_LONG;

	while (1) {
		if (*p == ~0UL)
			goto pass;

		tmp = __reverse_ulong((unsigned char *)p);

		if (offset)
			tmp |= ~0UL << (BITS_PER_LONG - offset);
		if (size < BITS_PER_LONG)
			tmp |= ~0UL >> size;
		if (tmp != ~0UL)
			goto found;
pass:
		if (size <= BITS_PER_LONG)
			break;
		size -= BITS_PER_LONG;
		offset = 0;
		p++;
	}
	return result;
found:
	return result - size + __reverse_ffz(tmp);
}

bool f2fs_need_SSR(struct f2fs_sb_info *sbi)
{
	int node_secs = get_blocktype_secs(sbi, F2FS_DIRTY_NODES);
	int dent_secs = get_blocktype_secs(sbi, F2FS_DIRTY_DENTS);
	int imeta_secs = get_blocktype_secs(sbi, F2FS_DIRTY_IMETA);

	if (test_opt(sbi, LFS))
		return false;
	if (sbi->gc_mode == GC_URGENT)
		return true;
	if (unlikely(is_sbi_flag_set(sbi, SBI_CP_DISABLED)))
		return true;

	return free_sections(sbi) <= (node_secs + 2 * dent_secs + imeta_secs +
			SM_I(sbi)->min_ssr_sections + reserved_sections(sbi));
}

void f2fs_register_inmem_page(struct inode *inode, struct page *page)
{
	struct f2fs_sb_info *sbi = F2FS_I_SB(inode);
	struct f2fs_inode_info *fi = F2FS_I(inode);
	struct inmem_pages *new;

	f2fs_trace_pid(page);

	set_page_private(page, (unsigned long)ATOMIC_WRITTEN_PAGE);
	SetPagePrivate(page);

	new = f2fs_kmem_cache_alloc(inmem_entry_slab, GFP_NOFS);

	/* add atomic page indices to the list */
	new->page = page;
	INIT_LIST_HEAD(&new->list);

	/* increase reference count with clean state */
	mutex_lock(&fi->inmem_lock);
	get_page(page);
	list_add_tail(&new->list, &fi->inmem_pages);
	spin_lock(&sbi->inode_lock[ATOMIC_FILE]);
	if (list_empty(&fi->inmem_ilist))
		list_add_tail(&fi->inmem_ilist, &sbi->inode_list[ATOMIC_FILE]);
	spin_unlock(&sbi->inode_lock[ATOMIC_FILE]);
	inc_page_count(F2FS_I_SB(inode), F2FS_INMEM_PAGES);
	mutex_unlock(&fi->inmem_lock);

	trace_f2fs_register_inmem_page(page, INMEM);
}

static int __revoke_inmem_pages(struct inode *inode,
				struct list_head *head, bool drop, bool recover)
{
	struct f2fs_sb_info *sbi = F2FS_I_SB(inode);
	struct inmem_pages *cur, *tmp;
	int err = 0;

	list_for_each_entry_safe(cur, tmp, head, list) {
		struct page *page = cur->page;

		if (drop)
			trace_f2fs_commit_inmem_page(page, INMEM_DROP);

		lock_page(page);

		f2fs_wait_on_page_writeback(page, DATA, true, true);

		if (recover) {
			struct dnode_of_data dn;
			struct node_info ni;

			trace_f2fs_commit_inmem_page(page, INMEM_REVOKE);
retry:
			set_new_dnode(&dn, inode, NULL, NULL, 0);
			err = f2fs_get_dnode_of_data(&dn, page->index,
								LOOKUP_NODE);
			if (err) {
				if (err == -ENOMEM) {
					congestion_wait(BLK_RW_ASYNC, HZ/50);
					cond_resched();
					goto retry;
				}
				err = -EAGAIN;
				goto next;
			}
<<<<<<< HEAD
=======

>>>>>>> fab7352c
			err = f2fs_get_node_info(sbi, dn.nid, &ni);
			if (err) {
				f2fs_put_dnode(&dn);
				return err;
			}
<<<<<<< HEAD
=======

>>>>>>> fab7352c
			if (cur->old_addr == NEW_ADDR) {
				f2fs_invalidate_blocks(sbi, dn.data_blkaddr);
				f2fs_update_data_blkaddr(&dn, NEW_ADDR);
			} else
				f2fs_replace_block(sbi, &dn, dn.data_blkaddr,
					cur->old_addr, ni.version, true, true);
			f2fs_put_dnode(&dn);
		}
next:
		/* we don't need to invalidate this in the sccessful status */
		if (drop || recover) {
			ClearPageUptodate(page);
			clear_cold_data(page);
		}
		set_page_private(page, 0);
		ClearPagePrivate(page);
		f2fs_put_page(page, 1);

		list_del(&cur->list);
		kmem_cache_free(inmem_entry_slab, cur);
		dec_page_count(F2FS_I_SB(inode), F2FS_INMEM_PAGES);
	}
	return err;
}

void f2fs_drop_inmem_pages_all(struct f2fs_sb_info *sbi, bool gc_failure)
{
	struct list_head *head = &sbi->inode_list[ATOMIC_FILE];
	struct inode *inode;
	struct f2fs_inode_info *fi;
next:
	spin_lock(&sbi->inode_lock[ATOMIC_FILE]);
	if (list_empty(head)) {
		spin_unlock(&sbi->inode_lock[ATOMIC_FILE]);
		return;
	}
	fi = list_first_entry(head, struct f2fs_inode_info, inmem_ilist);
	inode = igrab(&fi->vfs_inode);
	spin_unlock(&sbi->inode_lock[ATOMIC_FILE]);

	if (inode) {
		if (gc_failure) {
			if (fi->i_gc_failures[GC_FAILURE_ATOMIC])
				goto drop;
			goto skip;
		}
drop:
		set_inode_flag(inode, FI_ATOMIC_REVOKE_REQUEST);
		f2fs_drop_inmem_pages(inode);
		iput(inode);
	}
skip:
	congestion_wait(BLK_RW_ASYNC, HZ/50);
	cond_resched();
	goto next;
}

void f2fs_drop_inmem_pages(struct inode *inode)
{
	struct f2fs_sb_info *sbi = F2FS_I_SB(inode);
	struct f2fs_inode_info *fi = F2FS_I(inode);

	mutex_lock(&fi->inmem_lock);
	__revoke_inmem_pages(inode, &fi->inmem_pages, true, false);
	spin_lock(&sbi->inode_lock[ATOMIC_FILE]);
	if (!list_empty(&fi->inmem_ilist))
		list_del_init(&fi->inmem_ilist);
	spin_unlock(&sbi->inode_lock[ATOMIC_FILE]);
	mutex_unlock(&fi->inmem_lock);

	clear_inode_flag(inode, FI_ATOMIC_FILE);
	fi->i_gc_failures[GC_FAILURE_ATOMIC] = 0;
	stat_dec_atomic_write(inode);
}

void f2fs_drop_inmem_page(struct inode *inode, struct page *page)
{
	struct f2fs_inode_info *fi = F2FS_I(inode);
	struct f2fs_sb_info *sbi = F2FS_I_SB(inode);
	struct list_head *head = &fi->inmem_pages;
	struct inmem_pages *cur = NULL;

	f2fs_bug_on(sbi, !IS_ATOMIC_WRITTEN_PAGE(page));

	mutex_lock(&fi->inmem_lock);
	list_for_each_entry(cur, head, list) {
		if (cur->page == page)
			break;
	}

	f2fs_bug_on(sbi, list_empty(head) || cur->page != page);
	list_del(&cur->list);
	mutex_unlock(&fi->inmem_lock);

	dec_page_count(sbi, F2FS_INMEM_PAGES);
	kmem_cache_free(inmem_entry_slab, cur);

	ClearPageUptodate(page);
	set_page_private(page, 0);
	ClearPagePrivate(page);
	f2fs_put_page(page, 0);

	trace_f2fs_commit_inmem_page(page, INMEM_INVALIDATE);
}

static int __f2fs_commit_inmem_pages(struct inode *inode)
{
	struct f2fs_sb_info *sbi = F2FS_I_SB(inode);
	struct f2fs_inode_info *fi = F2FS_I(inode);
	struct inmem_pages *cur, *tmp;
	struct f2fs_io_info fio = {
		.sbi = sbi,
		.ino = inode->i_ino,
		.type = DATA,
		.op = REQ_OP_WRITE,
		.op_flags = REQ_SYNC | REQ_PRIO,
		.io_type = FS_DATA_IO,
	};
	struct list_head revoke_list;
	bool submit_bio = false;
	int err = 0;

	INIT_LIST_HEAD(&revoke_list);

	list_for_each_entry_safe(cur, tmp, &fi->inmem_pages, list) {
		struct page *page = cur->page;

		lock_page(page);
		if (page->mapping == inode->i_mapping) {
			trace_f2fs_commit_inmem_page(page, INMEM);

			f2fs_wait_on_page_writeback(page, DATA, true, true);

			set_page_dirty(page);
			if (clear_page_dirty_for_io(page)) {
				inode_dec_dirty_pages(inode);
				f2fs_remove_dirty_inode(inode);
			}
retry:
			fio.page = page;
			fio.old_blkaddr = NULL_ADDR;
			fio.encrypted_page = NULL;
			fio.need_lock = LOCK_DONE;
			err = f2fs_do_write_data_page(&fio);
			if (err) {
				if (err == -ENOMEM) {
					congestion_wait(BLK_RW_ASYNC, HZ/50);
					cond_resched();
					goto retry;
				}
				unlock_page(page);
				break;
			}
			/* record old blkaddr for revoking */
			cur->old_addr = fio.old_blkaddr;
			submit_bio = true;
		}
		unlock_page(page);
		list_move_tail(&cur->list, &revoke_list);
	}

	if (submit_bio)
		f2fs_submit_merged_write_cond(sbi, inode, NULL, 0, DATA);

	if (err) {
		/*
		 * try to revoke all committed pages, but still we could fail
		 * due to no memory or other reason, if that happened, EAGAIN
		 * will be returned, which means in such case, transaction is
		 * already not integrity, caller should use journal to do the
		 * recovery or rewrite & commit last transaction. For other
		 * error number, revoking was done by filesystem itself.
		 */
		err = __revoke_inmem_pages(inode, &revoke_list, false, true);

		/* drop all uncommitted pages */
		__revoke_inmem_pages(inode, &fi->inmem_pages, true, false);
	} else {
		__revoke_inmem_pages(inode, &revoke_list, false, false);
	}

	return err;
}

int f2fs_commit_inmem_pages(struct inode *inode)
{
	struct f2fs_sb_info *sbi = F2FS_I_SB(inode);
	struct f2fs_inode_info *fi = F2FS_I(inode);
	int err;

	f2fs_balance_fs(sbi, true);

	down_write(&fi->i_gc_rwsem[WRITE]);

	f2fs_lock_op(sbi);
	set_inode_flag(inode, FI_ATOMIC_COMMIT);

	mutex_lock(&fi->inmem_lock);
	err = __f2fs_commit_inmem_pages(inode);

	spin_lock(&sbi->inode_lock[ATOMIC_FILE]);
	if (!list_empty(&fi->inmem_ilist))
		list_del_init(&fi->inmem_ilist);
	spin_unlock(&sbi->inode_lock[ATOMIC_FILE]);
	mutex_unlock(&fi->inmem_lock);

	clear_inode_flag(inode, FI_ATOMIC_COMMIT);

	f2fs_unlock_op(sbi);
	up_write(&fi->i_gc_rwsem[WRITE]);

	return err;
}

/*
 * This function balances dirty node and dentry pages.
 * In addition, it controls garbage collection.
 */
void f2fs_balance_fs(struct f2fs_sb_info *sbi, bool need)
{
	if (time_to_inject(sbi, FAULT_CHECKPOINT)) {
		f2fs_show_injection_info(FAULT_CHECKPOINT);
		f2fs_stop_checkpoint(sbi, false);
	}

	/* balance_fs_bg is able to be pending */
	if (need && excess_cached_nats(sbi))
		f2fs_balance_fs_bg(sbi);

	if (f2fs_is_checkpoint_ready(sbi))
		return;

	/*
	 * We should do GC or end up with checkpoint, if there are so many dirty
	 * dir/node pages without enough free segments.
	 */
	if (has_not_enough_free_secs(sbi, 0, 0)) {
		mutex_lock(&sbi->gc_mutex);
		f2fs_gc(sbi, false, false, NULL_SEGNO);
	}
}

void f2fs_balance_fs_bg(struct f2fs_sb_info *sbi)
{
	if (unlikely(is_sbi_flag_set(sbi, SBI_POR_DOING)))
		return;

	/* try to shrink extent cache when there is no enough memory */
	if (!f2fs_available_free_memory(sbi, EXTENT_CACHE))
		f2fs_shrink_extent_tree(sbi, EXTENT_CACHE_SHRINK_NUMBER);

	/* check the # of cached NAT entries */
	if (!f2fs_available_free_memory(sbi, NAT_ENTRIES))
		f2fs_try_to_free_nats(sbi, NAT_ENTRY_PER_BLOCK);

	if (!f2fs_available_free_memory(sbi, FREE_NIDS))
		f2fs_try_to_free_nids(sbi, MAX_FREE_NIDS);
	else
		f2fs_build_free_nids(sbi, false, false);

	if (!is_idle(sbi, REQ_TIME) &&
		(!excess_dirty_nats(sbi) && !excess_dirty_nodes(sbi)))
		return;

	/* checkpoint is the only way to shrink partial cached entries */
	if (!f2fs_available_free_memory(sbi, NAT_ENTRIES) ||
			!f2fs_available_free_memory(sbi, INO_ENTRIES) ||
			excess_prefree_segs(sbi) ||
			excess_dirty_nats(sbi) ||
			excess_dirty_nodes(sbi) ||
			f2fs_time_over(sbi, CP_TIME)) {
		if (test_opt(sbi, DATA_FLUSH)) {
			struct blk_plug plug;

			blk_start_plug(&plug);
			f2fs_sync_dirty_inodes(sbi, FILE_INODE);
			blk_finish_plug(&plug);
		}
		f2fs_sync_fs(sbi->sb, true);
		stat_inc_bg_cp_count(sbi->stat_info);
	}
}

static int __submit_flush_wait(struct f2fs_sb_info *sbi,
				struct block_device *bdev)
{
	struct bio *bio = f2fs_bio_alloc(sbi, 0, true);
	int ret;

	bio->bi_opf = REQ_OP_WRITE | REQ_SYNC | REQ_PREFLUSH;
	bio_set_dev(bio, bdev);
	ret = submit_bio_wait(bio);
	bio_put(bio);

	trace_f2fs_issue_flush(bdev, test_opt(sbi, NOBARRIER),
				test_opt(sbi, FLUSH_MERGE), ret);
	return ret;
}

static int submit_flush_wait(struct f2fs_sb_info *sbi, nid_t ino)
{
	int ret = 0;
	int i;

	if (!sbi->s_ndevs)
		return __submit_flush_wait(sbi, sbi->sb->s_bdev);

	for (i = 0; i < sbi->s_ndevs; i++) {
		if (!f2fs_is_dirty_device(sbi, ino, i, FLUSH_INO))
			continue;
		ret = __submit_flush_wait(sbi, FDEV(i).bdev);
		if (ret)
			break;
	}
	return ret;
}

static int issue_flush_thread(void *data)
{
	struct f2fs_sb_info *sbi = data;
	struct flush_cmd_control *fcc = SM_I(sbi)->fcc_info;
	wait_queue_head_t *q = &fcc->flush_wait_queue;
repeat:
	if (kthread_should_stop())
		return 0;

	sb_start_intwrite(sbi->sb);

	if (!llist_empty(&fcc->issue_list)) {
		struct flush_cmd *cmd, *next;
		int ret;

		fcc->dispatch_list = llist_del_all(&fcc->issue_list);
		fcc->dispatch_list = llist_reverse_order(fcc->dispatch_list);

		cmd = llist_entry(fcc->dispatch_list, struct flush_cmd, llnode);

		ret = submit_flush_wait(sbi, cmd->ino);
		atomic_inc(&fcc->issued_flush);

		llist_for_each_entry_safe(cmd, next,
					  fcc->dispatch_list, llnode) {
			cmd->ret = ret;
			complete(&cmd->wait);
		}
		fcc->dispatch_list = NULL;
	}

	sb_end_intwrite(sbi->sb);

	wait_event_interruptible(*q,
		kthread_should_stop() || !llist_empty(&fcc->issue_list));
	goto repeat;
}

int f2fs_issue_flush(struct f2fs_sb_info *sbi, nid_t ino)
{
	struct flush_cmd_control *fcc = SM_I(sbi)->fcc_info;
	struct flush_cmd cmd;
	int ret;

	if (test_opt(sbi, NOBARRIER))
		return 0;

	if (!test_opt(sbi, FLUSH_MERGE)) {
<<<<<<< HEAD
		ret = submit_flush_wait(sbi, ino);
=======
		atomic_inc(&fcc->queued_flush);
		ret = submit_flush_wait(sbi, ino);
		atomic_dec(&fcc->queued_flush);
>>>>>>> fab7352c
		atomic_inc(&fcc->issued_flush);
		return ret;
	}

<<<<<<< HEAD
	if (atomic_inc_return(&fcc->issing_flush) == 1 || sbi->s_ndevs > 1) {
		ret = submit_flush_wait(sbi, ino);
		atomic_dec(&fcc->issing_flush);
=======
	if (atomic_inc_return(&fcc->queued_flush) == 1 || sbi->s_ndevs > 1) {
		ret = submit_flush_wait(sbi, ino);
		atomic_dec(&fcc->queued_flush);
>>>>>>> fab7352c

		atomic_inc(&fcc->issued_flush);
		return ret;
	}

	cmd.ino = ino;
	init_completion(&cmd.wait);

	llist_add(&cmd.llnode, &fcc->issue_list);

	/* update issue_list before we wake up issue_flush thread */
	smp_mb();

	if (waitqueue_active(&fcc->flush_wait_queue))
		wake_up(&fcc->flush_wait_queue);

	if (fcc->f2fs_issue_flush) {
		wait_for_completion(&cmd.wait);
		atomic_dec(&fcc->queued_flush);
	} else {
		struct llist_node *list;

		list = llist_del_all(&fcc->issue_list);
		if (!list) {
			wait_for_completion(&cmd.wait);
			atomic_dec(&fcc->queued_flush);
		} else {
			struct flush_cmd *tmp, *next;

			ret = submit_flush_wait(sbi, ino);

			llist_for_each_entry_safe(tmp, next, list, llnode) {
				if (tmp == &cmd) {
					cmd.ret = ret;
					atomic_dec(&fcc->queued_flush);
					continue;
				}
				tmp->ret = ret;
				complete(&tmp->wait);
			}
		}
	}

	return cmd.ret;
}

int f2fs_create_flush_cmd_control(struct f2fs_sb_info *sbi)
{
	dev_t dev = sbi->sb->s_bdev->bd_dev;
	struct flush_cmd_control *fcc;
	int err = 0;

	if (SM_I(sbi)->fcc_info) {
		fcc = SM_I(sbi)->fcc_info;
		if (fcc->f2fs_issue_flush)
			return err;
		goto init_thread;
	}

	fcc = f2fs_kzalloc(sbi, sizeof(struct flush_cmd_control), GFP_KERNEL);
	if (!fcc)
		return -ENOMEM;
	atomic_set(&fcc->issued_flush, 0);
	atomic_set(&fcc->queued_flush, 0);
	init_waitqueue_head(&fcc->flush_wait_queue);
	init_llist_head(&fcc->issue_list);
	SM_I(sbi)->fcc_info = fcc;
	if (!test_opt(sbi, FLUSH_MERGE))
		return err;

init_thread:
	fcc->f2fs_issue_flush = kthread_run(issue_flush_thread, sbi,
				"f2fs_flush-%u:%u", MAJOR(dev), MINOR(dev));
	if (IS_ERR(fcc->f2fs_issue_flush)) {
		err = PTR_ERR(fcc->f2fs_issue_flush);
		kvfree(fcc);
		SM_I(sbi)->fcc_info = NULL;
		return err;
	}

	return err;
}

void f2fs_destroy_flush_cmd_control(struct f2fs_sb_info *sbi, bool free)
{
	struct flush_cmd_control *fcc = SM_I(sbi)->fcc_info;

	if (fcc && fcc->f2fs_issue_flush) {
		struct task_struct *flush_thread = fcc->f2fs_issue_flush;

		fcc->f2fs_issue_flush = NULL;
		kthread_stop(flush_thread);
	}
	if (free) {
		kvfree(fcc);
		SM_I(sbi)->fcc_info = NULL;
	}
}

int f2fs_flush_device_cache(struct f2fs_sb_info *sbi)
{
	int ret = 0, i;

	if (!sbi->s_ndevs)
		return 0;

	for (i = 1; i < sbi->s_ndevs; i++) {
		if (!f2fs_test_bit(i, (char *)&sbi->dirty_device))
			continue;
		ret = __submit_flush_wait(sbi, FDEV(i).bdev);
		if (ret)
			break;

		spin_lock(&sbi->dev_lock);
		f2fs_clear_bit(i, (char *)&sbi->dirty_device);
		spin_unlock(&sbi->dev_lock);
	}

	return ret;
}

static void __locate_dirty_segment(struct f2fs_sb_info *sbi, unsigned int segno,
		enum dirty_type dirty_type)
{
	struct dirty_seglist_info *dirty_i = DIRTY_I(sbi);

	/* need not be added */
	if (IS_CURSEG(sbi, segno))
		return;

	if (!test_and_set_bit(segno, dirty_i->dirty_segmap[dirty_type]))
		dirty_i->nr_dirty[dirty_type]++;

	if (dirty_type == DIRTY) {
		struct seg_entry *sentry = get_seg_entry(sbi, segno);
		enum dirty_type t = sentry->type;

		if (unlikely(t >= DIRTY)) {
			f2fs_bug_on(sbi, 1);
			return;
		}
		if (!test_and_set_bit(segno, dirty_i->dirty_segmap[t]))
			dirty_i->nr_dirty[t]++;
	}
}

static void __remove_dirty_segment(struct f2fs_sb_info *sbi, unsigned int segno,
		enum dirty_type dirty_type)
{
	struct dirty_seglist_info *dirty_i = DIRTY_I(sbi);

	if (test_and_clear_bit(segno, dirty_i->dirty_segmap[dirty_type]))
		dirty_i->nr_dirty[dirty_type]--;

	if (dirty_type == DIRTY) {
		struct seg_entry *sentry = get_seg_entry(sbi, segno);
		enum dirty_type t = sentry->type;

		if (test_and_clear_bit(segno, dirty_i->dirty_segmap[t]))
			dirty_i->nr_dirty[t]--;

		if (get_valid_blocks(sbi, segno, true) == 0)
			clear_bit(GET_SEC_FROM_SEG(sbi, segno),
						dirty_i->victim_secmap);
	}
}

/*
 * Should not occur error such as -ENOMEM.
 * Adding dirty entry into seglist is not critical operation.
 * If a given segment is one of current working segments, it won't be added.
 */
static void locate_dirty_segment(struct f2fs_sb_info *sbi, unsigned int segno)
{
	struct dirty_seglist_info *dirty_i = DIRTY_I(sbi);
	unsigned short valid_blocks, ckpt_valid_blocks;

	if (segno == NULL_SEGNO || IS_CURSEG(sbi, segno))
		return;

	mutex_lock(&dirty_i->seglist_lock);

	valid_blocks = get_valid_blocks(sbi, segno, false);
	ckpt_valid_blocks = get_ckpt_valid_blocks(sbi, segno);

	if (valid_blocks == 0 && (!is_sbi_flag_set(sbi, SBI_CP_DISABLED) ||
				ckpt_valid_blocks == sbi->blocks_per_seg)) {
		__locate_dirty_segment(sbi, segno, PRE);
		__remove_dirty_segment(sbi, segno, DIRTY);
	} else if (valid_blocks < sbi->blocks_per_seg) {
		__locate_dirty_segment(sbi, segno, DIRTY);
	} else {
		/* Recovery routine with SSR needs this */
		__remove_dirty_segment(sbi, segno, DIRTY);
	}

	mutex_unlock(&dirty_i->seglist_lock);
}

/* This moves currently empty dirty blocks to prefree. Must hold seglist_lock */
void f2fs_dirty_to_prefree(struct f2fs_sb_info *sbi)
{
	struct dirty_seglist_info *dirty_i = DIRTY_I(sbi);
	unsigned int segno;

	mutex_lock(&dirty_i->seglist_lock);
	for_each_set_bit(segno, dirty_i->dirty_segmap[DIRTY], MAIN_SEGS(sbi)) {
		if (get_valid_blocks(sbi, segno, false))
			continue;
		if (IS_CURSEG(sbi, segno))
			continue;
		__locate_dirty_segment(sbi, segno, PRE);
		__remove_dirty_segment(sbi, segno, DIRTY);
	}
	mutex_unlock(&dirty_i->seglist_lock);
}

int f2fs_disable_cp_again(struct f2fs_sb_info *sbi)
{
	struct dirty_seglist_info *dirty_i = DIRTY_I(sbi);
	block_t ovp = overprovision_segments(sbi) << sbi->log_blocks_per_seg;
	block_t holes[2] = {0, 0};	/* DATA and NODE */
	struct seg_entry *se;
	unsigned int segno;

	mutex_lock(&dirty_i->seglist_lock);
	for_each_set_bit(segno, dirty_i->dirty_segmap[DIRTY], MAIN_SEGS(sbi)) {
		se = get_seg_entry(sbi, segno);
		if (IS_NODESEG(se->type))
			holes[NODE] += sbi->blocks_per_seg - se->valid_blocks;
		else
			holes[DATA] += sbi->blocks_per_seg - se->valid_blocks;
	}
	mutex_unlock(&dirty_i->seglist_lock);

	if (holes[DATA] > ovp || holes[NODE] > ovp)
		return -EAGAIN;
	return 0;
}

/* This is only used by SBI_CP_DISABLED */
static unsigned int get_free_segment(struct f2fs_sb_info *sbi)
{
	struct dirty_seglist_info *dirty_i = DIRTY_I(sbi);
	unsigned int segno = 0;

	mutex_lock(&dirty_i->seglist_lock);
	for_each_set_bit(segno, dirty_i->dirty_segmap[DIRTY], MAIN_SEGS(sbi)) {
		if (get_valid_blocks(sbi, segno, false))
			continue;
		if (get_ckpt_valid_blocks(sbi, segno))
			continue;
		mutex_unlock(&dirty_i->seglist_lock);
		return segno;
	}
	mutex_unlock(&dirty_i->seglist_lock);
	return NULL_SEGNO;
}

static struct discard_cmd *__create_discard_cmd(struct f2fs_sb_info *sbi,
		struct block_device *bdev, block_t lstart,
		block_t start, block_t len)
{
	struct discard_cmd_control *dcc = SM_I(sbi)->dcc_info;
	struct list_head *pend_list;
	struct discard_cmd *dc;

	f2fs_bug_on(sbi, !len);

	pend_list = &dcc->pend_list[plist_idx(len)];

	dc = f2fs_kmem_cache_alloc(discard_cmd_slab, GFP_NOFS);
	INIT_LIST_HEAD(&dc->list);
	dc->bdev = bdev;
	dc->lstart = lstart;
	dc->start = start;
	dc->len = len;
	dc->ref = 0;
	dc->state = D_PREP;
<<<<<<< HEAD
	dc->issuing = 0;
=======
	dc->queued = 0;
>>>>>>> fab7352c
	dc->error = 0;
	init_completion(&dc->wait);
	list_add_tail(&dc->list, pend_list);
	spin_lock_init(&dc->lock);
	dc->bio_ref = 0;
	atomic_inc(&dcc->discard_cmd_cnt);
	dcc->undiscard_blks += len;

	return dc;
}

static struct discard_cmd *__attach_discard_cmd(struct f2fs_sb_info *sbi,
				struct block_device *bdev, block_t lstart,
				block_t start, block_t len,
				struct rb_node *parent, struct rb_node **p,
				bool leftmost)
{
	struct discard_cmd_control *dcc = SM_I(sbi)->dcc_info;
	struct discard_cmd *dc;

	dc = __create_discard_cmd(sbi, bdev, lstart, start, len);

	rb_link_node(&dc->rb_node, parent, p);
	rb_insert_color_cached(&dc->rb_node, &dcc->root, leftmost);

	return dc;
}

static void __detach_discard_cmd(struct discard_cmd_control *dcc,
							struct discard_cmd *dc)
{
	if (dc->state == D_DONE)
<<<<<<< HEAD
		atomic_sub(dc->issuing, &dcc->issing_discard);
=======
		atomic_sub(dc->queued, &dcc->queued_discard);
>>>>>>> fab7352c

	list_del(&dc->list);
	rb_erase_cached(&dc->rb_node, &dcc->root);
	dcc->undiscard_blks -= dc->len;

	kmem_cache_free(discard_cmd_slab, dc);

	atomic_dec(&dcc->discard_cmd_cnt);
}

static void __remove_discard_cmd(struct f2fs_sb_info *sbi,
							struct discard_cmd *dc)
{
	struct discard_cmd_control *dcc = SM_I(sbi)->dcc_info;
	unsigned long flags;

	trace_f2fs_remove_discard(dc->bdev, dc->start, dc->len);

	spin_lock_irqsave(&dc->lock, flags);
	if (dc->bio_ref) {
		spin_unlock_irqrestore(&dc->lock, flags);
		return;
	}
	spin_unlock_irqrestore(&dc->lock, flags);

	f2fs_bug_on(sbi, dc->ref);

	if (dc->error == -EOPNOTSUPP)
		dc->error = 0;

	if (dc->error)
		printk_ratelimited(
			"%sF2FS-fs: Issue discard(%u, %u, %u) failed, ret: %d",
			KERN_INFO, dc->lstart, dc->start, dc->len, dc->error);
	__detach_discard_cmd(dcc, dc);
}

static void f2fs_submit_discard_endio(struct bio *bio)
{
	struct discard_cmd *dc = (struct discard_cmd *)bio->bi_private;
	unsigned long flags;

	dc->error = blk_status_to_errno(bio->bi_status);

	spin_lock_irqsave(&dc->lock, flags);
	dc->bio_ref--;
	if (!dc->bio_ref && dc->state == D_SUBMIT) {
		dc->state = D_DONE;
		complete_all(&dc->wait);
	}
	spin_unlock_irqrestore(&dc->lock, flags);
	bio_put(bio);
}

static void __check_sit_bitmap(struct f2fs_sb_info *sbi,
				block_t start, block_t end)
{
#ifdef CONFIG_F2FS_CHECK_FS
	struct seg_entry *sentry;
	unsigned int segno;
	block_t blk = start;
	unsigned long offset, size, max_blocks = sbi->blocks_per_seg;
	unsigned long *map;

	while (blk < end) {
		segno = GET_SEGNO(sbi, blk);
		sentry = get_seg_entry(sbi, segno);
		offset = GET_BLKOFF_FROM_SEG0(sbi, blk);

		if (end < START_BLOCK(sbi, segno + 1))
			size = GET_BLKOFF_FROM_SEG0(sbi, end);
		else
			size = max_blocks;
		map = (unsigned long *)(sentry->cur_valid_map);
		offset = __find_rev_next_bit(map, size, offset);
		f2fs_bug_on(sbi, offset != size);
		blk = START_BLOCK(sbi, segno + 1);
	}
#endif
}

static void __init_discard_policy(struct f2fs_sb_info *sbi,
				struct discard_policy *dpolicy,
				int discard_type, unsigned int granularity)
{
	/* common policy */
	dpolicy->type = discard_type;
	dpolicy->sync = true;
	dpolicy->ordered = false;
	dpolicy->granularity = granularity;

	dpolicy->max_requests = DEF_MAX_DISCARD_REQUEST;
	dpolicy->io_aware_gran = MAX_PLIST_NUM;

	if (discard_type == DPOLICY_BG) {
		dpolicy->min_interval = DEF_MIN_DISCARD_ISSUE_TIME;
		dpolicy->mid_interval = DEF_MID_DISCARD_ISSUE_TIME;
		dpolicy->max_interval = DEF_MAX_DISCARD_ISSUE_TIME;
		dpolicy->io_aware = true;
		dpolicy->sync = false;
		dpolicy->ordered = true;
		if (utilization(sbi) > DEF_DISCARD_URGENT_UTIL) {
			dpolicy->granularity = 1;
			dpolicy->max_interval = DEF_MIN_DISCARD_ISSUE_TIME;
		}
	} else if (discard_type == DPOLICY_FORCE) {
		dpolicy->min_interval = DEF_MIN_DISCARD_ISSUE_TIME;
		dpolicy->mid_interval = DEF_MID_DISCARD_ISSUE_TIME;
		dpolicy->max_interval = DEF_MAX_DISCARD_ISSUE_TIME;
		dpolicy->io_aware = false;
	} else if (discard_type == DPOLICY_FSTRIM) {
		dpolicy->io_aware = false;
	} else if (discard_type == DPOLICY_UMOUNT) {
		dpolicy->max_requests = UINT_MAX;
		dpolicy->io_aware = false;
	}
}

static void __update_discard_tree_range(struct f2fs_sb_info *sbi,
				struct block_device *bdev, block_t lstart,
				block_t start, block_t len);
/* this function is copied from blkdev_issue_discard from block/blk-lib.c */
static int __submit_discard_cmd(struct f2fs_sb_info *sbi,
						struct discard_policy *dpolicy,
						struct discard_cmd *dc,
						unsigned int *issued)
{
	struct block_device *bdev = dc->bdev;
	struct request_queue *q = bdev_get_queue(bdev);
	unsigned int max_discard_blocks =
			SECTOR_TO_BLOCK(q->limits.max_discard_sectors);
	struct discard_cmd_control *dcc = SM_I(sbi)->dcc_info;
	struct list_head *wait_list = (dpolicy->type == DPOLICY_FSTRIM) ?
					&(dcc->fstrim_list) : &(dcc->wait_list);
	int flag = dpolicy->sync ? REQ_SYNC : 0;
	block_t lstart, start, len, total_len;
	int err = 0;

	if (dc->state != D_PREP)
		return 0;

	if (is_sbi_flag_set(sbi, SBI_NEED_FSCK))
		return 0;

	trace_f2fs_issue_discard(bdev, dc->start, dc->len);

	lstart = dc->lstart;
	start = dc->start;
	len = dc->len;
	total_len = len;
<<<<<<< HEAD

	dc->len = 0;

=======

	dc->len = 0;

>>>>>>> fab7352c
	while (total_len && *issued < dpolicy->max_requests && !err) {
		struct bio *bio = NULL;
		unsigned long flags;
		bool last = true;

		if (len > max_discard_blocks) {
			len = max_discard_blocks;
			last = false;
		}

		(*issued)++;
		if (*issued == dpolicy->max_requests)
			last = true;

		dc->len += len;

		if (time_to_inject(sbi, FAULT_DISCARD)) {
			f2fs_show_injection_info(FAULT_DISCARD);
			err = -EIO;
			goto submit;
		}
		err = __blkdev_issue_discard(bdev,
					SECTOR_FROM_BLOCK(start),
					SECTOR_FROM_BLOCK(len),
					GFP_NOFS, 0, &bio);
submit:
		if (err) {
			spin_lock_irqsave(&dc->lock, flags);
			if (dc->state == D_PARTIAL)
				dc->state = D_SUBMIT;
			spin_unlock_irqrestore(&dc->lock, flags);

			break;
		}

		f2fs_bug_on(sbi, !bio);

		/*
		 * should keep before submission to avoid D_DONE
		 * right away
		 */
		spin_lock_irqsave(&dc->lock, flags);
		if (last)
			dc->state = D_SUBMIT;
		else
			dc->state = D_PARTIAL;
		dc->bio_ref++;
		spin_unlock_irqrestore(&dc->lock, flags);

<<<<<<< HEAD
		atomic_inc(&dcc->issing_discard);
		dc->issuing++;
		list_move_tail(&dc->list, wait_list);

		/* sanity check on discard range */
		__check_sit_bitmap(sbi, start, start + len);
=======
		atomic_inc(&dcc->queued_discard);
		dc->queued++;
		list_move_tail(&dc->list, wait_list);

		/* sanity check on discard range */
		__check_sit_bitmap(sbi, lstart, lstart + len);
>>>>>>> fab7352c

		bio->bi_private = dc;
		bio->bi_end_io = f2fs_submit_discard_endio;
		bio->bi_opf |= flag;
		submit_bio(bio);

		atomic_inc(&dcc->issued_discard);

		f2fs_update_iostat(sbi, FS_DISCARD, 1);

		lstart += len;
		start += len;
		total_len -= len;
		len = total_len;
	}

	if (!err && len)
		__update_discard_tree_range(sbi, bdev, lstart, start, len);
	return err;
}

static struct discard_cmd *__insert_discard_tree(struct f2fs_sb_info *sbi,
				struct block_device *bdev, block_t lstart,
				block_t start, block_t len,
				struct rb_node **insert_p,
				struct rb_node *insert_parent)
{
	struct discard_cmd_control *dcc = SM_I(sbi)->dcc_info;
	struct rb_node **p;
	struct rb_node *parent = NULL;
	struct discard_cmd *dc = NULL;
	bool leftmost = true;

	if (insert_p && insert_parent) {
		parent = insert_parent;
		p = insert_p;
		goto do_insert;
	}

	p = f2fs_lookup_rb_tree_for_insert(sbi, &dcc->root, &parent,
							lstart, &leftmost);
do_insert:
	dc = __attach_discard_cmd(sbi, bdev, lstart, start, len, parent,
								p, leftmost);
	if (!dc)
		return NULL;

	return dc;
}

static void __relocate_discard_cmd(struct discard_cmd_control *dcc,
						struct discard_cmd *dc)
{
	list_move_tail(&dc->list, &dcc->pend_list[plist_idx(dc->len)]);
}

static void __punch_discard_cmd(struct f2fs_sb_info *sbi,
				struct discard_cmd *dc, block_t blkaddr)
{
	struct discard_cmd_control *dcc = SM_I(sbi)->dcc_info;
	struct discard_info di = dc->di;
	bool modified = false;

	if (dc->state == D_DONE || dc->len == 1) {
		__remove_discard_cmd(sbi, dc);
		return;
	}

	dcc->undiscard_blks -= di.len;

	if (blkaddr > di.lstart) {
		dc->len = blkaddr - dc->lstart;
		dcc->undiscard_blks += dc->len;
		__relocate_discard_cmd(dcc, dc);
		modified = true;
	}

	if (blkaddr < di.lstart + di.len - 1) {
		if (modified) {
			__insert_discard_tree(sbi, dc->bdev, blkaddr + 1,
					di.start + blkaddr + 1 - di.lstart,
					di.lstart + di.len - 1 - blkaddr,
					NULL, NULL);
		} else {
			dc->lstart++;
			dc->len--;
			dc->start++;
			dcc->undiscard_blks += dc->len;
			__relocate_discard_cmd(dcc, dc);
		}
	}
}

static void __update_discard_tree_range(struct f2fs_sb_info *sbi,
				struct block_device *bdev, block_t lstart,
				block_t start, block_t len)
{
	struct discard_cmd_control *dcc = SM_I(sbi)->dcc_info;
	struct discard_cmd *prev_dc = NULL, *next_dc = NULL;
	struct discard_cmd *dc;
	struct discard_info di = {0};
	struct rb_node **insert_p = NULL, *insert_parent = NULL;
	struct request_queue *q = bdev_get_queue(bdev);
	unsigned int max_discard_blocks =
			SECTOR_TO_BLOCK(q->limits.max_discard_sectors);
	block_t end = lstart + len;

	dc = (struct discard_cmd *)f2fs_lookup_rb_tree_ret(&dcc->root,
					NULL, lstart,
					(struct rb_entry **)&prev_dc,
					(struct rb_entry **)&next_dc,
					&insert_p, &insert_parent, true, NULL);
	if (dc)
		prev_dc = dc;

	if (!prev_dc) {
		di.lstart = lstart;
		di.len = next_dc ? next_dc->lstart - lstart : len;
		di.len = min(di.len, len);
		di.start = start;
	}

	while (1) {
		struct rb_node *node;
		bool merged = false;
		struct discard_cmd *tdc = NULL;

		if (prev_dc) {
			di.lstart = prev_dc->lstart + prev_dc->len;
			if (di.lstart < lstart)
				di.lstart = lstart;
			if (di.lstart >= end)
				break;

			if (!next_dc || next_dc->lstart > end)
				di.len = end - di.lstart;
			else
				di.len = next_dc->lstart - di.lstart;
			di.start = start + di.lstart - lstart;
		}

		if (!di.len)
			goto next;

		if (prev_dc && prev_dc->state == D_PREP &&
			prev_dc->bdev == bdev &&
			__is_discard_back_mergeable(&di, &prev_dc->di,
							max_discard_blocks)) {
			prev_dc->di.len += di.len;
			dcc->undiscard_blks += di.len;
			__relocate_discard_cmd(dcc, prev_dc);
			di = prev_dc->di;
			tdc = prev_dc;
			merged = true;
		}

		if (next_dc && next_dc->state == D_PREP &&
			next_dc->bdev == bdev &&
			__is_discard_front_mergeable(&di, &next_dc->di,
							max_discard_blocks)) {
			next_dc->di.lstart = di.lstart;
			next_dc->di.len += di.len;
			next_dc->di.start = di.start;
			dcc->undiscard_blks += di.len;
			__relocate_discard_cmd(dcc, next_dc);
			if (tdc)
				__remove_discard_cmd(sbi, tdc);
			merged = true;
		}

		if (!merged) {
			__insert_discard_tree(sbi, bdev, di.lstart, di.start,
							di.len, NULL, NULL);
		}
 next:
		prev_dc = next_dc;
		if (!prev_dc)
			break;

		node = rb_next(&prev_dc->rb_node);
		next_dc = rb_entry_safe(node, struct discard_cmd, rb_node);
	}
}

static int __queue_discard_cmd(struct f2fs_sb_info *sbi,
		struct block_device *bdev, block_t blkstart, block_t blklen)
{
	block_t lblkstart = blkstart;

	trace_f2fs_queue_discard(bdev, blkstart, blklen);

	if (sbi->s_ndevs) {
		int devi = f2fs_target_device_index(sbi, blkstart);

		blkstart -= FDEV(devi).start_blk;
	}
	mutex_lock(&SM_I(sbi)->dcc_info->cmd_lock);
	__update_discard_tree_range(sbi, bdev, lblkstart, blkstart, blklen);
	mutex_unlock(&SM_I(sbi)->dcc_info->cmd_lock);
	return 0;
}

static unsigned int __issue_discard_cmd_orderly(struct f2fs_sb_info *sbi,
					struct discard_policy *dpolicy)
{
	struct discard_cmd_control *dcc = SM_I(sbi)->dcc_info;
	struct discard_cmd *prev_dc = NULL, *next_dc = NULL;
	struct rb_node **insert_p = NULL, *insert_parent = NULL;
	struct discard_cmd *dc;
	struct blk_plug plug;
	unsigned int pos = dcc->next_pos;
	unsigned int issued = 0;
	bool io_interrupted = false;

	mutex_lock(&dcc->cmd_lock);
	dc = (struct discard_cmd *)f2fs_lookup_rb_tree_ret(&dcc->root,
					NULL, pos,
					(struct rb_entry **)&prev_dc,
					(struct rb_entry **)&next_dc,
					&insert_p, &insert_parent, true, NULL);
	if (!dc)
		dc = next_dc;

	blk_start_plug(&plug);

	while (dc) {
		struct rb_node *node;
		int err = 0;

		if (dc->state != D_PREP)
			goto next;

		if (dpolicy->io_aware && !is_idle(sbi, DISCARD_TIME)) {
			io_interrupted = true;
			break;
		}

		dcc->next_pos = dc->lstart + dc->len;
		err = __submit_discard_cmd(sbi, dpolicy, dc, &issued);

		if (issued >= dpolicy->max_requests)
			break;
next:
		node = rb_next(&dc->rb_node);
		if (err)
			__remove_discard_cmd(sbi, dc);
		dc = rb_entry_safe(node, struct discard_cmd, rb_node);
	}

	blk_finish_plug(&plug);

	if (!dc)
		dcc->next_pos = 0;

	mutex_unlock(&dcc->cmd_lock);

	if (!issued && io_interrupted)
		issued = -1;

	return issued;
}

static int __issue_discard_cmd(struct f2fs_sb_info *sbi,
					struct discard_policy *dpolicy)
{
	struct discard_cmd_control *dcc = SM_I(sbi)->dcc_info;
	struct list_head *pend_list;
	struct discard_cmd *dc, *tmp;
	struct blk_plug plug;
	int i, issued = 0;
	bool io_interrupted = false;

	for (i = MAX_PLIST_NUM - 1; i >= 0; i--) {
		if (i + 1 < dpolicy->granularity)
			break;

		if (i < DEFAULT_DISCARD_GRANULARITY && dpolicy->ordered)
			return __issue_discard_cmd_orderly(sbi, dpolicy);

		pend_list = &dcc->pend_list[i];

		mutex_lock(&dcc->cmd_lock);
		if (list_empty(pend_list))
			goto next;
		if (unlikely(dcc->rbtree_check))
			f2fs_bug_on(sbi, !f2fs_check_rb_tree_consistence(sbi,
								&dcc->root));
		blk_start_plug(&plug);
		list_for_each_entry_safe(dc, tmp, pend_list, list) {
			f2fs_bug_on(sbi, dc->state != D_PREP);

			if (dpolicy->io_aware && i < dpolicy->io_aware_gran &&
						!is_idle(sbi, DISCARD_TIME)) {
				io_interrupted = true;
				break;
			}

			__submit_discard_cmd(sbi, dpolicy, dc, &issued);

			if (issued >= dpolicy->max_requests)
				break;
		}
		blk_finish_plug(&plug);
next:
		mutex_unlock(&dcc->cmd_lock);

		if (issued >= dpolicy->max_requests || io_interrupted)
			break;
	}

	if (!issued && io_interrupted)
		issued = -1;

	return issued;
}

static bool __drop_discard_cmd(struct f2fs_sb_info *sbi)
{
	struct discard_cmd_control *dcc = SM_I(sbi)->dcc_info;
	struct list_head *pend_list;
	struct discard_cmd *dc, *tmp;
	int i;
	bool dropped = false;

	mutex_lock(&dcc->cmd_lock);
	for (i = MAX_PLIST_NUM - 1; i >= 0; i--) {
		pend_list = &dcc->pend_list[i];
		list_for_each_entry_safe(dc, tmp, pend_list, list) {
			f2fs_bug_on(sbi, dc->state != D_PREP);
			__remove_discard_cmd(sbi, dc);
			dropped = true;
		}
	}
	mutex_unlock(&dcc->cmd_lock);

	return dropped;
<<<<<<< HEAD
}

void f2fs_drop_discard_cmd(struct f2fs_sb_info *sbi)
{
	__drop_discard_cmd(sbi);
}

=======
}

void f2fs_drop_discard_cmd(struct f2fs_sb_info *sbi)
{
	__drop_discard_cmd(sbi);
}

>>>>>>> fab7352c
static unsigned int __wait_one_discard_bio(struct f2fs_sb_info *sbi,
							struct discard_cmd *dc)
{
	struct discard_cmd_control *dcc = SM_I(sbi)->dcc_info;
	unsigned int len = 0;

	wait_for_completion_io(&dc->wait);
	mutex_lock(&dcc->cmd_lock);
	f2fs_bug_on(sbi, dc->state != D_DONE);
	dc->ref--;
	if (!dc->ref) {
		if (!dc->error)
			len = dc->len;
		__remove_discard_cmd(sbi, dc);
	}
	mutex_unlock(&dcc->cmd_lock);

	return len;
}

static unsigned int __wait_discard_cmd_range(struct f2fs_sb_info *sbi,
						struct discard_policy *dpolicy,
						block_t start, block_t end)
{
	struct discard_cmd_control *dcc = SM_I(sbi)->dcc_info;
	struct list_head *wait_list = (dpolicy->type == DPOLICY_FSTRIM) ?
					&(dcc->fstrim_list) : &(dcc->wait_list);
	struct discard_cmd *dc, *tmp;
	bool need_wait;
	unsigned int trimmed = 0;

next:
	need_wait = false;

	mutex_lock(&dcc->cmd_lock);
	list_for_each_entry_safe(dc, tmp, wait_list, list) {
		if (dc->lstart + dc->len <= start || end <= dc->lstart)
			continue;
		if (dc->len < dpolicy->granularity)
			continue;
		if (dc->state == D_DONE && !dc->ref) {
			wait_for_completion_io(&dc->wait);
			if (!dc->error)
				trimmed += dc->len;
			__remove_discard_cmd(sbi, dc);
		} else {
			dc->ref++;
			need_wait = true;
			break;
		}
	}
	mutex_unlock(&dcc->cmd_lock);

	if (need_wait) {
		trimmed += __wait_one_discard_bio(sbi, dc);
		goto next;
	}

	return trimmed;
}

static unsigned int __wait_all_discard_cmd(struct f2fs_sb_info *sbi,
						struct discard_policy *dpolicy)
{
	struct discard_policy dp;
	unsigned int discard_blks;

	if (dpolicy)
		return __wait_discard_cmd_range(sbi, dpolicy, 0, UINT_MAX);

	/* wait all */
	__init_discard_policy(sbi, &dp, DPOLICY_FSTRIM, 1);
	discard_blks = __wait_discard_cmd_range(sbi, &dp, 0, UINT_MAX);
	__init_discard_policy(sbi, &dp, DPOLICY_UMOUNT, 1);
	discard_blks += __wait_discard_cmd_range(sbi, &dp, 0, UINT_MAX);

	return discard_blks;
}

/* This should be covered by global mutex, &sit_i->sentry_lock */
static void f2fs_wait_discard_bio(struct f2fs_sb_info *sbi, block_t blkaddr)
{
	struct discard_cmd_control *dcc = SM_I(sbi)->dcc_info;
	struct discard_cmd *dc;
	bool need_wait = false;

	mutex_lock(&dcc->cmd_lock);
	dc = (struct discard_cmd *)f2fs_lookup_rb_tree(&dcc->root,
							NULL, blkaddr);
	if (dc) {
		if (dc->state == D_PREP) {
			__punch_discard_cmd(sbi, dc, blkaddr);
		} else {
			dc->ref++;
			need_wait = true;
		}
	}
	mutex_unlock(&dcc->cmd_lock);

	if (need_wait)
		__wait_one_discard_bio(sbi, dc);
}

void f2fs_stop_discard_thread(struct f2fs_sb_info *sbi)
{
	struct discard_cmd_control *dcc = SM_I(sbi)->dcc_info;

	if (dcc && dcc->f2fs_issue_discard) {
		struct task_struct *discard_thread = dcc->f2fs_issue_discard;

		dcc->f2fs_issue_discard = NULL;
		kthread_stop(discard_thread);
	}
}

/* This comes from f2fs_put_super */
bool f2fs_wait_discard_bios(struct f2fs_sb_info *sbi)
{
	struct discard_cmd_control *dcc = SM_I(sbi)->dcc_info;
	struct discard_policy dpolicy;
	bool dropped;

	__init_discard_policy(sbi, &dpolicy, DPOLICY_UMOUNT,
					dcc->discard_granularity);
	__issue_discard_cmd(sbi, &dpolicy);
	dropped = __drop_discard_cmd(sbi);

	/* just to make sure there is no pending discard commands */
	__wait_all_discard_cmd(sbi, NULL);

	f2fs_bug_on(sbi, atomic_read(&dcc->discard_cmd_cnt));
	return dropped;
}

static int issue_discard_thread(void *data)
{
	struct f2fs_sb_info *sbi = data;
	struct discard_cmd_control *dcc = SM_I(sbi)->dcc_info;
	wait_queue_head_t *q = &dcc->discard_wait_queue;
	struct discard_policy dpolicy;
	unsigned int wait_ms = DEF_MIN_DISCARD_ISSUE_TIME;
	int issued;

	set_freezable();

	do {
		__init_discard_policy(sbi, &dpolicy, DPOLICY_BG,
					dcc->discard_granularity);

		wait_event_interruptible_timeout(*q,
				kthread_should_stop() || freezing(current) ||
				dcc->discard_wake,
				msecs_to_jiffies(wait_ms));

		if (dcc->discard_wake)
			dcc->discard_wake = 0;

<<<<<<< HEAD
=======
		/* clean up pending candidates before going to sleep */
		if (atomic_read(&dcc->queued_discard))
			__wait_all_discard_cmd(sbi, NULL);

>>>>>>> fab7352c
		if (try_to_freeze())
			continue;
		if (f2fs_readonly(sbi->sb))
			continue;
		if (kthread_should_stop())
			return 0;
		if (is_sbi_flag_set(sbi, SBI_NEED_FSCK)) {
			wait_ms = dpolicy.max_interval;
			continue;
		}

		if (sbi->gc_mode == GC_URGENT)
			__init_discard_policy(sbi, &dpolicy, DPOLICY_FORCE, 1);

		sb_start_intwrite(sbi->sb);

		issued = __issue_discard_cmd(sbi, &dpolicy);
		if (issued > 0) {
			__wait_all_discard_cmd(sbi, &dpolicy);
			wait_ms = dpolicy.min_interval;
		} else if (issued == -1){
			wait_ms = f2fs_time_to_wait(sbi, DISCARD_TIME);
			if (!wait_ms)
				wait_ms = dpolicy.mid_interval;
		} else {
			wait_ms = dpolicy.max_interval;
		}

		sb_end_intwrite(sbi->sb);

	} while (!kthread_should_stop());
	return 0;
}

#ifdef CONFIG_BLK_DEV_ZONED
static int __f2fs_issue_discard_zone(struct f2fs_sb_info *sbi,
		struct block_device *bdev, block_t blkstart, block_t blklen)
{
	sector_t sector, nr_sects;
	block_t lblkstart = blkstart;
	int devi = 0;

	if (sbi->s_ndevs) {
		devi = f2fs_target_device_index(sbi, blkstart);
		blkstart -= FDEV(devi).start_blk;
	}

	/*
	 * We need to know the type of the zone: for conventional zones,
	 * use regular discard if the drive supports it. For sequential
	 * zones, reset the zone write pointer.
	 */
	switch (get_blkz_type(sbi, bdev, blkstart)) {

	case BLK_ZONE_TYPE_CONVENTIONAL:
		if (!blk_queue_discard(bdev_get_queue(bdev)))
			return 0;
		return __queue_discard_cmd(sbi, bdev, lblkstart, blklen);
	case BLK_ZONE_TYPE_SEQWRITE_REQ:
	case BLK_ZONE_TYPE_SEQWRITE_PREF:
		sector = SECTOR_FROM_BLOCK(blkstart);
		nr_sects = SECTOR_FROM_BLOCK(blklen);

		if (sector & (bdev_zone_sectors(bdev) - 1) ||
				nr_sects != bdev_zone_sectors(bdev)) {
			f2fs_msg(sbi->sb, KERN_INFO,
				"(%d) %s: Unaligned discard attempted (block %x + %x)",
				devi, sbi->s_ndevs ? FDEV(devi).path: "",
				blkstart, blklen);
			return -EIO;
		}
		trace_f2fs_issue_reset_zone(bdev, blkstart);
		return blkdev_reset_zones(bdev, sector,
					  nr_sects, GFP_NOFS);
	default:
		/* Unknown zone type: broken device ? */
		return -EIO;
	}
}
#endif

static int __issue_discard_async(struct f2fs_sb_info *sbi,
		struct block_device *bdev, block_t blkstart, block_t blklen)
{
#ifdef CONFIG_BLK_DEV_ZONED
<<<<<<< HEAD
	if (f2fs_sb_has_blkzoned(sbi->sb) &&
=======
	if (f2fs_sb_has_blkzoned(sbi) &&
>>>>>>> fab7352c
				bdev_zoned_model(bdev) != BLK_ZONED_NONE)
		return __f2fs_issue_discard_zone(sbi, bdev, blkstart, blklen);
#endif
	return __queue_discard_cmd(sbi, bdev, blkstart, blklen);
}

static int f2fs_issue_discard(struct f2fs_sb_info *sbi,
				block_t blkstart, block_t blklen)
{
	sector_t start = blkstart, len = 0;
	struct block_device *bdev;
	struct seg_entry *se;
	unsigned int offset;
	block_t i;
	int err = 0;

	bdev = f2fs_target_device(sbi, blkstart, NULL);

	for (i = blkstart; i < blkstart + blklen; i++, len++) {
		if (i != start) {
			struct block_device *bdev2 =
				f2fs_target_device(sbi, i, NULL);

			if (bdev2 != bdev) {
				err = __issue_discard_async(sbi, bdev,
						start, len);
				if (err)
					return err;
				bdev = bdev2;
				start = i;
				len = 0;
			}
		}

		se = get_seg_entry(sbi, GET_SEGNO(sbi, i));
		offset = GET_BLKOFF_FROM_SEG0(sbi, i);

		if (!f2fs_test_and_set_bit(offset, se->discard_map))
			sbi->discard_blks--;
	}

	if (len)
		err = __issue_discard_async(sbi, bdev, start, len);
	return err;
}

static bool add_discard_addrs(struct f2fs_sb_info *sbi, struct cp_control *cpc,
							bool check_only)
{
	int entries = SIT_VBLOCK_MAP_SIZE / sizeof(unsigned long);
	int max_blocks = sbi->blocks_per_seg;
	struct seg_entry *se = get_seg_entry(sbi, cpc->trim_start);
	unsigned long *cur_map = (unsigned long *)se->cur_valid_map;
	unsigned long *ckpt_map = (unsigned long *)se->ckpt_valid_map;
	unsigned long *discard_map = (unsigned long *)se->discard_map;
	unsigned long *dmap = SIT_I(sbi)->tmp_map;
	unsigned int start = 0, end = -1;
	bool force = (cpc->reason & CP_DISCARD);
	struct discard_entry *de = NULL;
	struct list_head *head = &SM_I(sbi)->dcc_info->entry_list;
	int i;

	if (se->valid_blocks == max_blocks || !f2fs_hw_support_discard(sbi))
		return false;

	if (!force) {
		if (!f2fs_realtime_discard_enable(sbi) || !se->valid_blocks ||
			SM_I(sbi)->dcc_info->nr_discards >=
				SM_I(sbi)->dcc_info->max_discards)
			return false;
	}

	/* SIT_VBLOCK_MAP_SIZE should be multiple of sizeof(unsigned long) */
	for (i = 0; i < entries; i++)
		dmap[i] = force ? ~ckpt_map[i] & ~discard_map[i] :
				(cur_map[i] ^ ckpt_map[i]) & ckpt_map[i];

	while (force || SM_I(sbi)->dcc_info->nr_discards <=
				SM_I(sbi)->dcc_info->max_discards) {
		start = __find_rev_next_bit(dmap, max_blocks, end + 1);
		if (start >= max_blocks)
			break;

		end = __find_rev_next_zero_bit(dmap, max_blocks, start + 1);
		if (force && start && end != max_blocks
					&& (end - start) < cpc->trim_minlen)
			continue;

		if (check_only)
			return true;

		if (!de) {
			de = f2fs_kmem_cache_alloc(discard_entry_slab,
								GFP_F2FS_ZERO);
			de->start_blkaddr = START_BLOCK(sbi, cpc->trim_start);
			list_add_tail(&de->list, head);
		}

		for (i = start; i < end; i++)
			__set_bit_le(i, (void *)de->discard_map);

		SM_I(sbi)->dcc_info->nr_discards += end - start;
	}
	return false;
}

static void release_discard_addr(struct discard_entry *entry)
{
	list_del(&entry->list);
	kmem_cache_free(discard_entry_slab, entry);
}

void f2fs_release_discard_addrs(struct f2fs_sb_info *sbi)
{
	struct list_head *head = &(SM_I(sbi)->dcc_info->entry_list);
	struct discard_entry *entry, *this;

	/* drop caches */
	list_for_each_entry_safe(entry, this, head, list)
		release_discard_addr(entry);
}

/*
 * Should call f2fs_clear_prefree_segments after checkpoint is done.
 */
static void set_prefree_as_free_segments(struct f2fs_sb_info *sbi)
{
	struct dirty_seglist_info *dirty_i = DIRTY_I(sbi);
	unsigned int segno;

	mutex_lock(&dirty_i->seglist_lock);
	for_each_set_bit(segno, dirty_i->dirty_segmap[PRE], MAIN_SEGS(sbi))
		__set_test_and_free(sbi, segno);
	mutex_unlock(&dirty_i->seglist_lock);
}

void f2fs_clear_prefree_segments(struct f2fs_sb_info *sbi,
						struct cp_control *cpc)
{
	struct discard_cmd_control *dcc = SM_I(sbi)->dcc_info;
	struct list_head *head = &dcc->entry_list;
	struct discard_entry *entry, *this;
	struct dirty_seglist_info *dirty_i = DIRTY_I(sbi);
	unsigned long *prefree_map = dirty_i->dirty_segmap[PRE];
	unsigned int start = 0, end = -1;
	unsigned int secno, start_segno;
	bool force = (cpc->reason & CP_DISCARD);
<<<<<<< HEAD
	bool need_align = test_opt(sbi, LFS) && sbi->segs_per_sec > 1;
=======
	bool need_align = test_opt(sbi, LFS) && __is_large_section(sbi);
>>>>>>> fab7352c

	mutex_lock(&dirty_i->seglist_lock);

	while (1) {
		int i;

		if (need_align && end != -1)
			end--;
		start = find_next_bit(prefree_map, MAIN_SEGS(sbi), end + 1);
		if (start >= MAIN_SEGS(sbi))
			break;
		end = find_next_zero_bit(prefree_map, MAIN_SEGS(sbi),
								start + 1);

		if (need_align) {
			start = rounddown(start, sbi->segs_per_sec);
			end = roundup(end, sbi->segs_per_sec);
		}

		for (i = start; i < end; i++) {
			if (test_and_clear_bit(i, prefree_map))
				dirty_i->nr_dirty[PRE]--;
		}

		if (!f2fs_realtime_discard_enable(sbi))
			continue;

		if (force && start >= cpc->trim_start &&
					(end - 1) <= cpc->trim_end)
				continue;

		if (!test_opt(sbi, LFS) || !__is_large_section(sbi)) {
			f2fs_issue_discard(sbi, START_BLOCK(sbi, start),
				(end - start) << sbi->log_blocks_per_seg);
			continue;
		}
next:
		secno = GET_SEC_FROM_SEG(sbi, start);
		start_segno = GET_SEG_FROM_SEC(sbi, secno);
		if (!IS_CURSEC(sbi, secno) &&
			!get_valid_blocks(sbi, start, true))
			f2fs_issue_discard(sbi, START_BLOCK(sbi, start_segno),
				sbi->segs_per_sec << sbi->log_blocks_per_seg);

		start = start_segno + sbi->segs_per_sec;
		if (start < end)
			goto next;
		else
			end = start - 1;
	}
	mutex_unlock(&dirty_i->seglist_lock);

	/* send small discards */
	list_for_each_entry_safe(entry, this, head, list) {
		unsigned int cur_pos = 0, next_pos, len, total_len = 0;
		bool is_valid = test_bit_le(0, entry->discard_map);

find_next:
		if (is_valid) {
			next_pos = find_next_zero_bit_le(entry->discard_map,
					sbi->blocks_per_seg, cur_pos);
			len = next_pos - cur_pos;

<<<<<<< HEAD
			if (f2fs_sb_has_blkzoned(sbi->sb) ||
=======
			if (f2fs_sb_has_blkzoned(sbi) ||
>>>>>>> fab7352c
			    (force && len < cpc->trim_minlen))
				goto skip;

			f2fs_issue_discard(sbi, entry->start_blkaddr + cur_pos,
									len);
			total_len += len;
		} else {
			next_pos = find_next_bit_le(entry->discard_map,
					sbi->blocks_per_seg, cur_pos);
		}
skip:
		cur_pos = next_pos;
		is_valid = !is_valid;

		if (cur_pos < sbi->blocks_per_seg)
			goto find_next;

		release_discard_addr(entry);
		dcc->nr_discards -= total_len;
	}

	wake_up_discard_thread(sbi, false);
}

static int create_discard_cmd_control(struct f2fs_sb_info *sbi)
{
	dev_t dev = sbi->sb->s_bdev->bd_dev;
	struct discard_cmd_control *dcc;
	int err = 0, i;

	if (SM_I(sbi)->dcc_info) {
		dcc = SM_I(sbi)->dcc_info;
		goto init_thread;
	}

	dcc = f2fs_kzalloc(sbi, sizeof(struct discard_cmd_control), GFP_KERNEL);
	if (!dcc)
		return -ENOMEM;

	dcc->discard_granularity = DEFAULT_DISCARD_GRANULARITY;
	INIT_LIST_HEAD(&dcc->entry_list);
	for (i = 0; i < MAX_PLIST_NUM; i++)
		INIT_LIST_HEAD(&dcc->pend_list[i]);
	INIT_LIST_HEAD(&dcc->wait_list);
	INIT_LIST_HEAD(&dcc->fstrim_list);
	mutex_init(&dcc->cmd_lock);
	atomic_set(&dcc->issued_discard, 0);
	atomic_set(&dcc->queued_discard, 0);
	atomic_set(&dcc->discard_cmd_cnt, 0);
	dcc->nr_discards = 0;
	dcc->max_discards = MAIN_SEGS(sbi) << sbi->log_blocks_per_seg;
	dcc->undiscard_blks = 0;
	dcc->next_pos = 0;
	dcc->root = RB_ROOT_CACHED;
	dcc->rbtree_check = false;

	init_waitqueue_head(&dcc->discard_wait_queue);
	SM_I(sbi)->dcc_info = dcc;
init_thread:
	dcc->f2fs_issue_discard = kthread_run(issue_discard_thread, sbi,
				"f2fs_discard-%u:%u", MAJOR(dev), MINOR(dev));
	if (IS_ERR(dcc->f2fs_issue_discard)) {
		err = PTR_ERR(dcc->f2fs_issue_discard);
		kvfree(dcc);
		SM_I(sbi)->dcc_info = NULL;
		return err;
	}

	return err;
}

static void destroy_discard_cmd_control(struct f2fs_sb_info *sbi)
{
	struct discard_cmd_control *dcc = SM_I(sbi)->dcc_info;

	if (!dcc)
		return;

	f2fs_stop_discard_thread(sbi);

	kvfree(dcc);
	SM_I(sbi)->dcc_info = NULL;
}

static bool __mark_sit_entry_dirty(struct f2fs_sb_info *sbi, unsigned int segno)
{
	struct sit_info *sit_i = SIT_I(sbi);

	if (!__test_and_set_bit(segno, sit_i->dirty_sentries_bitmap)) {
		sit_i->dirty_sentries++;
		return false;
	}

	return true;
}

static void __set_sit_entry_type(struct f2fs_sb_info *sbi, int type,
					unsigned int segno, int modified)
{
	struct seg_entry *se = get_seg_entry(sbi, segno);
	se->type = type;
	if (modified)
		__mark_sit_entry_dirty(sbi, segno);
}

static void update_sit_entry(struct f2fs_sb_info *sbi, block_t blkaddr, int del)
{
	struct seg_entry *se;
	unsigned int segno, offset;
	long int new_vblocks;
	bool exist;
#ifdef CONFIG_F2FS_CHECK_FS
	bool mir_exist;
#endif

	segno = GET_SEGNO(sbi, blkaddr);

	se = get_seg_entry(sbi, segno);
	new_vblocks = se->valid_blocks + del;
	offset = GET_BLKOFF_FROM_SEG0(sbi, blkaddr);

	f2fs_bug_on(sbi, (new_vblocks >> (sizeof(unsigned short) << 3) ||
				(new_vblocks > sbi->blocks_per_seg)));

	se->valid_blocks = new_vblocks;
	se->mtime = get_mtime(sbi, false);
	if (se->mtime > SIT_I(sbi)->max_mtime)
		SIT_I(sbi)->max_mtime = se->mtime;

	/* Update valid block bitmap */
	if (del > 0) {
		exist = f2fs_test_and_set_bit(offset, se->cur_valid_map);
#ifdef CONFIG_F2FS_CHECK_FS
		mir_exist = f2fs_test_and_set_bit(offset,
						se->cur_valid_map_mir);
		if (unlikely(exist != mir_exist)) {
			f2fs_msg(sbi->sb, KERN_ERR, "Inconsistent error "
				"when setting bitmap, blk:%u, old bit:%d",
				blkaddr, exist);
			f2fs_bug_on(sbi, 1);
		}
#endif
		if (unlikely(exist)) {
			f2fs_msg(sbi->sb, KERN_ERR,
				"Bitmap was wrongly set, blk:%u", blkaddr);
			f2fs_bug_on(sbi, 1);
			se->valid_blocks--;
			del = 0;
		}

		if (!f2fs_test_and_set_bit(offset, se->discard_map))
			sbi->discard_blks--;

		/* don't overwrite by SSR to keep node chain */
		if (IS_NODESEG(se->type) &&
				!is_sbi_flag_set(sbi, SBI_CP_DISABLED)) {
			if (!f2fs_test_and_set_bit(offset, se->ckpt_valid_map))
				se->ckpt_valid_blocks++;
		}
	} else {
		exist = f2fs_test_and_clear_bit(offset, se->cur_valid_map);
#ifdef CONFIG_F2FS_CHECK_FS
		mir_exist = f2fs_test_and_clear_bit(offset,
						se->cur_valid_map_mir);
		if (unlikely(exist != mir_exist)) {
			f2fs_msg(sbi->sb, KERN_ERR, "Inconsistent error "
				"when clearing bitmap, blk:%u, old bit:%d",
				blkaddr, exist);
			f2fs_bug_on(sbi, 1);
		}
#endif
		if (unlikely(!exist)) {
			f2fs_msg(sbi->sb, KERN_ERR,
				"Bitmap was wrongly cleared, blk:%u", blkaddr);
			f2fs_bug_on(sbi, 1);
			se->valid_blocks++;
			del = 0;
		} else if (unlikely(is_sbi_flag_set(sbi, SBI_CP_DISABLED))) {
			/*
			 * If checkpoints are off, we must not reuse data that
			 * was used in the previous checkpoint. If it was used
			 * before, we must track that to know how much space we
			 * really have.
			 */
			if (f2fs_test_bit(offset, se->ckpt_valid_map))
				sbi->unusable_block_count++;
		}

		if (f2fs_test_and_clear_bit(offset, se->discard_map))
			sbi->discard_blks++;
	}
	if (!f2fs_test_bit(offset, se->ckpt_valid_map))
		se->ckpt_valid_blocks += del;

	__mark_sit_entry_dirty(sbi, segno);

	/* update total number of valid blocks to be written in ckpt area */
	SIT_I(sbi)->written_valid_blocks += del;

	if (__is_large_section(sbi))
		get_sec_entry(sbi, segno)->valid_blocks += del;
}

void f2fs_invalidate_blocks(struct f2fs_sb_info *sbi, block_t addr)
{
	unsigned int segno = GET_SEGNO(sbi, addr);
	struct sit_info *sit_i = SIT_I(sbi);

	f2fs_bug_on(sbi, addr == NULL_ADDR);
	if (addr == NEW_ADDR)
		return;

	invalidate_mapping_pages(META_MAPPING(sbi), addr, addr);

	/* add it into sit main buffer */
	down_write(&sit_i->sentry_lock);

	update_sit_entry(sbi, addr, -1);

	/* add it into dirty seglist */
	locate_dirty_segment(sbi, segno);

	up_write(&sit_i->sentry_lock);
}

bool f2fs_is_checkpointed_data(struct f2fs_sb_info *sbi, block_t blkaddr)
{
	struct sit_info *sit_i = SIT_I(sbi);
	unsigned int segno, offset;
	struct seg_entry *se;
	bool is_cp = false;

	if (!is_valid_data_blkaddr(sbi, blkaddr))
		return true;

	down_read(&sit_i->sentry_lock);

	segno = GET_SEGNO(sbi, blkaddr);
	se = get_seg_entry(sbi, segno);
	offset = GET_BLKOFF_FROM_SEG0(sbi, blkaddr);

	if (f2fs_test_bit(offset, se->ckpt_valid_map))
		is_cp = true;

	up_read(&sit_i->sentry_lock);

	return is_cp;
}

/*
 * This function should be resided under the curseg_mutex lock
 */
static void __add_sum_entry(struct f2fs_sb_info *sbi, int type,
					struct f2fs_summary *sum)
{
	struct curseg_info *curseg = CURSEG_I(sbi, type);
	void *addr = curseg->sum_blk;
	addr += curseg->next_blkoff * sizeof(struct f2fs_summary);
	memcpy(addr, sum, sizeof(struct f2fs_summary));
}

/*
 * Calculate the number of current summary pages for writing
 */
int f2fs_npages_for_summary_flush(struct f2fs_sb_info *sbi, bool for_ra)
{
	int valid_sum_count = 0;
	int i, sum_in_page;

	for (i = CURSEG_HOT_DATA; i <= CURSEG_COLD_DATA; i++) {
		if (sbi->ckpt->alloc_type[i] == SSR)
			valid_sum_count += sbi->blocks_per_seg;
		else {
			if (for_ra)
				valid_sum_count += le16_to_cpu(
					F2FS_CKPT(sbi)->cur_data_blkoff[i]);
			else
				valid_sum_count += curseg_blkoff(sbi, i);
		}
	}

	sum_in_page = (PAGE_SIZE - 2 * SUM_JOURNAL_SIZE -
			SUM_FOOTER_SIZE) / SUMMARY_SIZE;
	if (valid_sum_count <= sum_in_page)
		return 1;
	else if ((valid_sum_count - sum_in_page) <=
		(PAGE_SIZE - SUM_FOOTER_SIZE) / SUMMARY_SIZE)
		return 2;
	return 3;
}

/*
 * Caller should put this summary page
 */
struct page *f2fs_get_sum_page(struct f2fs_sb_info *sbi, unsigned int segno)
{
	return f2fs_get_meta_page_nofail(sbi, GET_SUM_BLOCK(sbi, segno));
}

void f2fs_update_meta_page(struct f2fs_sb_info *sbi,
					void *src, block_t blk_addr)
{
	struct page *page = f2fs_grab_meta_page(sbi, blk_addr);

	memcpy(page_address(page), src, PAGE_SIZE);
	set_page_dirty(page);
	f2fs_put_page(page, 1);
}

static void write_sum_page(struct f2fs_sb_info *sbi,
			struct f2fs_summary_block *sum_blk, block_t blk_addr)
{
	f2fs_update_meta_page(sbi, (void *)sum_blk, blk_addr);
}

static void write_current_sum_page(struct f2fs_sb_info *sbi,
						int type, block_t blk_addr)
{
	struct curseg_info *curseg = CURSEG_I(sbi, type);
	struct page *page = f2fs_grab_meta_page(sbi, blk_addr);
	struct f2fs_summary_block *src = curseg->sum_blk;
	struct f2fs_summary_block *dst;

	dst = (struct f2fs_summary_block *)page_address(page);
	memset(dst, 0, PAGE_SIZE);

	mutex_lock(&curseg->curseg_mutex);

	down_read(&curseg->journal_rwsem);
	memcpy(&dst->journal, curseg->journal, SUM_JOURNAL_SIZE);
	up_read(&curseg->journal_rwsem);

	memcpy(dst->entries, src->entries, SUM_ENTRY_SIZE);
	memcpy(&dst->footer, &src->footer, SUM_FOOTER_SIZE);

	mutex_unlock(&curseg->curseg_mutex);

	set_page_dirty(page);
	f2fs_put_page(page, 1);
}

static int is_next_segment_free(struct f2fs_sb_info *sbi, int type)
{
	struct curseg_info *curseg = CURSEG_I(sbi, type);
	unsigned int segno = curseg->segno + 1;
	struct free_segmap_info *free_i = FREE_I(sbi);

	if (segno < MAIN_SEGS(sbi) && segno % sbi->segs_per_sec)
		return !test_bit(segno, free_i->free_segmap);
	return 0;
}

/*
 * Find a new segment from the free segments bitmap to right order
 * This function should be returned with success, otherwise BUG
 */
static void get_new_segment(struct f2fs_sb_info *sbi,
			unsigned int *newseg, bool new_sec, int dir)
{
	struct free_segmap_info *free_i = FREE_I(sbi);
	unsigned int segno, secno, zoneno;
	unsigned int total_zones = MAIN_SECS(sbi) / sbi->secs_per_zone;
	unsigned int hint = GET_SEC_FROM_SEG(sbi, *newseg);
	unsigned int old_zoneno = GET_ZONE_FROM_SEG(sbi, *newseg);
	unsigned int left_start = hint;
	bool init = true;
	int go_left = 0;
	int i;

	spin_lock(&free_i->segmap_lock);

	if (!new_sec && ((*newseg + 1) % sbi->segs_per_sec)) {
		segno = find_next_zero_bit(free_i->free_segmap,
			GET_SEG_FROM_SEC(sbi, hint + 1), *newseg + 1);
		if (segno < GET_SEG_FROM_SEC(sbi, hint + 1))
			goto got_it;
	}
find_other_zone:
	secno = find_next_zero_bit(free_i->free_secmap, MAIN_SECS(sbi), hint);
	if (secno >= MAIN_SECS(sbi)) {
		if (dir == ALLOC_RIGHT) {
			secno = find_next_zero_bit(free_i->free_secmap,
							MAIN_SECS(sbi), 0);
			f2fs_bug_on(sbi, secno >= MAIN_SECS(sbi));
		} else {
			go_left = 1;
			left_start = hint - 1;
		}
	}
	if (go_left == 0)
		goto skip_left;

	while (test_bit(left_start, free_i->free_secmap)) {
		if (left_start > 0) {
			left_start--;
			continue;
		}
		left_start = find_next_zero_bit(free_i->free_secmap,
							MAIN_SECS(sbi), 0);
		f2fs_bug_on(sbi, left_start >= MAIN_SECS(sbi));
		break;
	}
	secno = left_start;
skip_left:
	segno = GET_SEG_FROM_SEC(sbi, secno);
	zoneno = GET_ZONE_FROM_SEC(sbi, secno);

	/* give up on finding another zone */
	if (!init)
		goto got_it;
	if (sbi->secs_per_zone == 1)
		goto got_it;
	if (zoneno == old_zoneno)
		goto got_it;
	if (dir == ALLOC_LEFT) {
		if (!go_left && zoneno + 1 >= total_zones)
			goto got_it;
		if (go_left && zoneno == 0)
			goto got_it;
	}
	for (i = 0; i < NR_CURSEG_TYPE; i++)
		if (CURSEG_I(sbi, i)->zone == zoneno)
			break;

	if (i < NR_CURSEG_TYPE) {
		/* zone is in user, try another */
		if (go_left)
			hint = zoneno * sbi->secs_per_zone - 1;
		else if (zoneno + 1 >= total_zones)
			hint = 0;
		else
			hint = (zoneno + 1) * sbi->secs_per_zone;
		init = false;
		goto find_other_zone;
	}
got_it:
	/* set it as dirty segment in free segmap */
	f2fs_bug_on(sbi, test_bit(segno, free_i->free_segmap));
	__set_inuse(sbi, segno);
	*newseg = segno;
	spin_unlock(&free_i->segmap_lock);
}

static void reset_curseg(struct f2fs_sb_info *sbi, int type, int modified)
{
	struct curseg_info *curseg = CURSEG_I(sbi, type);
	struct summary_footer *sum_footer;

	curseg->segno = curseg->next_segno;
	curseg->zone = GET_ZONE_FROM_SEG(sbi, curseg->segno);
	curseg->next_blkoff = 0;
	curseg->next_segno = NULL_SEGNO;

	sum_footer = &(curseg->sum_blk->footer);
	memset(sum_footer, 0, sizeof(struct summary_footer));
	if (IS_DATASEG(type))
		SET_SUM_TYPE(sum_footer, SUM_TYPE_DATA);
	if (IS_NODESEG(type))
		SET_SUM_TYPE(sum_footer, SUM_TYPE_NODE);
	__set_sit_entry_type(sbi, type, curseg->segno, modified);
}

static unsigned int __get_next_segno(struct f2fs_sb_info *sbi, int type)
{
	/* if segs_per_sec is large than 1, we need to keep original policy. */
	if (__is_large_section(sbi))
		return CURSEG_I(sbi, type)->segno;

	if (unlikely(is_sbi_flag_set(sbi, SBI_CP_DISABLED)))
		return 0;

	if (test_opt(sbi, NOHEAP) &&
		(type == CURSEG_HOT_DATA || IS_NODESEG(type)))
		return 0;

	if (SIT_I(sbi)->last_victim[ALLOC_NEXT])
		return SIT_I(sbi)->last_victim[ALLOC_NEXT];

	/* find segments from 0 to reuse freed segments */
	if (F2FS_OPTION(sbi).alloc_mode == ALLOC_MODE_REUSE)
		return 0;

	return CURSEG_I(sbi, type)->segno;
}

/*
 * Allocate a current working segment.
 * This function always allocates a free segment in LFS manner.
 */
static void new_curseg(struct f2fs_sb_info *sbi, int type, bool new_sec)
{
	struct curseg_info *curseg = CURSEG_I(sbi, type);
	unsigned int segno = curseg->segno;
	int dir = ALLOC_LEFT;

	write_sum_page(sbi, curseg->sum_blk,
				GET_SUM_BLOCK(sbi, segno));
	if (type == CURSEG_WARM_DATA || type == CURSEG_COLD_DATA)
		dir = ALLOC_RIGHT;

	if (test_opt(sbi, NOHEAP))
		dir = ALLOC_RIGHT;

	segno = __get_next_segno(sbi, type);
	get_new_segment(sbi, &segno, new_sec, dir);
	curseg->next_segno = segno;
	reset_curseg(sbi, type, 1);
	curseg->alloc_type = LFS;
}

static void __next_free_blkoff(struct f2fs_sb_info *sbi,
			struct curseg_info *seg, block_t start)
{
	struct seg_entry *se = get_seg_entry(sbi, seg->segno);
	int entries = SIT_VBLOCK_MAP_SIZE / sizeof(unsigned long);
	unsigned long *target_map = SIT_I(sbi)->tmp_map;
	unsigned long *ckpt_map = (unsigned long *)se->ckpt_valid_map;
	unsigned long *cur_map = (unsigned long *)se->cur_valid_map;
	int i, pos;

	for (i = 0; i < entries; i++)
		target_map[i] = ckpt_map[i] | cur_map[i];

	pos = __find_rev_next_zero_bit(target_map, sbi->blocks_per_seg, start);

	seg->next_blkoff = pos;
}

/*
 * If a segment is written by LFS manner, next block offset is just obtained
 * by increasing the current block offset. However, if a segment is written by
 * SSR manner, next block offset obtained by calling __next_free_blkoff
 */
static void __refresh_next_blkoff(struct f2fs_sb_info *sbi,
				struct curseg_info *seg)
{
	if (seg->alloc_type == SSR)
		__next_free_blkoff(sbi, seg, seg->next_blkoff + 1);
	else
		seg->next_blkoff++;
}

/*
 * This function always allocates a used segment(from dirty seglist) by SSR
 * manner, so it should recover the existing segment information of valid blocks
 */
static void change_curseg(struct f2fs_sb_info *sbi, int type)
{
	struct dirty_seglist_info *dirty_i = DIRTY_I(sbi);
	struct curseg_info *curseg = CURSEG_I(sbi, type);
	unsigned int new_segno = curseg->next_segno;
	struct f2fs_summary_block *sum_node;
	struct page *sum_page;

	write_sum_page(sbi, curseg->sum_blk,
				GET_SUM_BLOCK(sbi, curseg->segno));
	__set_test_and_inuse(sbi, new_segno);

	mutex_lock(&dirty_i->seglist_lock);
	__remove_dirty_segment(sbi, new_segno, PRE);
	__remove_dirty_segment(sbi, new_segno, DIRTY);
	mutex_unlock(&dirty_i->seglist_lock);

	reset_curseg(sbi, type, 1);
	curseg->alloc_type = SSR;
	__next_free_blkoff(sbi, curseg, 0);

	sum_page = f2fs_get_sum_page(sbi, new_segno);
	f2fs_bug_on(sbi, IS_ERR(sum_page));
	sum_node = (struct f2fs_summary_block *)page_address(sum_page);
	memcpy(curseg->sum_blk, sum_node, SUM_ENTRY_SIZE);
	f2fs_put_page(sum_page, 1);
}

static int get_ssr_segment(struct f2fs_sb_info *sbi, int type)
{
	struct curseg_info *curseg = CURSEG_I(sbi, type);
	const struct victim_selection *v_ops = DIRTY_I(sbi)->v_ops;
	unsigned segno = NULL_SEGNO;
	int i, cnt;
	bool reversed = false;

	/* f2fs_need_SSR() already forces to do this */
	if (v_ops->get_victim(sbi, &segno, BG_GC, type, SSR)) {
		curseg->next_segno = segno;
		return 1;
	}

	/* For node segments, let's do SSR more intensively */
	if (IS_NODESEG(type)) {
		if (type >= CURSEG_WARM_NODE) {
			reversed = true;
			i = CURSEG_COLD_NODE;
		} else {
			i = CURSEG_HOT_NODE;
		}
		cnt = NR_CURSEG_NODE_TYPE;
	} else {
		if (type >= CURSEG_WARM_DATA) {
			reversed = true;
			i = CURSEG_COLD_DATA;
		} else {
			i = CURSEG_HOT_DATA;
		}
		cnt = NR_CURSEG_DATA_TYPE;
	}

	for (; cnt-- > 0; reversed ? i-- : i++) {
		if (i == type)
			continue;
		if (v_ops->get_victim(sbi, &segno, BG_GC, i, SSR)) {
			curseg->next_segno = segno;
			return 1;
		}
	}

	/* find valid_blocks=0 in dirty list */
	if (unlikely(is_sbi_flag_set(sbi, SBI_CP_DISABLED))) {
		segno = get_free_segment(sbi);
		if (segno != NULL_SEGNO) {
			curseg->next_segno = segno;
			return 1;
		}
	}
	return 0;
}

/*
 * flush out current segment and replace it with new segment
 * This function should be returned with success, otherwise BUG
 */
static void allocate_segment_by_default(struct f2fs_sb_info *sbi,
						int type, bool force)
{
	struct curseg_info *curseg = CURSEG_I(sbi, type);

	if (force)
		new_curseg(sbi, type, true);
	else if (!is_set_ckpt_flags(sbi, CP_CRC_RECOVERY_FLAG) &&
					type == CURSEG_WARM_NODE)
		new_curseg(sbi, type, false);
	else if (curseg->alloc_type == LFS && is_next_segment_free(sbi, type) &&
			likely(!is_sbi_flag_set(sbi, SBI_CP_DISABLED)))
		new_curseg(sbi, type, false);
	else if (f2fs_need_SSR(sbi) && get_ssr_segment(sbi, type))
		change_curseg(sbi, type);
	else
		new_curseg(sbi, type, false);

	stat_inc_seg_type(sbi, curseg);
}

void f2fs_allocate_new_segments(struct f2fs_sb_info *sbi)
{
	struct curseg_info *curseg;
	unsigned int old_segno;
	int i;

	down_write(&SIT_I(sbi)->sentry_lock);

	for (i = CURSEG_HOT_DATA; i <= CURSEG_COLD_DATA; i++) {
		curseg = CURSEG_I(sbi, i);
		old_segno = curseg->segno;
		SIT_I(sbi)->s_ops->allocate_segment(sbi, i, true);
		locate_dirty_segment(sbi, old_segno);
	}

	up_write(&SIT_I(sbi)->sentry_lock);
}

static const struct segment_allocation default_salloc_ops = {
	.allocate_segment = allocate_segment_by_default,
};

bool f2fs_exist_trim_candidates(struct f2fs_sb_info *sbi,
						struct cp_control *cpc)
{
	__u64 trim_start = cpc->trim_start;
	bool has_candidate = false;

	down_write(&SIT_I(sbi)->sentry_lock);
	for (; cpc->trim_start <= cpc->trim_end; cpc->trim_start++) {
		if (add_discard_addrs(sbi, cpc, true)) {
			has_candidate = true;
			break;
		}
	}
	up_write(&SIT_I(sbi)->sentry_lock);

	cpc->trim_start = trim_start;
	return has_candidate;
}

static unsigned int __issue_discard_cmd_range(struct f2fs_sb_info *sbi,
					struct discard_policy *dpolicy,
					unsigned int start, unsigned int end)
{
	struct discard_cmd_control *dcc = SM_I(sbi)->dcc_info;
	struct discard_cmd *prev_dc = NULL, *next_dc = NULL;
	struct rb_node **insert_p = NULL, *insert_parent = NULL;
	struct discard_cmd *dc;
	struct blk_plug plug;
	int issued;
	unsigned int trimmed = 0;

next:
	issued = 0;

	mutex_lock(&dcc->cmd_lock);
	if (unlikely(dcc->rbtree_check))
		f2fs_bug_on(sbi, !f2fs_check_rb_tree_consistence(sbi,
								&dcc->root));

	dc = (struct discard_cmd *)f2fs_lookup_rb_tree_ret(&dcc->root,
					NULL, start,
					(struct rb_entry **)&prev_dc,
					(struct rb_entry **)&next_dc,
					&insert_p, &insert_parent, true, NULL);
	if (!dc)
		dc = next_dc;

	blk_start_plug(&plug);

	while (dc && dc->lstart <= end) {
		struct rb_node *node;
		int err = 0;

		if (dc->len < dpolicy->granularity)
			goto skip;

		if (dc->state != D_PREP) {
			list_move_tail(&dc->list, &dcc->fstrim_list);
			goto skip;
		}

		err = __submit_discard_cmd(sbi, dpolicy, dc, &issued);

		if (issued >= dpolicy->max_requests) {
			start = dc->lstart + dc->len;

			if (err)
				__remove_discard_cmd(sbi, dc);

			blk_finish_plug(&plug);
			mutex_unlock(&dcc->cmd_lock);
			trimmed += __wait_all_discard_cmd(sbi, NULL);
			congestion_wait(BLK_RW_ASYNC, HZ/50);
			goto next;
		}
skip:
		node = rb_next(&dc->rb_node);
		if (err)
			__remove_discard_cmd(sbi, dc);
		dc = rb_entry_safe(node, struct discard_cmd, rb_node);

		if (fatal_signal_pending(current))
			break;
	}

	blk_finish_plug(&plug);
	mutex_unlock(&dcc->cmd_lock);

	return trimmed;
}

int f2fs_trim_fs(struct f2fs_sb_info *sbi, struct fstrim_range *range)
{
	__u64 start = F2FS_BYTES_TO_BLK(range->start);
	__u64 end = start + F2FS_BYTES_TO_BLK(range->len) - 1;
	unsigned int start_segno, end_segno;
	block_t start_block, end_block;
	struct cp_control cpc;
	struct discard_policy dpolicy;
	unsigned long long trimmed = 0;
	int err = 0;
<<<<<<< HEAD
	bool need_align = test_opt(sbi, LFS) && sbi->segs_per_sec > 1;
=======
	bool need_align = test_opt(sbi, LFS) && __is_large_section(sbi);
>>>>>>> fab7352c

	if (start >= MAX_BLKADDR(sbi) || range->len < sbi->blocksize)
		return -EINVAL;

	if (end < MAIN_BLKADDR(sbi))
		goto out;

	if (is_sbi_flag_set(sbi, SBI_NEED_FSCK)) {
		f2fs_msg(sbi->sb, KERN_WARNING,
			"Found FS corruption, run fsck to fix.");
		return -EIO;
	}

	/* start/end segment number in main_area */
	start_segno = (start <= MAIN_BLKADDR(sbi)) ? 0 : GET_SEGNO(sbi, start);
	end_segno = (end >= MAX_BLKADDR(sbi)) ? MAIN_SEGS(sbi) - 1 :
						GET_SEGNO(sbi, end);
	if (need_align) {
		start_segno = rounddown(start_segno, sbi->segs_per_sec);
		end_segno = roundup(end_segno + 1, sbi->segs_per_sec) - 1;
	}

	cpc.reason = CP_DISCARD;
	cpc.trim_minlen = max_t(__u64, 1, F2FS_BYTES_TO_BLK(range->minlen));
	cpc.trim_start = start_segno;
	cpc.trim_end = end_segno;

	if (sbi->discard_blks == 0)
		goto out;

	mutex_lock(&sbi->gc_mutex);
	err = f2fs_write_checkpoint(sbi, &cpc);
	mutex_unlock(&sbi->gc_mutex);
	if (err)
		goto out;

	/*
	 * We filed discard candidates, but actually we don't need to wait for
	 * all of them, since they'll be issued in idle time along with runtime
	 * discard option. User configuration looks like using runtime discard
	 * or periodic fstrim instead of it.
	 */
	if (f2fs_realtime_discard_enable(sbi))
		goto out;

	start_block = START_BLOCK(sbi, start_segno);
	end_block = START_BLOCK(sbi, end_segno + 1);

	__init_discard_policy(sbi, &dpolicy, DPOLICY_FSTRIM, cpc.trim_minlen);
	trimmed = __issue_discard_cmd_range(sbi, &dpolicy,
					start_block, end_block);

	trimmed += __wait_discard_cmd_range(sbi, &dpolicy,
					start_block, end_block);
out:
	if (!err)
		range->len = F2FS_BLK_TO_BYTES(trimmed);
	return err;
}

static bool __has_curseg_space(struct f2fs_sb_info *sbi, int type)
{
	struct curseg_info *curseg = CURSEG_I(sbi, type);
	if (curseg->next_blkoff < sbi->blocks_per_seg)
		return true;
	return false;
}

int f2fs_rw_hint_to_seg_type(enum rw_hint hint)
{
	switch (hint) {
	case WRITE_LIFE_SHORT:
		return CURSEG_HOT_DATA;
	case WRITE_LIFE_EXTREME:
		return CURSEG_COLD_DATA;
	default:
		return CURSEG_WARM_DATA;
	}
}

/* This returns write hints for each segment type. This hints will be
 * passed down to block layer. There are mapping tables which depend on
 * the mount option 'whint_mode'.
 *
 * 1) whint_mode=off. F2FS only passes down WRITE_LIFE_NOT_SET.
 *
 * 2) whint_mode=user-based. F2FS tries to pass down hints given by users.
 *
 * User                  F2FS                     Block
 * ----                  ----                     -----
 *                       META                     WRITE_LIFE_NOT_SET
 *                       HOT_NODE                 "
 *                       WARM_NODE                "
 *                       COLD_NODE                "
 * ioctl(COLD)           COLD_DATA                WRITE_LIFE_EXTREME
 * extension list        "                        "
 *
 * -- buffered io
 * WRITE_LIFE_EXTREME    COLD_DATA                WRITE_LIFE_EXTREME
 * WRITE_LIFE_SHORT      HOT_DATA                 WRITE_LIFE_SHORT
 * WRITE_LIFE_NOT_SET    WARM_DATA                WRITE_LIFE_NOT_SET
 * WRITE_LIFE_NONE       "                        "
 * WRITE_LIFE_MEDIUM     "                        "
 * WRITE_LIFE_LONG       "                        "
 *
 * -- direct io
 * WRITE_LIFE_EXTREME    COLD_DATA                WRITE_LIFE_EXTREME
 * WRITE_LIFE_SHORT      HOT_DATA                 WRITE_LIFE_SHORT
 * WRITE_LIFE_NOT_SET    WARM_DATA                WRITE_LIFE_NOT_SET
 * WRITE_LIFE_NONE       "                        WRITE_LIFE_NONE
 * WRITE_LIFE_MEDIUM     "                        WRITE_LIFE_MEDIUM
 * WRITE_LIFE_LONG       "                        WRITE_LIFE_LONG
 *
 * 3) whint_mode=fs-based. F2FS passes down hints with its policy.
 *
 * User                  F2FS                     Block
 * ----                  ----                     -----
 *                       META                     WRITE_LIFE_MEDIUM;
 *                       HOT_NODE                 WRITE_LIFE_NOT_SET
 *                       WARM_NODE                "
 *                       COLD_NODE                WRITE_LIFE_NONE
 * ioctl(COLD)           COLD_DATA                WRITE_LIFE_EXTREME
 * extension list        "                        "
 *
 * -- buffered io
 * WRITE_LIFE_EXTREME    COLD_DATA                WRITE_LIFE_EXTREME
 * WRITE_LIFE_SHORT      HOT_DATA                 WRITE_LIFE_SHORT
 * WRITE_LIFE_NOT_SET    WARM_DATA                WRITE_LIFE_LONG
 * WRITE_LIFE_NONE       "                        "
 * WRITE_LIFE_MEDIUM     "                        "
 * WRITE_LIFE_LONG       "                        "
 *
 * -- direct io
 * WRITE_LIFE_EXTREME    COLD_DATA                WRITE_LIFE_EXTREME
 * WRITE_LIFE_SHORT      HOT_DATA                 WRITE_LIFE_SHORT
 * WRITE_LIFE_NOT_SET    WARM_DATA                WRITE_LIFE_NOT_SET
 * WRITE_LIFE_NONE       "                        WRITE_LIFE_NONE
 * WRITE_LIFE_MEDIUM     "                        WRITE_LIFE_MEDIUM
 * WRITE_LIFE_LONG       "                        WRITE_LIFE_LONG
 */

enum rw_hint f2fs_io_type_to_rw_hint(struct f2fs_sb_info *sbi,
				enum page_type type, enum temp_type temp)
{
	if (F2FS_OPTION(sbi).whint_mode == WHINT_MODE_USER) {
		if (type == DATA) {
			if (temp == WARM)
				return WRITE_LIFE_NOT_SET;
			else if (temp == HOT)
				return WRITE_LIFE_SHORT;
			else if (temp == COLD)
				return WRITE_LIFE_EXTREME;
		} else {
			return WRITE_LIFE_NOT_SET;
		}
	} else if (F2FS_OPTION(sbi).whint_mode == WHINT_MODE_FS) {
		if (type == DATA) {
			if (temp == WARM)
				return WRITE_LIFE_LONG;
			else if (temp == HOT)
				return WRITE_LIFE_SHORT;
			else if (temp == COLD)
				return WRITE_LIFE_EXTREME;
		} else if (type == NODE) {
			if (temp == WARM || temp == HOT)
				return WRITE_LIFE_NOT_SET;
			else if (temp == COLD)
				return WRITE_LIFE_NONE;
		} else if (type == META) {
			return WRITE_LIFE_MEDIUM;
		}
	}
	return WRITE_LIFE_NOT_SET;
}

static int __get_segment_type_2(struct f2fs_io_info *fio)
{
	if (fio->type == DATA)
		return CURSEG_HOT_DATA;
	else
		return CURSEG_HOT_NODE;
}

static int __get_segment_type_4(struct f2fs_io_info *fio)
{
	if (fio->type == DATA) {
		struct inode *inode = fio->page->mapping->host;

		if (S_ISDIR(inode->i_mode))
			return CURSEG_HOT_DATA;
		else
			return CURSEG_COLD_DATA;
	} else {
		if (IS_DNODE(fio->page) && is_cold_node(fio->page))
			return CURSEG_WARM_NODE;
		else
			return CURSEG_COLD_NODE;
	}
}

static int __get_segment_type_6(struct f2fs_io_info *fio)
{
	if (fio->type == DATA) {
		struct inode *inode = fio->page->mapping->host;

		if (is_cold_data(fio->page) || file_is_cold(inode))
			return CURSEG_COLD_DATA;
		if (file_is_hot(inode) ||
				is_inode_flag_set(inode, FI_HOT_DATA) ||
				f2fs_is_atomic_file(inode) ||
				f2fs_is_volatile_file(inode))
			return CURSEG_HOT_DATA;
		return f2fs_rw_hint_to_seg_type(inode->i_write_hint);
	} else {
		if (IS_DNODE(fio->page))
			return is_cold_node(fio->page) ? CURSEG_WARM_NODE :
						CURSEG_HOT_NODE;
		return CURSEG_COLD_NODE;
	}
}

static int __get_segment_type(struct f2fs_io_info *fio)
{
	int type = 0;

	switch (F2FS_OPTION(fio->sbi).active_logs) {
	case 2:
		type = __get_segment_type_2(fio);
		break;
	case 4:
		type = __get_segment_type_4(fio);
		break;
	case 6:
		type = __get_segment_type_6(fio);
		break;
	default:
		f2fs_bug_on(fio->sbi, true);
	}

	if (IS_HOT(type))
		fio->temp = HOT;
	else if (IS_WARM(type))
		fio->temp = WARM;
	else
		fio->temp = COLD;
	return type;
}

void f2fs_allocate_data_block(struct f2fs_sb_info *sbi, struct page *page,
		block_t old_blkaddr, block_t *new_blkaddr,
		struct f2fs_summary *sum, int type,
		struct f2fs_io_info *fio, bool add_list)
{
	struct sit_info *sit_i = SIT_I(sbi);
	struct curseg_info *curseg = CURSEG_I(sbi, type);

	down_read(&SM_I(sbi)->curseg_lock);

	mutex_lock(&curseg->curseg_mutex);
	down_write(&sit_i->sentry_lock);

	*new_blkaddr = NEXT_FREE_BLKADDR(sbi, curseg);

	f2fs_wait_discard_bio(sbi, *new_blkaddr);

	/*
	 * __add_sum_entry should be resided under the curseg_mutex
	 * because, this function updates a summary entry in the
	 * current summary block.
	 */
	__add_sum_entry(sbi, type, sum);

	__refresh_next_blkoff(sbi, curseg);

	stat_inc_block_count(sbi, curseg);

	/*
	 * SIT information should be updated before segment allocation,
	 * since SSR needs latest valid block information.
	 */
	update_sit_entry(sbi, *new_blkaddr, 1);
	if (GET_SEGNO(sbi, old_blkaddr) != NULL_SEGNO)
		update_sit_entry(sbi, old_blkaddr, -1);

	if (!__has_curseg_space(sbi, type))
		sit_i->s_ops->allocate_segment(sbi, type, false);

	/*
	 * segment dirty status should be updated after segment allocation,
	 * so we just need to update status only one time after previous
	 * segment being closed.
	 */
	locate_dirty_segment(sbi, GET_SEGNO(sbi, old_blkaddr));
	locate_dirty_segment(sbi, GET_SEGNO(sbi, *new_blkaddr));

	up_write(&sit_i->sentry_lock);

	if (page && IS_NODESEG(type)) {
		fill_node_footer_blkaddr(page, NEXT_FREE_BLKADDR(sbi, curseg));

		f2fs_inode_chksum_set(sbi, page);
	}

	if (add_list) {
		struct f2fs_bio_info *io;

		INIT_LIST_HEAD(&fio->list);
		fio->in_list = true;
		fio->retry = false;
		io = sbi->write_io[fio->type] + fio->temp;
		spin_lock(&io->io_lock);
		list_add_tail(&fio->list, &io->io_list);
		spin_unlock(&io->io_lock);
	}

	mutex_unlock(&curseg->curseg_mutex);

	up_read(&SM_I(sbi)->curseg_lock);
}

static void update_device_state(struct f2fs_io_info *fio)
{
	struct f2fs_sb_info *sbi = fio->sbi;
	unsigned int devidx;

	if (!sbi->s_ndevs)
		return;

	devidx = f2fs_target_device_index(sbi, fio->new_blkaddr);

	/* update device state for fsync */
	f2fs_set_dirty_device(sbi, fio->ino, devidx, FLUSH_INO);

	/* update device state for checkpoint */
	if (!f2fs_test_bit(devidx, (char *)&sbi->dirty_device)) {
		spin_lock(&sbi->dev_lock);
		f2fs_set_bit(devidx, (char *)&sbi->dirty_device);
		spin_unlock(&sbi->dev_lock);
	}
}

static void do_write_page(struct f2fs_summary *sum, struct f2fs_io_info *fio)
{
	int type = __get_segment_type(fio);
	bool keep_order = (test_opt(fio->sbi, LFS) && type == CURSEG_COLD_DATA);

	if (keep_order)
		down_read(&fio->sbi->io_order_lock);
reallocate:
	f2fs_allocate_data_block(fio->sbi, fio->page, fio->old_blkaddr,
			&fio->new_blkaddr, sum, type, fio, true);
	if (GET_SEGNO(fio->sbi, fio->old_blkaddr) != NULL_SEGNO)
		invalidate_mapping_pages(META_MAPPING(fio->sbi),
					fio->old_blkaddr, fio->old_blkaddr);

	/* writeout dirty page into bdev */
	f2fs_submit_page_write(fio);
	if (fio->retry) {
		fio->old_blkaddr = fio->new_blkaddr;
		goto reallocate;
	}

	update_device_state(fio);

	if (keep_order)
		up_read(&fio->sbi->io_order_lock);
}

void f2fs_do_write_meta_page(struct f2fs_sb_info *sbi, struct page *page,
					enum iostat_type io_type)
{
	struct f2fs_io_info fio = {
		.sbi = sbi,
		.type = META,
		.temp = HOT,
		.op = REQ_OP_WRITE,
		.op_flags = REQ_SYNC | REQ_META | REQ_PRIO,
		.old_blkaddr = page->index,
		.new_blkaddr = page->index,
		.page = page,
		.encrypted_page = NULL,
		.in_list = false,
	};

	if (unlikely(page->index >= MAIN_BLKADDR(sbi)))
		fio.op_flags &= ~REQ_META;

	set_page_writeback(page);
	ClearPageError(page);
	f2fs_submit_page_write(&fio);

	stat_inc_meta_count(sbi, page->index);
	f2fs_update_iostat(sbi, io_type, F2FS_BLKSIZE);
}

void f2fs_do_write_node_page(unsigned int nid, struct f2fs_io_info *fio)
{
	struct f2fs_summary sum;

	set_summary(&sum, nid, 0, 0);
	do_write_page(&sum, fio);

	f2fs_update_iostat(fio->sbi, fio->io_type, F2FS_BLKSIZE);
}

void f2fs_outplace_write_data(struct dnode_of_data *dn,
					struct f2fs_io_info *fio)
{
	struct f2fs_sb_info *sbi = fio->sbi;
	struct f2fs_summary sum;

	f2fs_bug_on(sbi, dn->data_blkaddr == NULL_ADDR);
	set_summary(&sum, dn->nid, dn->ofs_in_node, fio->version);
	do_write_page(&sum, fio);
	f2fs_update_data_blkaddr(dn, fio->new_blkaddr);

	f2fs_update_iostat(sbi, fio->io_type, F2FS_BLKSIZE);
}

int f2fs_inplace_write_data(struct f2fs_io_info *fio)
{
	int err;
	struct f2fs_sb_info *sbi = fio->sbi;

	fio->new_blkaddr = fio->old_blkaddr;
	/* i/o temperature is needed for passing down write hints */
	__get_segment_type(fio);

	f2fs_bug_on(sbi, !IS_DATASEG(get_seg_entry(sbi,
			GET_SEGNO(sbi, fio->new_blkaddr))->type));

	stat_inc_inplace_blocks(fio->sbi);

	err = f2fs_submit_page_bio(fio);
	if (!err)
		update_device_state(fio);

	f2fs_update_iostat(fio->sbi, fio->io_type, F2FS_BLKSIZE);

	return err;
}

static inline int __f2fs_get_curseg(struct f2fs_sb_info *sbi,
						unsigned int segno)
{
	int i;

	for (i = CURSEG_HOT_DATA; i < NO_CHECK_TYPE; i++) {
		if (CURSEG_I(sbi, i)->segno == segno)
			break;
	}
	return i;
}

void f2fs_do_replace_block(struct f2fs_sb_info *sbi, struct f2fs_summary *sum,
				block_t old_blkaddr, block_t new_blkaddr,
				bool recover_curseg, bool recover_newaddr)
{
	struct sit_info *sit_i = SIT_I(sbi);
	struct curseg_info *curseg;
	unsigned int segno, old_cursegno;
	struct seg_entry *se;
	int type;
	unsigned short old_blkoff;

	segno = GET_SEGNO(sbi, new_blkaddr);
	se = get_seg_entry(sbi, segno);
	type = se->type;

	down_write(&SM_I(sbi)->curseg_lock);

	if (!recover_curseg) {
		/* for recovery flow */
		if (se->valid_blocks == 0 && !IS_CURSEG(sbi, segno)) {
			if (old_blkaddr == NULL_ADDR)
				type = CURSEG_COLD_DATA;
			else
				type = CURSEG_WARM_DATA;
		}
	} else {
		if (IS_CURSEG(sbi, segno)) {
			/* se->type is volatile as SSR allocation */
			type = __f2fs_get_curseg(sbi, segno);
			f2fs_bug_on(sbi, type == NO_CHECK_TYPE);
		} else {
			type = CURSEG_WARM_DATA;
		}
	}

	f2fs_bug_on(sbi, !IS_DATASEG(type));
	curseg = CURSEG_I(sbi, type);

	mutex_lock(&curseg->curseg_mutex);
	down_write(&sit_i->sentry_lock);

	old_cursegno = curseg->segno;
	old_blkoff = curseg->next_blkoff;

	/* change the current segment */
	if (segno != curseg->segno) {
		curseg->next_segno = segno;
		change_curseg(sbi, type);
	}

	curseg->next_blkoff = GET_BLKOFF_FROM_SEG0(sbi, new_blkaddr);
	__add_sum_entry(sbi, type, sum);

	if (!recover_curseg || recover_newaddr)
		update_sit_entry(sbi, new_blkaddr, 1);
	if (GET_SEGNO(sbi, old_blkaddr) != NULL_SEGNO) {
		invalidate_mapping_pages(META_MAPPING(sbi),
					old_blkaddr, old_blkaddr);
		update_sit_entry(sbi, old_blkaddr, -1);
	}

	locate_dirty_segment(sbi, GET_SEGNO(sbi, old_blkaddr));
	locate_dirty_segment(sbi, GET_SEGNO(sbi, new_blkaddr));

	locate_dirty_segment(sbi, old_cursegno);

	if (recover_curseg) {
		if (old_cursegno != curseg->segno) {
			curseg->next_segno = old_cursegno;
			change_curseg(sbi, type);
		}
		curseg->next_blkoff = old_blkoff;
	}

	up_write(&sit_i->sentry_lock);
	mutex_unlock(&curseg->curseg_mutex);
	up_write(&SM_I(sbi)->curseg_lock);
}

void f2fs_replace_block(struct f2fs_sb_info *sbi, struct dnode_of_data *dn,
				block_t old_addr, block_t new_addr,
				unsigned char version, bool recover_curseg,
				bool recover_newaddr)
{
	struct f2fs_summary sum;

	set_summary(&sum, dn->nid, dn->ofs_in_node, version);

	f2fs_do_replace_block(sbi, &sum, old_addr, new_addr,
					recover_curseg, recover_newaddr);

	f2fs_update_data_blkaddr(dn, new_addr);
}

void f2fs_wait_on_page_writeback(struct page *page,
				enum page_type type, bool ordered, bool locked)
{
	if (PageWriteback(page)) {
		struct f2fs_sb_info *sbi = F2FS_P_SB(page);

		f2fs_submit_merged_write_cond(sbi, NULL, page, 0, type);
<<<<<<< HEAD
		if (ordered)
=======
		if (ordered) {
>>>>>>> fab7352c
			wait_on_page_writeback(page);
			f2fs_bug_on(sbi, locked && PageWriteback(page));
		} else {
			wait_for_stable_page(page);
		}
	}
}

void f2fs_wait_on_block_writeback(struct inode *inode, block_t blkaddr)
{
	struct f2fs_sb_info *sbi = F2FS_I_SB(inode);
	struct page *cpage;

	if (!f2fs_post_read_required(inode))
		return;

	if (!is_valid_data_blkaddr(sbi, blkaddr))
		return;

	cpage = find_lock_page(META_MAPPING(sbi), blkaddr);
	if (cpage) {
		f2fs_wait_on_page_writeback(cpage, DATA, true, true);
		f2fs_put_page(cpage, 1);
	}
}

void f2fs_wait_on_block_writeback_range(struct inode *inode, block_t blkaddr,
								block_t len)
{
	block_t i;

	for (i = 0; i < len; i++)
		f2fs_wait_on_block_writeback(inode, blkaddr + i);
}

static int read_compacted_summaries(struct f2fs_sb_info *sbi)
{
	struct f2fs_checkpoint *ckpt = F2FS_CKPT(sbi);
	struct curseg_info *seg_i;
	unsigned char *kaddr;
	struct page *page;
	block_t start;
	int i, j, offset;

	start = start_sum_block(sbi);

	page = f2fs_get_meta_page(sbi, start++);
	if (IS_ERR(page))
		return PTR_ERR(page);
	kaddr = (unsigned char *)page_address(page);

	/* Step 1: restore nat cache */
	seg_i = CURSEG_I(sbi, CURSEG_HOT_DATA);
	memcpy(seg_i->journal, kaddr, SUM_JOURNAL_SIZE);

	/* Step 2: restore sit cache */
	seg_i = CURSEG_I(sbi, CURSEG_COLD_DATA);
	memcpy(seg_i->journal, kaddr + SUM_JOURNAL_SIZE, SUM_JOURNAL_SIZE);
	offset = 2 * SUM_JOURNAL_SIZE;

	/* Step 3: restore summary entries */
	for (i = CURSEG_HOT_DATA; i <= CURSEG_COLD_DATA; i++) {
		unsigned short blk_off;
		unsigned int segno;

		seg_i = CURSEG_I(sbi, i);
		segno = le32_to_cpu(ckpt->cur_data_segno[i]);
		blk_off = le16_to_cpu(ckpt->cur_data_blkoff[i]);
		seg_i->next_segno = segno;
		reset_curseg(sbi, i, 0);
		seg_i->alloc_type = ckpt->alloc_type[i];
		seg_i->next_blkoff = blk_off;

		if (seg_i->alloc_type == SSR)
			blk_off = sbi->blocks_per_seg;

		for (j = 0; j < blk_off; j++) {
			struct f2fs_summary *s;
			s = (struct f2fs_summary *)(kaddr + offset);
			seg_i->sum_blk->entries[j] = *s;
			offset += SUMMARY_SIZE;
			if (offset + SUMMARY_SIZE <= PAGE_SIZE -
						SUM_FOOTER_SIZE)
				continue;

			f2fs_put_page(page, 1);
			page = NULL;

			page = f2fs_get_meta_page(sbi, start++);
			if (IS_ERR(page))
				return PTR_ERR(page);
			kaddr = (unsigned char *)page_address(page);
			offset = 0;
		}
	}
	f2fs_put_page(page, 1);
	return 0;
}

static int read_normal_summaries(struct f2fs_sb_info *sbi, int type)
{
	struct f2fs_checkpoint *ckpt = F2FS_CKPT(sbi);
	struct f2fs_summary_block *sum;
	struct curseg_info *curseg;
	struct page *new;
	unsigned short blk_off;
	unsigned int segno = 0;
	block_t blk_addr = 0;
	int err = 0;

	/* get segment number and block addr */
	if (IS_DATASEG(type)) {
		segno = le32_to_cpu(ckpt->cur_data_segno[type]);
		blk_off = le16_to_cpu(ckpt->cur_data_blkoff[type -
							CURSEG_HOT_DATA]);
		if (__exist_node_summaries(sbi))
			blk_addr = sum_blk_addr(sbi, NR_CURSEG_TYPE, type);
		else
			blk_addr = sum_blk_addr(sbi, NR_CURSEG_DATA_TYPE, type);
	} else {
		segno = le32_to_cpu(ckpt->cur_node_segno[type -
							CURSEG_HOT_NODE]);
		blk_off = le16_to_cpu(ckpt->cur_node_blkoff[type -
							CURSEG_HOT_NODE]);
		if (__exist_node_summaries(sbi))
			blk_addr = sum_blk_addr(sbi, NR_CURSEG_NODE_TYPE,
							type - CURSEG_HOT_NODE);
		else
			blk_addr = GET_SUM_BLOCK(sbi, segno);
	}

	new = f2fs_get_meta_page(sbi, blk_addr);
	if (IS_ERR(new))
		return PTR_ERR(new);
	sum = (struct f2fs_summary_block *)page_address(new);

	if (IS_NODESEG(type)) {
		if (__exist_node_summaries(sbi)) {
			struct f2fs_summary *ns = &sum->entries[0];
			int i;
			for (i = 0; i < sbi->blocks_per_seg; i++, ns++) {
				ns->version = 0;
				ns->ofs_in_node = 0;
			}
		} else {
			err = f2fs_restore_node_summary(sbi, segno, sum);
			if (err)
				goto out;
		}
	}

	/* set uncompleted segment to curseg */
	curseg = CURSEG_I(sbi, type);
	mutex_lock(&curseg->curseg_mutex);

	/* update journal info */
	down_write(&curseg->journal_rwsem);
	memcpy(curseg->journal, &sum->journal, SUM_JOURNAL_SIZE);
	up_write(&curseg->journal_rwsem);

	memcpy(curseg->sum_blk->entries, sum->entries, SUM_ENTRY_SIZE);
	memcpy(&curseg->sum_blk->footer, &sum->footer, SUM_FOOTER_SIZE);
	curseg->next_segno = segno;
	reset_curseg(sbi, type, 0);
	curseg->alloc_type = ckpt->alloc_type[type];
	curseg->next_blkoff = blk_off;
	mutex_unlock(&curseg->curseg_mutex);
out:
	f2fs_put_page(new, 1);
	return err;
}

static int restore_curseg_summaries(struct f2fs_sb_info *sbi)
{
	struct f2fs_journal *sit_j = CURSEG_I(sbi, CURSEG_COLD_DATA)->journal;
	struct f2fs_journal *nat_j = CURSEG_I(sbi, CURSEG_HOT_DATA)->journal;
	int type = CURSEG_HOT_DATA;
	int err;

	if (is_set_ckpt_flags(sbi, CP_COMPACT_SUM_FLAG)) {
		int npages = f2fs_npages_for_summary_flush(sbi, true);

		if (npages >= 2)
			f2fs_ra_meta_pages(sbi, start_sum_block(sbi), npages,
							META_CP, true);

		/* restore for compacted data summary */
		err = read_compacted_summaries(sbi);
		if (err)
			return err;
		type = CURSEG_HOT_NODE;
	}

	if (__exist_node_summaries(sbi))
		f2fs_ra_meta_pages(sbi, sum_blk_addr(sbi, NR_CURSEG_TYPE, type),
					NR_CURSEG_TYPE - type, META_CP, true);

	for (; type <= CURSEG_COLD_NODE; type++) {
		err = read_normal_summaries(sbi, type);
		if (err)
			return err;
	}

	/* sanity check for summary blocks */
	if (nats_in_cursum(nat_j) > NAT_JOURNAL_ENTRIES ||
			sits_in_cursum(sit_j) > SIT_JOURNAL_ENTRIES)
		return -EINVAL;

	return 0;
}

static void write_compacted_summaries(struct f2fs_sb_info *sbi, block_t blkaddr)
{
	struct page *page;
	unsigned char *kaddr;
	struct f2fs_summary *summary;
	struct curseg_info *seg_i;
	int written_size = 0;
	int i, j;

	page = f2fs_grab_meta_page(sbi, blkaddr++);
	kaddr = (unsigned char *)page_address(page);
	memset(kaddr, 0, PAGE_SIZE);

	/* Step 1: write nat cache */
	seg_i = CURSEG_I(sbi, CURSEG_HOT_DATA);
	memcpy(kaddr, seg_i->journal, SUM_JOURNAL_SIZE);
	written_size += SUM_JOURNAL_SIZE;

	/* Step 2: write sit cache */
	seg_i = CURSEG_I(sbi, CURSEG_COLD_DATA);
	memcpy(kaddr + written_size, seg_i->journal, SUM_JOURNAL_SIZE);
	written_size += SUM_JOURNAL_SIZE;

	/* Step 3: write summary entries */
	for (i = CURSEG_HOT_DATA; i <= CURSEG_COLD_DATA; i++) {
		unsigned short blkoff;
		seg_i = CURSEG_I(sbi, i);
		if (sbi->ckpt->alloc_type[i] == SSR)
			blkoff = sbi->blocks_per_seg;
		else
			blkoff = curseg_blkoff(sbi, i);

		for (j = 0; j < blkoff; j++) {
			if (!page) {
				page = f2fs_grab_meta_page(sbi, blkaddr++);
				kaddr = (unsigned char *)page_address(page);
				memset(kaddr, 0, PAGE_SIZE);
				written_size = 0;
			}
			summary = (struct f2fs_summary *)(kaddr + written_size);
			*summary = seg_i->sum_blk->entries[j];
			written_size += SUMMARY_SIZE;

			if (written_size + SUMMARY_SIZE <= PAGE_SIZE -
							SUM_FOOTER_SIZE)
				continue;

			set_page_dirty(page);
			f2fs_put_page(page, 1);
			page = NULL;
		}
	}
	if (page) {
		set_page_dirty(page);
		f2fs_put_page(page, 1);
	}
}

static void write_normal_summaries(struct f2fs_sb_info *sbi,
					block_t blkaddr, int type)
{
	int i, end;
	if (IS_DATASEG(type))
		end = type + NR_CURSEG_DATA_TYPE;
	else
		end = type + NR_CURSEG_NODE_TYPE;

	for (i = type; i < end; i++)
		write_current_sum_page(sbi, i, blkaddr + (i - type));
}

void f2fs_write_data_summaries(struct f2fs_sb_info *sbi, block_t start_blk)
{
	if (is_set_ckpt_flags(sbi, CP_COMPACT_SUM_FLAG))
		write_compacted_summaries(sbi, start_blk);
	else
		write_normal_summaries(sbi, start_blk, CURSEG_HOT_DATA);
}

void f2fs_write_node_summaries(struct f2fs_sb_info *sbi, block_t start_blk)
{
	write_normal_summaries(sbi, start_blk, CURSEG_HOT_NODE);
}

int f2fs_lookup_journal_in_cursum(struct f2fs_journal *journal, int type,
					unsigned int val, int alloc)
{
	int i;

	if (type == NAT_JOURNAL) {
		for (i = 0; i < nats_in_cursum(journal); i++) {
			if (le32_to_cpu(nid_in_journal(journal, i)) == val)
				return i;
		}
		if (alloc && __has_cursum_space(journal, 1, NAT_JOURNAL))
			return update_nats_in_cursum(journal, 1);
	} else if (type == SIT_JOURNAL) {
		for (i = 0; i < sits_in_cursum(journal); i++)
			if (le32_to_cpu(segno_in_journal(journal, i)) == val)
				return i;
		if (alloc && __has_cursum_space(journal, 1, SIT_JOURNAL))
			return update_sits_in_cursum(journal, 1);
	}
	return -1;
}

static struct page *get_current_sit_page(struct f2fs_sb_info *sbi,
					unsigned int segno)
{
	return f2fs_get_meta_page_nofail(sbi, current_sit_addr(sbi, segno));
}

static struct page *get_next_sit_page(struct f2fs_sb_info *sbi,
					unsigned int start)
{
	struct sit_info *sit_i = SIT_I(sbi);
	struct page *page;
	pgoff_t src_off, dst_off;

	src_off = current_sit_addr(sbi, start);
	dst_off = next_sit_addr(sbi, src_off);

	page = f2fs_grab_meta_page(sbi, dst_off);
	seg_info_to_sit_page(sbi, page, start);

	set_page_dirty(page);
	set_to_next_sit(sit_i, start);

	return page;
}

static struct sit_entry_set *grab_sit_entry_set(void)
{
	struct sit_entry_set *ses =
			f2fs_kmem_cache_alloc(sit_entry_set_slab, GFP_NOFS);

	ses->entry_cnt = 0;
	INIT_LIST_HEAD(&ses->set_list);
	return ses;
}

static void release_sit_entry_set(struct sit_entry_set *ses)
{
	list_del(&ses->set_list);
	kmem_cache_free(sit_entry_set_slab, ses);
}

static void adjust_sit_entry_set(struct sit_entry_set *ses,
						struct list_head *head)
{
	struct sit_entry_set *next = ses;

	if (list_is_last(&ses->set_list, head))
		return;

	list_for_each_entry_continue(next, head, set_list)
		if (ses->entry_cnt <= next->entry_cnt)
			break;

	list_move_tail(&ses->set_list, &next->set_list);
}

static void add_sit_entry(unsigned int segno, struct list_head *head)
{
	struct sit_entry_set *ses;
	unsigned int start_segno = START_SEGNO(segno);

	list_for_each_entry(ses, head, set_list) {
		if (ses->start_segno == start_segno) {
			ses->entry_cnt++;
			adjust_sit_entry_set(ses, head);
			return;
		}
	}

	ses = grab_sit_entry_set();

	ses->start_segno = start_segno;
	ses->entry_cnt++;
	list_add(&ses->set_list, head);
}

static void add_sits_in_set(struct f2fs_sb_info *sbi)
{
	struct f2fs_sm_info *sm_info = SM_I(sbi);
	struct list_head *set_list = &sm_info->sit_entry_set;
	unsigned long *bitmap = SIT_I(sbi)->dirty_sentries_bitmap;
	unsigned int segno;

	for_each_set_bit(segno, bitmap, MAIN_SEGS(sbi))
		add_sit_entry(segno, set_list);
}

static void remove_sits_in_journal(struct f2fs_sb_info *sbi)
{
	struct curseg_info *curseg = CURSEG_I(sbi, CURSEG_COLD_DATA);
	struct f2fs_journal *journal = curseg->journal;
	int i;

	down_write(&curseg->journal_rwsem);
	for (i = 0; i < sits_in_cursum(journal); i++) {
		unsigned int segno;
		bool dirtied;

		segno = le32_to_cpu(segno_in_journal(journal, i));
		dirtied = __mark_sit_entry_dirty(sbi, segno);

		if (!dirtied)
			add_sit_entry(segno, &SM_I(sbi)->sit_entry_set);
	}
	update_sits_in_cursum(journal, -i);
	up_write(&curseg->journal_rwsem);
}

/*
 * CP calls this function, which flushes SIT entries including sit_journal,
 * and moves prefree segs to free segs.
 */
void f2fs_flush_sit_entries(struct f2fs_sb_info *sbi, struct cp_control *cpc)
{
	struct sit_info *sit_i = SIT_I(sbi);
	unsigned long *bitmap = sit_i->dirty_sentries_bitmap;
	struct curseg_info *curseg = CURSEG_I(sbi, CURSEG_COLD_DATA);
	struct f2fs_journal *journal = curseg->journal;
	struct sit_entry_set *ses, *tmp;
	struct list_head *head = &SM_I(sbi)->sit_entry_set;
	bool to_journal = true;
	struct seg_entry *se;

	down_write(&sit_i->sentry_lock);

	if (!sit_i->dirty_sentries)
		goto out;

	/*
	 * add and account sit entries of dirty bitmap in sit entry
	 * set temporarily
	 */
	add_sits_in_set(sbi);

	/*
	 * if there are no enough space in journal to store dirty sit
	 * entries, remove all entries from journal and add and account
	 * them in sit entry set.
	 */
	if (!__has_cursum_space(journal, sit_i->dirty_sentries, SIT_JOURNAL))
		remove_sits_in_journal(sbi);

	/*
	 * there are two steps to flush sit entries:
	 * #1, flush sit entries to journal in current cold data summary block.
	 * #2, flush sit entries to sit page.
	 */
	list_for_each_entry_safe(ses, tmp, head, set_list) {
		struct page *page = NULL;
		struct f2fs_sit_block *raw_sit = NULL;
		unsigned int start_segno = ses->start_segno;
		unsigned int end = min(start_segno + SIT_ENTRY_PER_BLOCK,
						(unsigned long)MAIN_SEGS(sbi));
		unsigned int segno = start_segno;

		if (to_journal &&
			!__has_cursum_space(journal, ses->entry_cnt, SIT_JOURNAL))
			to_journal = false;

		if (to_journal) {
			down_write(&curseg->journal_rwsem);
		} else {
			page = get_next_sit_page(sbi, start_segno);
			raw_sit = page_address(page);
		}

		/* flush dirty sit entries in region of current sit set */
		for_each_set_bit_from(segno, bitmap, end) {
			int offset, sit_offset;

			se = get_seg_entry(sbi, segno);
#ifdef CONFIG_F2FS_CHECK_FS
			if (memcmp(se->cur_valid_map, se->cur_valid_map_mir,
						SIT_VBLOCK_MAP_SIZE))
				f2fs_bug_on(sbi, 1);
#endif

			/* add discard candidates */
			if (!(cpc->reason & CP_DISCARD)) {
				cpc->trim_start = segno;
				add_discard_addrs(sbi, cpc, false);
			}

			if (to_journal) {
				offset = f2fs_lookup_journal_in_cursum(journal,
							SIT_JOURNAL, segno, 1);
				f2fs_bug_on(sbi, offset < 0);
				segno_in_journal(journal, offset) =
							cpu_to_le32(segno);
				seg_info_to_raw_sit(se,
					&sit_in_journal(journal, offset));
				check_block_count(sbi, segno,
					&sit_in_journal(journal, offset));
			} else {
				sit_offset = SIT_ENTRY_OFFSET(sit_i, segno);
				seg_info_to_raw_sit(se,
						&raw_sit->entries[sit_offset]);
				check_block_count(sbi, segno,
						&raw_sit->entries[sit_offset]);
			}

			__clear_bit(segno, bitmap);
			sit_i->dirty_sentries--;
			ses->entry_cnt--;
		}

		if (to_journal)
			up_write(&curseg->journal_rwsem);
		else
			f2fs_put_page(page, 1);

		f2fs_bug_on(sbi, ses->entry_cnt);
		release_sit_entry_set(ses);
	}

	f2fs_bug_on(sbi, !list_empty(head));
	f2fs_bug_on(sbi, sit_i->dirty_sentries);
out:
	if (cpc->reason & CP_DISCARD) {
		__u64 trim_start = cpc->trim_start;

		for (; cpc->trim_start <= cpc->trim_end; cpc->trim_start++)
			add_discard_addrs(sbi, cpc, false);

		cpc->trim_start = trim_start;
	}
	up_write(&sit_i->sentry_lock);

	set_prefree_as_free_segments(sbi);
}

static int build_sit_info(struct f2fs_sb_info *sbi)
{
	struct f2fs_super_block *raw_super = F2FS_RAW_SUPER(sbi);
	struct sit_info *sit_i;
	unsigned int sit_segs, start;
	char *src_bitmap;
	unsigned int bitmap_size;

	/* allocate memory for SIT information */
	sit_i = f2fs_kzalloc(sbi, sizeof(struct sit_info), GFP_KERNEL);
	if (!sit_i)
		return -ENOMEM;

	SM_I(sbi)->sit_info = sit_i;

	sit_i->sentries =
		f2fs_kvzalloc(sbi, array_size(sizeof(struct seg_entry),
					      MAIN_SEGS(sbi)),
			      GFP_KERNEL);
	if (!sit_i->sentries)
		return -ENOMEM;

	bitmap_size = f2fs_bitmap_size(MAIN_SEGS(sbi));
	sit_i->dirty_sentries_bitmap = f2fs_kvzalloc(sbi, bitmap_size,
								GFP_KERNEL);
	if (!sit_i->dirty_sentries_bitmap)
		return -ENOMEM;

	for (start = 0; start < MAIN_SEGS(sbi); start++) {
		sit_i->sentries[start].cur_valid_map
			= f2fs_kzalloc(sbi, SIT_VBLOCK_MAP_SIZE, GFP_KERNEL);
		sit_i->sentries[start].ckpt_valid_map
			= f2fs_kzalloc(sbi, SIT_VBLOCK_MAP_SIZE, GFP_KERNEL);
		if (!sit_i->sentries[start].cur_valid_map ||
				!sit_i->sentries[start].ckpt_valid_map)
			return -ENOMEM;

#ifdef CONFIG_F2FS_CHECK_FS
		sit_i->sentries[start].cur_valid_map_mir
			= f2fs_kzalloc(sbi, SIT_VBLOCK_MAP_SIZE, GFP_KERNEL);
		if (!sit_i->sentries[start].cur_valid_map_mir)
			return -ENOMEM;
#endif

		sit_i->sentries[start].discard_map
			= f2fs_kzalloc(sbi, SIT_VBLOCK_MAP_SIZE,
							GFP_KERNEL);
		if (!sit_i->sentries[start].discard_map)
			return -ENOMEM;
	}

	sit_i->tmp_map = f2fs_kzalloc(sbi, SIT_VBLOCK_MAP_SIZE, GFP_KERNEL);
	if (!sit_i->tmp_map)
		return -ENOMEM;

<<<<<<< HEAD
	if (sbi->segs_per_sec > 1) {
=======
	if (__is_large_section(sbi)) {
>>>>>>> fab7352c
		sit_i->sec_entries =
			f2fs_kvzalloc(sbi, array_size(sizeof(struct sec_entry),
						      MAIN_SECS(sbi)),
				      GFP_KERNEL);
		if (!sit_i->sec_entries)
			return -ENOMEM;
	}

	/* get information related with SIT */
	sit_segs = le32_to_cpu(raw_super->segment_count_sit) >> 1;

	/* setup SIT bitmap from ckeckpoint pack */
	bitmap_size = __bitmap_size(sbi, SIT_BITMAP);
	src_bitmap = __bitmap_ptr(sbi, SIT_BITMAP);

	sit_i->sit_bitmap = kmemdup(src_bitmap, bitmap_size, GFP_KERNEL);
	if (!sit_i->sit_bitmap)
		return -ENOMEM;

#ifdef CONFIG_F2FS_CHECK_FS
	sit_i->sit_bitmap_mir = kmemdup(src_bitmap, bitmap_size, GFP_KERNEL);
	if (!sit_i->sit_bitmap_mir)
		return -ENOMEM;
#endif

	/* init SIT information */
	sit_i->s_ops = &default_salloc_ops;

	sit_i->sit_base_addr = le32_to_cpu(raw_super->sit_blkaddr);
	sit_i->sit_blocks = sit_segs << sbi->log_blocks_per_seg;
	sit_i->written_valid_blocks = 0;
	sit_i->bitmap_size = bitmap_size;
	sit_i->dirty_sentries = 0;
	sit_i->sents_per_block = SIT_ENTRY_PER_BLOCK;
	sit_i->elapsed_time = le64_to_cpu(sbi->ckpt->elapsed_time);
	sit_i->mounted_time = ktime_get_real_seconds();
	init_rwsem(&sit_i->sentry_lock);
	return 0;
}

static int build_free_segmap(struct f2fs_sb_info *sbi)
{
	struct free_segmap_info *free_i;
	unsigned int bitmap_size, sec_bitmap_size;

	/* allocate memory for free segmap information */
	free_i = f2fs_kzalloc(sbi, sizeof(struct free_segmap_info), GFP_KERNEL);
	if (!free_i)
		return -ENOMEM;

	SM_I(sbi)->free_info = free_i;

	bitmap_size = f2fs_bitmap_size(MAIN_SEGS(sbi));
	free_i->free_segmap = f2fs_kvmalloc(sbi, bitmap_size, GFP_KERNEL);
	if (!free_i->free_segmap)
		return -ENOMEM;

	sec_bitmap_size = f2fs_bitmap_size(MAIN_SECS(sbi));
	free_i->free_secmap = f2fs_kvmalloc(sbi, sec_bitmap_size, GFP_KERNEL);
	if (!free_i->free_secmap)
		return -ENOMEM;

	/* set all segments as dirty temporarily */
	memset(free_i->free_segmap, 0xff, bitmap_size);
	memset(free_i->free_secmap, 0xff, sec_bitmap_size);

	/* init free segmap information */
	free_i->start_segno = GET_SEGNO_FROM_SEG0(sbi, MAIN_BLKADDR(sbi));
	free_i->free_segments = 0;
	free_i->free_sections = 0;
	spin_lock_init(&free_i->segmap_lock);
	return 0;
}

static int build_curseg(struct f2fs_sb_info *sbi)
{
	struct curseg_info *array;
	int i;

	array = f2fs_kzalloc(sbi, array_size(NR_CURSEG_TYPE, sizeof(*array)),
			     GFP_KERNEL);
	if (!array)
		return -ENOMEM;

	SM_I(sbi)->curseg_array = array;

	for (i = 0; i < NR_CURSEG_TYPE; i++) {
		mutex_init(&array[i].curseg_mutex);
		array[i].sum_blk = f2fs_kzalloc(sbi, PAGE_SIZE, GFP_KERNEL);
		if (!array[i].sum_blk)
			return -ENOMEM;
		init_rwsem(&array[i].journal_rwsem);
		array[i].journal = f2fs_kzalloc(sbi,
				sizeof(struct f2fs_journal), GFP_KERNEL);
		if (!array[i].journal)
			return -ENOMEM;
		array[i].segno = NULL_SEGNO;
		array[i].next_blkoff = 0;
	}
	return restore_curseg_summaries(sbi);
}

static int build_sit_entries(struct f2fs_sb_info *sbi)
{
	struct sit_info *sit_i = SIT_I(sbi);
	struct curseg_info *curseg = CURSEG_I(sbi, CURSEG_COLD_DATA);
	struct f2fs_journal *journal = curseg->journal;
	struct seg_entry *se;
	struct f2fs_sit_entry sit;
	int sit_blk_cnt = SIT_BLK_CNT(sbi);
	unsigned int i, start, end;
	unsigned int readed, start_blk = 0;
	int err = 0;
	block_t total_node_blocks = 0;

	do {
		readed = f2fs_ra_meta_pages(sbi, start_blk, BIO_MAX_PAGES,
							META_SIT, true);

		start = start_blk * sit_i->sents_per_block;
		end = (start_blk + readed) * sit_i->sents_per_block;

		for (; start < end && start < MAIN_SEGS(sbi); start++) {
			struct f2fs_sit_block *sit_blk;
			struct page *page;

			se = &sit_i->sentries[start];
			page = get_current_sit_page(sbi, start);
			if (IS_ERR(page))
				return PTR_ERR(page);
			sit_blk = (struct f2fs_sit_block *)page_address(page);
			sit = sit_blk->entries[SIT_ENTRY_OFFSET(sit_i, start)];
			f2fs_put_page(page, 1);

			err = check_block_count(sbi, start, &sit);
			if (err)
				return err;
			seg_info_from_raw_sit(se, &sit);
			if (IS_NODESEG(se->type))
				total_node_blocks += se->valid_blocks;

			/* build discard map only one time */
			if (is_set_ckpt_flags(sbi, CP_TRIMMED_FLAG)) {
				memset(se->discard_map, 0xff,
					SIT_VBLOCK_MAP_SIZE);
			} else {
				memcpy(se->discard_map,
					se->cur_valid_map,
					SIT_VBLOCK_MAP_SIZE);
				sbi->discard_blks +=
					sbi->blocks_per_seg -
					se->valid_blocks;
			}

			if (__is_large_section(sbi))
				get_sec_entry(sbi, start)->valid_blocks +=
							se->valid_blocks;
		}
		start_blk += readed;
	} while (start_blk < sit_blk_cnt);

	down_read(&curseg->journal_rwsem);
	for (i = 0; i < sits_in_cursum(journal); i++) {
		unsigned int old_valid_blocks;

		start = le32_to_cpu(segno_in_journal(journal, i));
		if (start >= MAIN_SEGS(sbi)) {
			f2fs_msg(sbi->sb, KERN_ERR,
					"Wrong journal entry on segno %u",
					start);
			set_sbi_flag(sbi, SBI_NEED_FSCK);
			err = -EINVAL;
			break;
		}

		se = &sit_i->sentries[start];
		sit = sit_in_journal(journal, i);

		old_valid_blocks = se->valid_blocks;
		if (IS_NODESEG(se->type))
			total_node_blocks -= old_valid_blocks;

		err = check_block_count(sbi, start, &sit);
		if (err)
			break;
		seg_info_from_raw_sit(se, &sit);
		if (IS_NODESEG(se->type))
			total_node_blocks += se->valid_blocks;

		if (is_set_ckpt_flags(sbi, CP_TRIMMED_FLAG)) {
			memset(se->discard_map, 0xff, SIT_VBLOCK_MAP_SIZE);
		} else {
			memcpy(se->discard_map, se->cur_valid_map,
						SIT_VBLOCK_MAP_SIZE);
			sbi->discard_blks += old_valid_blocks;
			sbi->discard_blks -= se->valid_blocks;
		}

<<<<<<< HEAD
		if (sbi->segs_per_sec > 1) {
=======
		if (__is_large_section(sbi)) {
>>>>>>> fab7352c
			get_sec_entry(sbi, start)->valid_blocks +=
							se->valid_blocks;
			get_sec_entry(sbi, start)->valid_blocks -=
							old_valid_blocks;
		}
	}
	up_read(&curseg->journal_rwsem);

	if (!err && total_node_blocks != valid_node_count(sbi)) {
		f2fs_msg(sbi->sb, KERN_ERR,
			"SIT is corrupted node# %u vs %u",
			total_node_blocks, valid_node_count(sbi));
		set_sbi_flag(sbi, SBI_NEED_FSCK);
		err = -EINVAL;
	}

	return err;
}

static void init_free_segmap(struct f2fs_sb_info *sbi)
{
	unsigned int start;
	int type;

	for (start = 0; start < MAIN_SEGS(sbi); start++) {
		struct seg_entry *sentry = get_seg_entry(sbi, start);
		if (!sentry->valid_blocks)
			__set_free(sbi, start);
		else
			SIT_I(sbi)->written_valid_blocks +=
						sentry->valid_blocks;
	}

	/* set use the current segments */
	for (type = CURSEG_HOT_DATA; type <= CURSEG_COLD_NODE; type++) {
		struct curseg_info *curseg_t = CURSEG_I(sbi, type);
		__set_test_and_inuse(sbi, curseg_t->segno);
	}
}

static void init_dirty_segmap(struct f2fs_sb_info *sbi)
{
	struct dirty_seglist_info *dirty_i = DIRTY_I(sbi);
	struct free_segmap_info *free_i = FREE_I(sbi);
	unsigned int segno = 0, offset = 0;
	unsigned short valid_blocks;

	while (1) {
		/* find dirty segment based on free segmap */
		segno = find_next_inuse(free_i, MAIN_SEGS(sbi), offset);
		if (segno >= MAIN_SEGS(sbi))
			break;
		offset = segno + 1;
		valid_blocks = get_valid_blocks(sbi, segno, false);
		if (valid_blocks == sbi->blocks_per_seg || !valid_blocks)
			continue;
		if (valid_blocks > sbi->blocks_per_seg) {
			f2fs_bug_on(sbi, 1);
			continue;
		}
		mutex_lock(&dirty_i->seglist_lock);
		__locate_dirty_segment(sbi, segno, DIRTY);
		mutex_unlock(&dirty_i->seglist_lock);
	}
}

static int init_victim_secmap(struct f2fs_sb_info *sbi)
{
	struct dirty_seglist_info *dirty_i = DIRTY_I(sbi);
	unsigned int bitmap_size = f2fs_bitmap_size(MAIN_SECS(sbi));

	dirty_i->victim_secmap = f2fs_kvzalloc(sbi, bitmap_size, GFP_KERNEL);
	if (!dirty_i->victim_secmap)
		return -ENOMEM;
	return 0;
}

static int build_dirty_segmap(struct f2fs_sb_info *sbi)
{
	struct dirty_seglist_info *dirty_i;
	unsigned int bitmap_size, i;

	/* allocate memory for dirty segments list information */
	dirty_i = f2fs_kzalloc(sbi, sizeof(struct dirty_seglist_info),
								GFP_KERNEL);
	if (!dirty_i)
		return -ENOMEM;

	SM_I(sbi)->dirty_info = dirty_i;
	mutex_init(&dirty_i->seglist_lock);

	bitmap_size = f2fs_bitmap_size(MAIN_SEGS(sbi));

	for (i = 0; i < NR_DIRTY_TYPE; i++) {
		dirty_i->dirty_segmap[i] = f2fs_kvzalloc(sbi, bitmap_size,
								GFP_KERNEL);
		if (!dirty_i->dirty_segmap[i])
			return -ENOMEM;
	}

	init_dirty_segmap(sbi);
	return init_victim_secmap(sbi);
}

/*
 * Update min, max modified time for cost-benefit GC algorithm
 */
static void init_min_max_mtime(struct f2fs_sb_info *sbi)
{
	struct sit_info *sit_i = SIT_I(sbi);
	unsigned int segno;

	down_write(&sit_i->sentry_lock);

	sit_i->min_mtime = ULLONG_MAX;

	for (segno = 0; segno < MAIN_SEGS(sbi); segno += sbi->segs_per_sec) {
		unsigned int i;
		unsigned long long mtime = 0;

		for (i = 0; i < sbi->segs_per_sec; i++)
			mtime += get_seg_entry(sbi, segno + i)->mtime;

		mtime = div_u64(mtime, sbi->segs_per_sec);

		if (sit_i->min_mtime > mtime)
			sit_i->min_mtime = mtime;
	}
	sit_i->max_mtime = get_mtime(sbi, false);
	up_write(&sit_i->sentry_lock);
}

int f2fs_build_segment_manager(struct f2fs_sb_info *sbi)
{
	struct f2fs_super_block *raw_super = F2FS_RAW_SUPER(sbi);
	struct f2fs_checkpoint *ckpt = F2FS_CKPT(sbi);
	struct f2fs_sm_info *sm_info;
	int err;

	sm_info = f2fs_kzalloc(sbi, sizeof(struct f2fs_sm_info), GFP_KERNEL);
	if (!sm_info)
		return -ENOMEM;

	/* init sm info */
	sbi->sm_info = sm_info;
	sm_info->seg0_blkaddr = le32_to_cpu(raw_super->segment0_blkaddr);
	sm_info->main_blkaddr = le32_to_cpu(raw_super->main_blkaddr);
	sm_info->segment_count = le32_to_cpu(raw_super->segment_count);
	sm_info->reserved_segments = le32_to_cpu(ckpt->rsvd_segment_count);
	sm_info->ovp_segments = le32_to_cpu(ckpt->overprov_segment_count);
	sm_info->main_segments = le32_to_cpu(raw_super->segment_count_main);
	sm_info->ssa_blkaddr = le32_to_cpu(raw_super->ssa_blkaddr);
	sm_info->rec_prefree_segments = sm_info->main_segments *
					DEF_RECLAIM_PREFREE_SEGMENTS / 100;
	if (sm_info->rec_prefree_segments > DEF_MAX_RECLAIM_PREFREE_SEGMENTS)
		sm_info->rec_prefree_segments = DEF_MAX_RECLAIM_PREFREE_SEGMENTS;

	if (!test_opt(sbi, LFS))
		sm_info->ipu_policy = 1 << F2FS_IPU_FSYNC;
	sm_info->min_ipu_util = DEF_MIN_IPU_UTIL;
	sm_info->min_fsync_blocks = DEF_MIN_FSYNC_BLOCKS;
	sm_info->min_seq_blocks = sbi->blocks_per_seg * sbi->segs_per_sec;
	sm_info->min_hot_blocks = DEF_MIN_HOT_BLOCKS;
	sm_info->min_ssr_sections = reserved_sections(sbi);

	INIT_LIST_HEAD(&sm_info->sit_entry_set);

	init_rwsem(&sm_info->curseg_lock);

	if (!f2fs_readonly(sbi->sb)) {
		err = f2fs_create_flush_cmd_control(sbi);
		if (err)
			return err;
	}

	err = create_discard_cmd_control(sbi);
	if (err)
		return err;

	err = build_sit_info(sbi);
	if (err)
		return err;
	err = build_free_segmap(sbi);
	if (err)
		return err;
	err = build_curseg(sbi);
	if (err)
		return err;

	/* reinit free segmap based on SIT */
	err = build_sit_entries(sbi);
	if (err)
		return err;

	init_free_segmap(sbi);
	err = build_dirty_segmap(sbi);
	if (err)
		return err;

	init_min_max_mtime(sbi);
	return 0;
}

static void discard_dirty_segmap(struct f2fs_sb_info *sbi,
		enum dirty_type dirty_type)
{
	struct dirty_seglist_info *dirty_i = DIRTY_I(sbi);

	mutex_lock(&dirty_i->seglist_lock);
	kvfree(dirty_i->dirty_segmap[dirty_type]);
	dirty_i->nr_dirty[dirty_type] = 0;
	mutex_unlock(&dirty_i->seglist_lock);
}

static void destroy_victim_secmap(struct f2fs_sb_info *sbi)
{
	struct dirty_seglist_info *dirty_i = DIRTY_I(sbi);
	kvfree(dirty_i->victim_secmap);
}

static void destroy_dirty_segmap(struct f2fs_sb_info *sbi)
{
	struct dirty_seglist_info *dirty_i = DIRTY_I(sbi);
	int i;

	if (!dirty_i)
		return;

	/* discard pre-free/dirty segments list */
	for (i = 0; i < NR_DIRTY_TYPE; i++)
		discard_dirty_segmap(sbi, i);

	destroy_victim_secmap(sbi);
	SM_I(sbi)->dirty_info = NULL;
	kvfree(dirty_i);
}

static void destroy_curseg(struct f2fs_sb_info *sbi)
{
	struct curseg_info *array = SM_I(sbi)->curseg_array;
	int i;

	if (!array)
		return;
	SM_I(sbi)->curseg_array = NULL;
	for (i = 0; i < NR_CURSEG_TYPE; i++) {
		kvfree(array[i].sum_blk);
		kvfree(array[i].journal);
	}
	kvfree(array);
}

static void destroy_free_segmap(struct f2fs_sb_info *sbi)
{
	struct free_segmap_info *free_i = SM_I(sbi)->free_info;
	if (!free_i)
		return;
	SM_I(sbi)->free_info = NULL;
	kvfree(free_i->free_segmap);
	kvfree(free_i->free_secmap);
	kvfree(free_i);
}

static void destroy_sit_info(struct f2fs_sb_info *sbi)
{
	struct sit_info *sit_i = SIT_I(sbi);
	unsigned int start;

	if (!sit_i)
		return;

	if (sit_i->sentries) {
		for (start = 0; start < MAIN_SEGS(sbi); start++) {
			kvfree(sit_i->sentries[start].cur_valid_map);
#ifdef CONFIG_F2FS_CHECK_FS
			kvfree(sit_i->sentries[start].cur_valid_map_mir);
#endif
			kvfree(sit_i->sentries[start].ckpt_valid_map);
			kvfree(sit_i->sentries[start].discard_map);
		}
	}
	kvfree(sit_i->tmp_map);

	kvfree(sit_i->sentries);
	kvfree(sit_i->sec_entries);
	kvfree(sit_i->dirty_sentries_bitmap);

	SM_I(sbi)->sit_info = NULL;
	kvfree(sit_i->sit_bitmap);
#ifdef CONFIG_F2FS_CHECK_FS
	kvfree(sit_i->sit_bitmap_mir);
#endif
	kvfree(sit_i);
}

void f2fs_destroy_segment_manager(struct f2fs_sb_info *sbi)
{
	struct f2fs_sm_info *sm_info = SM_I(sbi);

	if (!sm_info)
		return;
	f2fs_destroy_flush_cmd_control(sbi, true);
	destroy_discard_cmd_control(sbi);
	destroy_dirty_segmap(sbi);
	destroy_curseg(sbi);
	destroy_free_segmap(sbi);
	destroy_sit_info(sbi);
	sbi->sm_info = NULL;
	kvfree(sm_info);
}

int __init f2fs_create_segment_manager_caches(void)
{
	discard_entry_slab = f2fs_kmem_cache_create("discard_entry",
			sizeof(struct discard_entry));
	if (!discard_entry_slab)
		goto fail;

	discard_cmd_slab = f2fs_kmem_cache_create("discard_cmd",
			sizeof(struct discard_cmd));
	if (!discard_cmd_slab)
		goto destroy_discard_entry;

	sit_entry_set_slab = f2fs_kmem_cache_create("sit_entry_set",
			sizeof(struct sit_entry_set));
	if (!sit_entry_set_slab)
		goto destroy_discard_cmd;

	inmem_entry_slab = f2fs_kmem_cache_create("inmem_page_entry",
			sizeof(struct inmem_pages));
	if (!inmem_entry_slab)
		goto destroy_sit_entry_set;
	return 0;

destroy_sit_entry_set:
	kmem_cache_destroy(sit_entry_set_slab);
destroy_discard_cmd:
	kmem_cache_destroy(discard_cmd_slab);
destroy_discard_entry:
	kmem_cache_destroy(discard_entry_slab);
fail:
	return -ENOMEM;
}

void f2fs_destroy_segment_manager_caches(void)
{
	kmem_cache_destroy(sit_entry_set_slab);
	kmem_cache_destroy(discard_cmd_slab);
	kmem_cache_destroy(discard_entry_slab);
	kmem_cache_destroy(inmem_entry_slab);
}<|MERGE_RESOLUTION|>--- conflicted
+++ resolved
@@ -249,19 +249,11 @@
 				err = -EAGAIN;
 				goto next;
 			}
-<<<<<<< HEAD
-=======
-
->>>>>>> fab7352c
 			err = f2fs_get_node_info(sbi, dn.nid, &ni);
 			if (err) {
 				f2fs_put_dnode(&dn);
 				return err;
 			}
-<<<<<<< HEAD
-=======
-
->>>>>>> fab7352c
 			if (cur->old_addr == NEW_ADDR) {
 				f2fs_invalidate_blocks(sbi, dn.data_blkaddr);
 				f2fs_update_data_blkaddr(&dn, NEW_ADDR);
@@ -627,26 +619,16 @@
 		return 0;
 
 	if (!test_opt(sbi, FLUSH_MERGE)) {
-<<<<<<< HEAD
-		ret = submit_flush_wait(sbi, ino);
-=======
 		atomic_inc(&fcc->queued_flush);
 		ret = submit_flush_wait(sbi, ino);
 		atomic_dec(&fcc->queued_flush);
->>>>>>> fab7352c
 		atomic_inc(&fcc->issued_flush);
 		return ret;
 	}
 
-<<<<<<< HEAD
-	if (atomic_inc_return(&fcc->issing_flush) == 1 || sbi->s_ndevs > 1) {
-		ret = submit_flush_wait(sbi, ino);
-		atomic_dec(&fcc->issing_flush);
-=======
 	if (atomic_inc_return(&fcc->queued_flush) == 1 || sbi->s_ndevs > 1) {
 		ret = submit_flush_wait(sbi, ino);
 		atomic_dec(&fcc->queued_flush);
->>>>>>> fab7352c
 
 		atomic_inc(&fcc->issued_flush);
 		return ret;
@@ -926,11 +908,7 @@
 	dc->len = len;
 	dc->ref = 0;
 	dc->state = D_PREP;
-<<<<<<< HEAD
-	dc->issuing = 0;
-=======
 	dc->queued = 0;
->>>>>>> fab7352c
 	dc->error = 0;
 	init_completion(&dc->wait);
 	list_add_tail(&dc->list, pend_list);
@@ -963,11 +941,7 @@
 							struct discard_cmd *dc)
 {
 	if (dc->state == D_DONE)
-<<<<<<< HEAD
-		atomic_sub(dc->issuing, &dcc->issing_discard);
-=======
 		atomic_sub(dc->queued, &dcc->queued_discard);
->>>>>>> fab7352c
 
 	list_del(&dc->list);
 	rb_erase_cached(&dc->rb_node, &dcc->root);
@@ -1118,15 +1092,9 @@
 	start = dc->start;
 	len = dc->len;
 	total_len = len;
-<<<<<<< HEAD
 
 	dc->len = 0;
 
-=======
-
-	dc->len = 0;
-
->>>>>>> fab7352c
 	while (total_len && *issued < dpolicy->max_requests && !err) {
 		struct bio *bio = NULL;
 		unsigned long flags;
@@ -1176,21 +1144,12 @@
 		dc->bio_ref++;
 		spin_unlock_irqrestore(&dc->lock, flags);
 
-<<<<<<< HEAD
-		atomic_inc(&dcc->issing_discard);
-		dc->issuing++;
-		list_move_tail(&dc->list, wait_list);
-
-		/* sanity check on discard range */
-		__check_sit_bitmap(sbi, start, start + len);
-=======
 		atomic_inc(&dcc->queued_discard);
 		dc->queued++;
 		list_move_tail(&dc->list, wait_list);
 
 		/* sanity check on discard range */
 		__check_sit_bitmap(sbi, lstart, lstart + len);
->>>>>>> fab7352c
 
 		bio->bi_private = dc;
 		bio->bi_end_io = f2fs_submit_discard_endio;
@@ -1527,7 +1486,6 @@
 	mutex_unlock(&dcc->cmd_lock);
 
 	return dropped;
-<<<<<<< HEAD
 }
 
 void f2fs_drop_discard_cmd(struct f2fs_sb_info *sbi)
@@ -1535,15 +1493,6 @@
 	__drop_discard_cmd(sbi);
 }
 
-=======
-}
-
-void f2fs_drop_discard_cmd(struct f2fs_sb_info *sbi)
-{
-	__drop_discard_cmd(sbi);
-}
-
->>>>>>> fab7352c
 static unsigned int __wait_one_discard_bio(struct f2fs_sb_info *sbi,
 							struct discard_cmd *dc)
 {
@@ -1701,13 +1650,10 @@
 		if (dcc->discard_wake)
 			dcc->discard_wake = 0;
 
-<<<<<<< HEAD
-=======
 		/* clean up pending candidates before going to sleep */
 		if (atomic_read(&dcc->queued_discard))
 			__wait_all_discard_cmd(sbi, NULL);
 
->>>>>>> fab7352c
 		if (try_to_freeze())
 			continue;
 		if (f2fs_readonly(sbi->sb))
@@ -1793,11 +1739,7 @@
 		struct block_device *bdev, block_t blkstart, block_t blklen)
 {
 #ifdef CONFIG_BLK_DEV_ZONED
-<<<<<<< HEAD
-	if (f2fs_sb_has_blkzoned(sbi->sb) &&
-=======
 	if (f2fs_sb_has_blkzoned(sbi) &&
->>>>>>> fab7352c
 				bdev_zoned_model(bdev) != BLK_ZONED_NONE)
 		return __f2fs_issue_discard_zone(sbi, bdev, blkstart, blklen);
 #endif
@@ -1945,11 +1887,7 @@
 	unsigned int start = 0, end = -1;
 	unsigned int secno, start_segno;
 	bool force = (cpc->reason & CP_DISCARD);
-<<<<<<< HEAD
-	bool need_align = test_opt(sbi, LFS) && sbi->segs_per_sec > 1;
-=======
 	bool need_align = test_opt(sbi, LFS) && __is_large_section(sbi);
->>>>>>> fab7352c
 
 	mutex_lock(&dirty_i->seglist_lock);
 
@@ -2013,11 +1951,7 @@
 					sbi->blocks_per_seg, cur_pos);
 			len = next_pos - cur_pos;
 
-<<<<<<< HEAD
-			if (f2fs_sb_has_blkzoned(sbi->sb) ||
-=======
 			if (f2fs_sb_has_blkzoned(sbi) ||
->>>>>>> fab7352c
 			    (force && len < cpc->trim_minlen))
 				goto skip;
 
@@ -2793,11 +2727,7 @@
 	struct discard_policy dpolicy;
 	unsigned long long trimmed = 0;
 	int err = 0;
-<<<<<<< HEAD
-	bool need_align = test_opt(sbi, LFS) && sbi->segs_per_sec > 1;
-=======
 	bool need_align = test_opt(sbi, LFS) && __is_large_section(sbi);
->>>>>>> fab7352c
 
 	if (start >= MAX_BLKADDR(sbi) || range->len < sbi->blocksize)
 		return -EINVAL;
@@ -3353,11 +3283,7 @@
 		struct f2fs_sb_info *sbi = F2FS_P_SB(page);
 
 		f2fs_submit_merged_write_cond(sbi, NULL, page, 0, type);
-<<<<<<< HEAD
-		if (ordered)
-=======
 		if (ordered) {
->>>>>>> fab7352c
 			wait_on_page_writeback(page);
 			f2fs_bug_on(sbi, locked && PageWriteback(page));
 		} else {
@@ -3961,11 +3887,7 @@
 	if (!sit_i->tmp_map)
 		return -ENOMEM;
 
-<<<<<<< HEAD
-	if (sbi->segs_per_sec > 1) {
-=======
 	if (__is_large_section(sbi)) {
->>>>>>> fab7352c
 		sit_i->sec_entries =
 			f2fs_kvzalloc(sbi, array_size(sizeof(struct sec_entry),
 						      MAIN_SECS(sbi)),
@@ -4164,11 +4086,7 @@
 			sbi->discard_blks -= se->valid_blocks;
 		}
 
-<<<<<<< HEAD
-		if (sbi->segs_per_sec > 1) {
-=======
 		if (__is_large_section(sbi)) {
->>>>>>> fab7352c
 			get_sec_entry(sbi, start)->valid_blocks +=
 							se->valid_blocks;
 			get_sec_entry(sbi, start)->valid_blocks -=
