--- conflicted
+++ resolved
@@ -59,8 +59,6 @@
 		"CSRA_78 IN", "PRI_MI2S_RX",
 		"CSRA_9A IN", "PRI_MI2S_RX",
 		"CSRA_BC IN", "PRI_MI2S_RX";
-<<<<<<< HEAD
-=======
 	pinctrl-names = "default";
 	pinctrl-0 = <&spdifrx_opt_default
 		&pri_mi2s_sck_active &pri_mi2s_ws_active
@@ -70,7 +68,6 @@
 		&sec_mi2s_sck_active &sec_mi2s_ws_active
 		&sec_mi2s_sd0_active &sec_mi2s_sd1_active
 		&sec_mi2s_sd2_active &sec_mi2s_sd3_active>;
->>>>>>> 653fbfb6
 };
 
 &bolero {
