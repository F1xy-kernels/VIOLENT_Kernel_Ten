/* Copyright (c) 2018, The Linux Foundation. All rights reserved.
 *
 * This program is free software; you can redistribute it and/or modify
 * it under the terms of the GNU General Public License version 2 and
 * only version 2 as published by the Free Software Foundation.
 *
 * This program is distributed in the hope that it will be useful,
 * but WITHOUT ANY WARRANTY; without even the implied warranty of
 * MERCHANTABILITY or FITNESS FOR A PARTICULAR PURPOSE.  See the
 * GNU General Public License for more details.
 */

&mdm3 {
	pinctrl-names = "default", "mdm_active", "mdm_suspend";
	pinctrl-0 = <&ap2mdm_pon_reset_default>;
	pinctrl-1 = <&ap2mdm_active &mdm2ap_active>;
	pinctrl-2 = <&ap2mdm_sleep &mdm2ap_sleep>;
	interrupt-map = <0 &tlmm 53 0x3
			1 &tlmm 135 0x3>;
	qcom,mdm2ap-errfatal-gpio = <&tlmm 53 0x00>;
	qcom,ap2mdm-errfatal-gpio = <&tlmm 141 0x00>;
	qcom,mdm2ap-status-gpio   = <&tlmm 142 0x00>;
	qcom,ap2mdm-status-gpio   = <&tlmm 135 0x00>;
	qcom,ap2mdm-soft-reset-gpio = <&pm8150l_gpios 9 0>;
	qcom,mdm-link-info = "0305_01.01.00";
	qcom,esoc-skip-restart-for-mdm-crash;
	status = "ok";
};

&pm8150l_gpios {
	ap2mdm_pon_reset {
		ap2mdm_pon_reset_default: ap2mdm_pon_reset_default {
			/* MDM PON conrol*/
			pins = "gpio9";
			function = "normal";
			power-source = <1>; /* 1.8V */
		};
	};
};

&wil6210 {
	status = "disabled";
};

&mhi_0 {
	esoc-names = "mdm";
	esoc-0 = <&mdm3>;
	qcom,smmu-cfg = <0>;
	memory-region = <&mhi_mem>;
	mhi,use-bb;
	mhi,buffer-len = <0x8000>;
	qcom,addr-win = <0x0 0xa0000000 0x0 0xa4bfffff>;

	mhi_chan@1 {
		mhi,num-elements = <32>;
	};

	mhi_chan@11 {
		mhi,num-elements = <32>;
	};

	mhi_chan@21 {
		mhi,num-elements = <32>;
	};

	mhi_chan@100 {
		status = "disabled";
	};

	mhi_chan@101 {
		status = "disabled";
	};

	mhi_event@4 {
		mhi,num-elements = <0>;
		mhi,intmod = <0>;
		mhi,msi = <5>;
		mhi,chan = <104>;
		mhi,priority = <1>;
		mhi,brstmode = <3>;
		mhi,hw-ev;
		mhi,client-manage;
		mhi,offload;
	};

	mhi_event@5 {
		mhi,num-elements = <0>;
		mhi,intmod = <0>;
		mhi,msi = <6>;
		mhi,chan = <105>;
		mhi,priority = <1>;
		mhi,brstmode = <3>;
		mhi,hw-ev;
		mhi,client-manage;
		mhi,offload;
	};
};

&mhi_1 {
	mhi_chan@100 {
		status = "disabled";
	};

	mhi_chan@101 {
		status = "disabled";
	};

	mhi_event@4 {
		mhi,num-elements = <0>;
		mhi,intmod = <0>;
		mhi,msi = <5>;
		mhi,chan = <104>;
		mhi,priority = <1>;
		mhi,brstmode = <3>;
		mhi,hw-ev;
		mhi,client-manage;
		mhi,offload;
	};

	mhi_event@5 {
		mhi,num-elements = <0>;
		mhi,intmod = <0>;
		mhi,msi = <6>;
		mhi,chan = <105>;
		mhi,priority = <1>;
		mhi,brstmode = <3>;
		mhi,hw-ev;
		mhi,client-manage;
		mhi,offload;
	};
};

&tlmm {
	pcie1 {
		pcie1_sdx50m_wake_default: pcie1_sdx50m_wake_default {
			mux {
				pins = "gpio104";
				function = "gpio";
			};

			config {
				pins = "gpio104";
				drive-strength = <2>;
				bias-disable;
			};
		};
	};
};

&pcie0 {
	iommu-map = <0x0 &apps_smmu 0x1d80 0x1>,
		<0x100 &apps_smmu 0x1dff 0x1>;
};

&pcie1 {
	pinctrl-0 = <&pcie1_clkreq_default
		&pcie1_perst_default
		&pcie1_sdx50m_wake_default>;

	iommu-map = <0x0 &apps_smmu 0x1e00 0x1>,
		<0x100 &apps_smmu 0x1e7f 0x1>;
<<<<<<< HEAD
=======

	qcom,no-l1-supported;
	qcom,no-l1ss-supported;
	qcom,no-aux-clk-sync;
>>>>>>> 653fbfb6
};

&soc {
	imp: qcom,ipa-mhi-proxy {
		compatible = "qcom,ipa-mhi-proxy";
		qcom,mhi-chdb-base = <0x40300300>;
		qcom,mhi-erdb-base = <0x40300700>;
	};
};

&reserved_memory {
	pil_buffer_p2_mem: pil_buffer_p2_region@a0000000 {
		compatible = "removed-dma-pool";
		no-map;
		reg = <0x0 0xa0000000 0x0 0x01000000>;
	};

	pil_buffer_p1_mem: pil_buffer_p1_region@0a1000000 {
		compatible = "removed-dma-pool";
		no-map;
		reg = <0x0 0xa1000000 0x0 0x02c00000>;
	};

	mhi_mem: mhi_region {
		 compatible = "shared-dma-pool";
		 alloc-ranges = <0x0 0xa3c00000 0x0 0x01000000>;
		 alignment = <0x0 0x400000>;
		 size = <0x0 0x01000000>;
		 no-map;
	};
};<|MERGE_RESOLUTION|>--- conflicted
+++ resolved
@@ -159,13 +159,10 @@
 
 	iommu-map = <0x0 &apps_smmu 0x1e00 0x1>,
 		<0x100 &apps_smmu 0x1e7f 0x1>;
-<<<<<<< HEAD
-=======
 
 	qcom,no-l1-supported;
 	qcom,no-l1ss-supported;
 	qcom,no-aux-clk-sync;
->>>>>>> 653fbfb6
 };
 
 &soc {
