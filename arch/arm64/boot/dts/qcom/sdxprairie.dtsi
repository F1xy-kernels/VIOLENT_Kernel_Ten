--- conflicted
+++ resolved
@@ -36,21 +36,6 @@
 		ranges;
 
 		mpss_debug_mem: mpss_debug_region@90c00000 {
-<<<<<<< HEAD
-			no-map;
-			reg = <0x90c00000 0x800000>;
-			label = "mpss_debug_mem";
-		};
-
-		tz_apps_mem: tz_apps_region@0x90000000 {
-			no-map;
-			reg = <0x90000000 0xc00000>;
-			label = "tz_apps_mem";
-		};
-
-		tz_mem: tz_region@8ff00000 {
-=======
->>>>>>> 2d0bbcbf
 			no-map;
 			reg = <0x90c00000 0x800000>;
 			label = "mpss_debug_mem";
@@ -513,13 +498,10 @@
 		qcom,throughput-threshold = <600 2500 5000>;
 		qcom,scaling-exceptions = <>;
 
-<<<<<<< HEAD
-=======
 		/* ipa tz unlock registers */
 		qcom,ipa-tz-unlock-reg =
 			<0x4043583c 0x1000>; /* 32-bit reg addr and size*/
 
->>>>>>> 2d0bbcbf
 		ipa_smmu_ap: ipa_smmu_ap {
 			compatible = "qcom,ipa-smmu-ap-cb";
 			iommus = <&apps_smmu 0x5E0 0x0>;
