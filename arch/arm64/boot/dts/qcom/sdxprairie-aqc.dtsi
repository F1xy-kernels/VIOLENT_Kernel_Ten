/* Copyright (c) 2019-2020, The Linux Foundation. All rights reserved.
 *
 * This program is free software; you can redistribute it and/or modify
 * it under the terms of the GNU General Public License version 2 and
 * only version 2 as published by the Free Software Foundation.
 *
 * This program is distributed in the hope that it will be useful,
 * but WITHOUT ANY WARRANTY; without even the implied warranty of
 * MERCHANTABILITY or FITNESS FOR A PARTICULAR PURPOSE.  See the
 * GNU General Public License for more details.
 */

&soc {
	aqo_proxy_host: aqo_host_proxy@17a00040 {
		reg = <0x17800200 0>;
		reg-names = "intc-ispendr-n";

		interrupt-parent = <&intc>;
		interrupts = <GIC_SPI 292 IRQ_TYPE_EDGE_RISING>;

		qcom,proxy-agent = "host";
		qcom,proxy-method = "msi";
	};

	aqo_proxy_uc: aqo_uc_proxy@1ec2080 {
		qcom,proxy-agent = "uc";
		qcom,proxy-method = "msi";
		qcom,proxy-msi-addr = /bits/ 64 <0x01ec2080>;
		qcom,proxy-msi-data = /bits/ 32 <0x636f6d6d>;
	};
};

&pcie0_rp {
	aquantia,aqc107@pcie0_rp {
		reg = <0 0 0 0 0>;

		compatible = "aquantia,aqc-107";

		pci-ids =
			"1d6a:0001",
			"1d6a:d107",
			"1d6a:07b1",
			"1d6a:87b1",
			"1d6a:d108",
			"1d6a:08b1",
			"1d6a:88b1",
			"1d6a:d109",
			"1d6a:09b1",
			"1d6a:89b1",
			"1d6a:d100",
			"1d6a:00b1",
			"1d6a:80b1",
			"1d6a:11b1",
			"1d6a:91b1",
			"1d6a:51b1",
			"1d6a:12b1",
			"1d6a:92b1",
			"1d6a:52b1";

		qcom,smmu;

		/* IOVA range is restricted to avoid conflicts with PCI BAR
		 * space, Q6 SMEM and IOVA spaces used by peripherals that are
		 * currently attached to IPA.
		 */
		qcom,smmu-iova-base = /bits/ 64 <0x80000000>;
		qcom,smmu-iova-size = /bits/ 64 <0x0FE40000>;

		qcom,smmu-attr-atomic;
		qcom,smmu-attr-fastmap;

		/* AQC IPA offload driver */
		qcom,rx-proxy = <&aqo_proxy_host>,
				<&aqo_proxy_uc>;
		qcom,rx-proxy-mode = "counter";

		qcom,rx-ring-size = <4096>;
		qcom,rx-buff-size = <2048>;
		qcom,rx-int-mod-usecs = <64>;

		qcom,rx-gsi-mod-pc = <10>;
		qcom,rx-gsi-mod-timer = <32>;

		qcom,tx-ring-size = <4096>;
		qcom,tx-buff-size = <2048>;
		qcom,tx-wrb-mod-pc = <25>;

		qcom,tx-gsi-mod-pc = <10>;
		qcom,tx-gsi-mod-timer = <32>;

		qcom,use-pci-direct;
	};
};

&pcie0_bus2_dev1_fn0 {
	aquantia,aqc107@pcie0_bus2_dev1_fn0 {
		reg = <0 0 0 0 0>;

		compatible = "aquantia,aqc-107";

		pci-ids =
			"1d6a:0001",
			"1d6a:d107",
			"1d6a:07b1",
			"1d6a:87b1",
			"1d6a:d108",
			"1d6a:08b1",
			"1d6a:88b1",
			"1d6a:d109",
			"1d6a:09b1",
			"1d6a:89b1",
			"1d6a:d100",
			"1d6a:00b1",
			"1d6a:80b1",
			"1d6a:11b1",
			"1d6a:91b1",
			"1d6a:51b1",
			"1d6a:12b1",
			"1d6a:92b1",
			"1d6a:52b1";

		qcom,smmu;

		/* IOVA range is restricted to avoid conflicts with PCI BAR
<<<<<<< HEAD
		 * space and IOVA spaces used by peripherals that are currently
		 * attached to IPA.
		 */
		qcom,smmu-iova-base = /bits/ 64 <0x80000000>;
		qcom,smmu-iova-size = /bits/ 64 <0x10000000>;
=======
		 * space, Q6 SMEM and IOVA spaces used by peripherals that are
		 * currently attached to IPA.
		 */
		qcom,smmu-iova-base = /bits/ 64 <0x80000000>;
		qcom,smmu-iova-size = /bits/ 64 <0x0FE40000>;
>>>>>>> d3113db9

		qcom,smmu-attr-atomic;
		qcom,smmu-attr-fastmap;

		/* AQC IPA offload driver */
		qcom,rx-proxy = <&aqo_proxy_host>,
				<&aqo_proxy_uc>;
		qcom,rx-proxy-mode = "counter";

		qcom,rx-ring-size = <4096>;
		qcom,rx-buff-size = <2048>;
		qcom,rx-int-mod-usecs = <64>;

		qcom,rx-gsi-mod-pc = <10>;
		qcom,rx-gsi-mod-timer = <32>;

		qcom,tx-ring-size = <4096>;
		qcom,tx-buff-size = <2048>;
		qcom,tx-wrb-mod-pc = <25>;

		qcom,tx-gsi-mod-pc = <10>;
		qcom,tx-gsi-mod-timer = <32>;

		qcom,use-pci-direct;
	};
};
<<<<<<< HEAD

&pcie0_bus2_dev2_fn0 {
	aquantia,aqc107@pcie0_bus2_dev1_fn0 {
		reg = <0 0 0 0 0>;

		compatible = "aquantia,aqc-107";

		pci-ids =
			"1d6a:0001",
			"1d6a:d107",
			"1d6a:07b1",
			"1d6a:87b1",
			"1d6a:d108",
			"1d6a:08b1",
			"1d6a:88b1",
			"1d6a:d109",
			"1d6a:09b1",
			"1d6a:89b1",
			"1d6a:d100",
			"1d6a:00b1",
			"1d6a:80b1",
			"1d6a:11b1",
			"1d6a:91b1",
			"1d6a:51b1",
			"1d6a:12b1",
			"1d6a:92b1",
			"1d6a:52b1";

		qcom,smmu;

		/* IOVA range is restricted to avoid conflicts with PCI BAR
		 * space and IOVA spaces used by peripherals that are currently
		 * attached to IPA.
		 */
		qcom,smmu-iova-base = /bits/ 64 <0x80000000>;
		qcom,smmu-iova-size = /bits/ 64 <0x10000000>;

		qcom,smmu-attr-atomic;
		qcom,smmu-attr-fastmap;

		/* AQC IPA offload driver */
		qcom,rx-proxy = <&aqo_proxy_host>,
				<&aqo_proxy_uc>;
		qcom,rx-proxy-mode = "counter";

=======

&pcie0_bus2_dev2_fn0 {
	aquantia,aqc107@pcie0_bus2_dev1_fn0 {
		reg = <0 0 0 0 0>;

		compatible = "aquantia,aqc-107";

		pci-ids =
			"1d6a:0001",
			"1d6a:d107",
			"1d6a:07b1",
			"1d6a:87b1",
			"1d6a:d108",
			"1d6a:08b1",
			"1d6a:88b1",
			"1d6a:d109",
			"1d6a:09b1",
			"1d6a:89b1",
			"1d6a:d100",
			"1d6a:00b1",
			"1d6a:80b1",
			"1d6a:11b1",
			"1d6a:91b1",
			"1d6a:51b1",
			"1d6a:12b1",
			"1d6a:92b1",
			"1d6a:52b1";

		qcom,smmu;

		/* IOVA range is restricted to avoid conflicts with PCI BAR
		 * space, Q6 SMEM and IOVA spaces used by peripherals that are
		 * currently attached to IPA.
		 */
		qcom,smmu-iova-base = /bits/ 64 <0x80000000>;
		qcom,smmu-iova-size = /bits/ 64 <0x0FE40000>;

		qcom,smmu-attr-atomic;
		qcom,smmu-attr-fastmap;

		/* AQC IPA offload driver */
		qcom,rx-proxy = <&aqo_proxy_host>,
				<&aqo_proxy_uc>;
		qcom,rx-proxy-mode = "counter";

>>>>>>> d3113db9
		qcom,rx-ring-size = <4096>;
		qcom,rx-buff-size = <2048>;
		qcom,rx-int-mod-usecs = <64>;

		qcom,rx-gsi-mod-pc = <10>;
		qcom,rx-gsi-mod-timer = <32>;

		qcom,tx-ring-size = <4096>;
		qcom,tx-buff-size = <2048>;
		qcom,tx-wrb-mod-pc = <25>;

		qcom,tx-gsi-mod-pc = <10>;
		qcom,tx-gsi-mod-timer = <32>;

		qcom,use-pci-direct;
	};
};<|MERGE_RESOLUTION|>--- conflicted
+++ resolved
@@ -122,19 +122,11 @@
 		qcom,smmu;
 
 		/* IOVA range is restricted to avoid conflicts with PCI BAR
-<<<<<<< HEAD
-		 * space and IOVA spaces used by peripherals that are currently
-		 * attached to IPA.
-		 */
-		qcom,smmu-iova-base = /bits/ 64 <0x80000000>;
-		qcom,smmu-iova-size = /bits/ 64 <0x10000000>;
-=======
 		 * space, Q6 SMEM and IOVA spaces used by peripherals that are
 		 * currently attached to IPA.
 		 */
 		qcom,smmu-iova-base = /bits/ 64 <0x80000000>;
 		qcom,smmu-iova-size = /bits/ 64 <0x0FE40000>;
->>>>>>> d3113db9
 
 		qcom,smmu-attr-atomic;
 		qcom,smmu-attr-fastmap;
@@ -161,7 +153,6 @@
 		qcom,use-pci-direct;
 	};
 };
-<<<<<<< HEAD
 
 &pcie0_bus2_dev2_fn0 {
 	aquantia,aqc107@pcie0_bus2_dev1_fn0 {
@@ -193,52 +184,6 @@
 		qcom,smmu;
 
 		/* IOVA range is restricted to avoid conflicts with PCI BAR
-		 * space and IOVA spaces used by peripherals that are currently
-		 * attached to IPA.
-		 */
-		qcom,smmu-iova-base = /bits/ 64 <0x80000000>;
-		qcom,smmu-iova-size = /bits/ 64 <0x10000000>;
-
-		qcom,smmu-attr-atomic;
-		qcom,smmu-attr-fastmap;
-
-		/* AQC IPA offload driver */
-		qcom,rx-proxy = <&aqo_proxy_host>,
-				<&aqo_proxy_uc>;
-		qcom,rx-proxy-mode = "counter";
-
-=======
-
-&pcie0_bus2_dev2_fn0 {
-	aquantia,aqc107@pcie0_bus2_dev1_fn0 {
-		reg = <0 0 0 0 0>;
-
-		compatible = "aquantia,aqc-107";
-
-		pci-ids =
-			"1d6a:0001",
-			"1d6a:d107",
-			"1d6a:07b1",
-			"1d6a:87b1",
-			"1d6a:d108",
-			"1d6a:08b1",
-			"1d6a:88b1",
-			"1d6a:d109",
-			"1d6a:09b1",
-			"1d6a:89b1",
-			"1d6a:d100",
-			"1d6a:00b1",
-			"1d6a:80b1",
-			"1d6a:11b1",
-			"1d6a:91b1",
-			"1d6a:51b1",
-			"1d6a:12b1",
-			"1d6a:92b1",
-			"1d6a:52b1";
-
-		qcom,smmu;
-
-		/* IOVA range is restricted to avoid conflicts with PCI BAR
 		 * space, Q6 SMEM and IOVA spaces used by peripherals that are
 		 * currently attached to IPA.
 		 */
@@ -253,7 +198,6 @@
 				<&aqo_proxy_uc>;
 		qcom,rx-proxy-mode = "counter";
 
->>>>>>> d3113db9
 		qcom,rx-ring-size = <4096>;
 		qcom,rx-buff-size = <2048>;
 		qcom,rx-int-mod-usecs = <64>;
