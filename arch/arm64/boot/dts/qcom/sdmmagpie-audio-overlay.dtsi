--- conflicted
+++ resolved
@@ -23,12 +23,4 @@
 
 &swr2 {
 	interrupts = <0 296 0>, <0 528 0>;
-<<<<<<< HEAD
-};
-
-&sm6150_snd {
-	qcom,wcn-btfm = <0>;
-	qcom,ext-disp-audio-rx = <0>;
-=======
->>>>>>> 871eac76
 };