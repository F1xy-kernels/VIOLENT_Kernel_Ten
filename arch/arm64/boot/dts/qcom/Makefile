# SPDX-License-Identifier: GPL-2.0
<<<<<<< HEAD
=======
dtb-$(CONFIG_ARCH_QCOM)	+= apq8016-sbc.dtb
dtb-$(CONFIG_ARCH_QCOM)	+= apq8096-db820c.dtb
dtb-$(CONFIG_ARCH_QCOM)	+= ipq8074-hk01.dtb
dtb-$(CONFIG_ARCH_QCOM)	+= msm8916-mtp.dtb
dtb-$(CONFIG_ARCH_QCOM)	+= msm8992-bullhead-rev-101.dtb
dtb-$(CONFIG_ARCH_QCOM)	+= msm8994-angler-rev-101.dtb
dtb-$(CONFIG_ARCH_QCOM)	+= msm8996-mtp.dtb

dtb-$(CONFIG_ARCH_QCS403) += qcs403-iot-sku1.dtb \
			qcs403-iot-sku2.dtb \
			qcs403-iot-sku3.dtb \
			qcs403-iot-sku5.dtb \
			qcs401-iot-sku5.dtb \
			qcs404-iot-sku3.dtb \
			qcs404-iot-sku5.dtb \
			qcs404-iot-sku6.dtb

dtb-$(CONFIG_ARCH_QCS405) += qcs405-iot-sku1.dtb \
		qcs407-iot-sku1.dtb \
		qcs405-iot-sku3.dtb \
		qcs407-iot-sku3.dtb \
		qcs405-iot-sku4.dtb \
		qcs407-iot-sku4.dtb \
		qcs405-iot-sku6.dtb \
		qcs407-iot-sku6.dtb \
		qcs407-iot-sku9.dtb \
		qcs405-iot-sku12.dtb \
		qcs407-iot-sku12.dtb \
		qcs405-iot-sku13.dtb \
		qcs407-iot-sku13.dtb

>>>>>>> aaa268b2
ifeq ($(CONFIG_BUILD_ARM64_DT_OVERLAY),y)
	dtbo-$(CONFIG_ARCH_SM8150) += \
		sm8150-cdp-overlay.dtbo \
		sm8150-mtp-overlay.dtbo \
		sm8150-rumi-overlay.dtbo \
		sm8150-qrd-overlay.dtbo \
		sm8150-qrd-dvt-overlay.dtbo \
		sa8155-adp-star-overlay.dtbo \
		sa8155p-adp-star-overlay.dtbo \
		sa8155-v2-adp-air-overlay.dtbo \
                sa8155p-v2-adp-air-overlay.dtbo \
		sa8155-adp-alcor-overlay.dtbo \
		sa8155p-adp-alcor-overlay.dtbo \
		sm8150-sdx50m-cdp-overlay.dtbo \
		sm8150-sdx50m-mtp-overlay.dtbo \
		sm8150-sdx50m-mtp-2.5k-panel-overlay.dtbo \
		sm8150-sdx50m-qrd-overlay.dtbo \
		sm8150-sdxprairie-cdp-overlay.dtbo \
		sm8150-sdxprairie-mtp-overlay.dtbo \
		sm8150-sdxprairie-v2-cdp-overlay.dtbo \
		sm8150-sdxprairie-v2-mtp-overlay.dtbo \
		sm8150-sdxprairie-v3-mtp-overlay.dtbo \
		sm8150-marmot-cdp-overlay.dtbo \
		sm8150-marmot-mtp-overlay.dtbo \
		sm8150-hdk-overlay.dtbo

sm8150-cdp-overlay.dtbo-base := sm8150.dtb sm8150-v2.dtb sm8150p.dtb sm8150p-v2.dtb
sm8150-mtp-overlay.dtbo-base := sm8150.dtb sm8150-v2.dtb sm8150p.dtb sm8150p-v2.dtb
sm8150-rumi-overlay.dtbo-base := sm8150.dtb sm8150-v2.dtb sm8150p.dtb sm8150p-v2.dtb
sm8150-qrd-overlay.dtbo-base := sm8150.dtb sm8150-v2.dtb sm8150p.dtb sm8150p-v2.dtb
sm8150-hdk-overlay.dtbo-base := sm8150.dtb sm8150-v2.dtb sm8150p.dtb sm8150p-v2.dtb
sm8150-qrd-dvt-overlay.dtbo-base := sm8150-v2.dtb sm8150p-v2.dtb
sa8155-adp-star-overlay.dtbo-base := sa8155.dtb sa8155-v2.dtb
sa8155p-adp-star-overlay.dtbo-base := sa8155p.dtb sa8155p-v2.dtb
sa8155-v2-adp-air-overlay.dtbo-base := sa8155.dtb sa8155-v2.dtb
sa8155p-v2-adp-air-overlay.dtbo-base := sa8155p.dtb sa8155p-v2.dtb
sa8155-adp-alcor-overlay.dtbo-base := sa8155.dtb sa8155-v2.dtb
sa8155p-adp-alcor-overlay.dtbo-base := sa8155p.dtb sa8155p-v2.dtb
sm8150-sdx50m-cdp-overlay.dtbo-base := sm8150.dtb sm8150-v2.dtb sm8150p.dtb sm8150p-v2.dtb
sm8150-sdx50m-mtp-overlay.dtbo-base := sm8150.dtb sm8150-v2.dtb sm8150p.dtb sm8150p-v2.dtb
sm8150-sdx50m-mtp-2.5k-panel-overlay.dtbo-base := sm8150.dtb sm8150-v2.dtb sm8150p.dtb sm8150p-v2.dtb
sm8150-sdx50m-qrd-overlay.dtbo-base := sm8150.dtb sm8150-v2.dtb sm8150p.dtb sm8150p-v2.dtb
sm8150-sdxprairie-cdp-overlay.dtbo-base := sm8150.dtb sm8150-v2.dtb sm8150p.dtb sm8150p-v2.dtb
sm8150-sdxprairie-mtp-overlay.dtbo-base := sm8150.dtb sm8150-v2.dtb sm8150p.dtb sm8150p-v2.dtb
sm8150-sdxprairie-v2-cdp-overlay.dtbo-base := sm8150.dtb sm8150-v2.dtb sm8150p.dtb sm8150p-v2.dtb
sm8150-sdxprairie-v2-mtp-overlay.dtbo-base := sm8150.dtb sm8150-v2.dtb sm8150p.dtb sm8150p-v2.dtb
sm8150-sdxprairie-v3-mtp-overlay.dtbo-base := sm8150.dtb sm8150-v2.dtb sm8150p.dtb sm8150p-v2.dtb
sm8150-marmot-cdp-overlay.dtbo-base := sm8150.dtb sm8150-v2.dtb sm8150p.dtb sm8150p-v2.dtb
sm8150-marmot-mtp-overlay.dtbo-base := sm8150.dtb sm8150-v2.dtb sm8150p.dtb sm8150p-v2.dtb
else
dtb-$(CONFIG_ARCH_SM8150)	+= sm8150-rumi.dtb \
	sm8150-mtp.dtb \
	sm8150-cdp.dtb \
	sm8150-qrd.dtb \
	sa8155-adp-star.dtb \
	sa8155p-adp-star.dtb \
	sa8155-v2-adp-star.dtb \
	sa8155p-v2-adp-star.dtb \
	sa8155-v2-adp-air.dtb \
	sa8155p-v2-adp-air.dtb \
	sa8155-adp-alcor.dtb \
	sa8155p-adp-alcor.dtb \
	sm8150-v2-rumi.dtb \
	sm8150-v2-mtp.dtb \
	sm8150-v2-cdp.dtb \
	sm8150-v2-qrd.dtb \
	sm8150-v2-qrd-dvt.dtb \
	sm8150p-mtp.dtb \
	sm8150p-cdp.dtb \
	sm8150p-qrd.dtb \
	sm8150p-v2-mtp.dtb \
	sm8150p-v2-cdp.dtb \
	sm8150p-v2-qrd.dtb \
	sm8150-hdk.dtb \
	sm8150p-hdk.dtb
endif

dtb-$(CONFIG_QTI_GVM) += sa8155-vm.dtb \
	sa8155-vm-lv.dtb \
	sa8155-vm-lv-mt.dtb \
	sa8155-vm-la-mt.dtb \
	sa6155p-vm.dtb \
	sa8195-vm.dtb

ifeq ($(CONFIG_BUILD_ARM64_DT_OVERLAY),y)
	dtbo-$(CONFIG_ARCH_SDMSHRIKE) += \
		sdmshrike-cdp-overlay.dtbo \
		sdmshrike-mtp-overlay.dtbo \
		sa8195p-adp-star-overlay.dtbo

sdmshrike-cdp-overlay.dtbo-base := sdmshrike.dtb sdmshrike-v2.dtb
sdmshrike-mtp-overlay.dtbo-base := sdmshrike.dtb sdmshrike-v2.dtb
sa8195p-adp-star-overlay.dtbo-base := sa8195p.dtb
else
dtb-$(CONFIG_ARCH_SDMSHRIKE)	+= sdmshrike-rumi.dtb \
	sdmshrike-mtp.dtb \
	sdmshrike-cdp.dtb \
	sdmshrike-v2-mtp.dtb \
	sa8195p-adp-star.dtb
endif

ifeq ($(CONFIG_ARCH_XIAOMI_SM6150),y)
ifeq ($(CONFIG_BUILD_ARM64_DT_OVERLAY),y)
       dtbo-$(CONFIG_ARCH_SM6150) += \
               sm6150-idp-overlay.dtbo

sm6150-idp-overlay.dtbo-base := sm6150.dtb
else
dtb-$(CONFIG_ARCH_SM6150)      += sm6150-idp.dtb
endif
endif

ifeq ($(CONFIG_ARCH_XIAOMI_SM6150),n)
ifeq ($(CONFIG_BUILD_ARM64_DT_OVERLAY),y)
	dtbo-$(CONFIG_ARCH_SM6150) += \
		sm6150-rumi-overlay.dtbo \
		sm6150-qrd-overlay.dtbo \
		sm6150-idp-overlay.dtbo \
		sm6150p-qrd-overlay.dtbo \
		sm6150p-idp-overlay.dtbo \
		sm6150-external-codec-idp-overlay.dtbo \
		sm6150-usbc-idp-overlay.dtbo \
		sm6150-usbc-minidp-idp-overlay.dtbo \
		sm6150-cmd-mode-display-idp-overlay.dtbo \
		sa6155-adp-star-overlay.dtbo \
		sa6155p-adp-star-overlay.dtbo \
		sa6155-adp-air-overlay.dtbo \
		sa6155p-adp-air-overlay.dtbo \
		sa6155p-v2-adp-star-overlay.dtbo \
		sa6155p-v2-adp-air-overlay.dtbo \
		qcs610-iot-overlay.dtbo \
		qcs410-iot-overlay.dtbo

sm6150-rumi-overlay.dtbo-base := sm6150.dtb
sm6150-qrd-overlay.dtbo-base := sm6150.dtb
sm6150-idp-overlay.dtbo-base := sm6150.dtb
sm6150p-qrd-overlay.dtbo-base := sm6150p.dtb
sm6150p-idp-overlay.dtbo-base := sm6150p.dtb
sm6150-external-codec-idp-overlay.dtbo-base := sm6150.dtb
sm6150-usbc-idp-overlay.dtbo-base := sm6150.dtb
sm6150-usbc-minidp-idp-overlay.dtbo-base := sm6150.dtb
sm6150-cmd-mode-display-idp-overlay.dtbo-base := sm6150.dtb
sa6155-adp-star-overlay.dtbo-base := sa6155.dtb
sa6155p-adp-star-overlay.dtbo-base := sa6155p.dtb
sa6155p-v2-adp-star-overlay.dtbo-base := sa6155p.dtb
sa6155-adp-air-overlay.dtbo-base := sa6155.dtb
sa6155p-adp-air-overlay.dtbo-base := sa6155p.dtb
sa6155p-v2-adp-air-overlay.dtbo-base := sa6155p.dtb
qcs610-iot-overlay.dtbo-base := sm6150.dtb
qcs410-iot-overlay.dtbo-base := sm6150.dtb
else
dtb-$(CONFIG_ARCH_SM6150)	+= sm6150-rumi.dtb \
	sm6150-qrd.dtb \
	sm6150-idp.dtb \
	sm6150p-qrd.dtb \
	sm6150p-idp.dtb \
	sm6150-external-codec-idp.dtb \
	sm6150-usbc-idp.dtb \
	sm6150-usbc-minidp-idp.dtb \
	sm6150-cmd-mode-display-idp.dtb \
	sa6155-adp-star.dtb \
	sa6155p-adp-star.dtb \
	sa6155-adp-air.dtb \
	sa6155p-adp-air.dtb \
	sa6155p-v2-adp-star.dtb \
	sa6155p-v2-adp-air.dtb \
	qcs610-iot.dtb \
	qcs410-iot.dtb

endif
endif

ifeq ($(CONFIG_BUILD_ARM64_DT_OVERLAY),y)
	dtbo-$(CONFIG_ARCH_SDMMAGPIE) += \
		sdmmagpie-idp-overlay.dtbo \
		sdmmagpie-atp-overlay.dtbo \
		sdmmagpie-rumi-overlay.dtbo \
		sdmmagpie-qrd-overlay.dtbo \
		sdmmagpiep-idp-overlay.dtbo \
		sdmmagpiep-atp-overlay.dtbo \
		sdmmagpiep-qrd-overlay.dtbo \
		sdmmagpie-external-codec-idp-overlay.dtbo \
		sdmmagpie-usbc-idp-overlay.dtbo \
		sdmmagpie-dual-display-idp-overlay.dtbo

sdmmagpie-idp-overlay.dtbo-base := sdmmagpie.dtb
sdmmagpie-atp-overlay.dtbo-base := sdmmagpie.dtb
sdmmagpie-rumi-overlay.dtbo-base := sdmmagpie.dtb
sdmmagpie-qrd-overlay.dtbo-base := sdmmagpie.dtb
sdmmagpiep-idp-overlay.dtbo-base := sdmmagpiep.dtb
sdmmagpiep-atp-overlay.dtbo-base := sdmmagpiep.dtb
sdmmagpiep-qrd-overlay.dtbo-base := sdmmagpiep.dtb
sdmmagpie-external-codec-idp-overlay.dtbo-base := sdmmagpie.dtb
sdmmagpie-usbc-idp-overlay.dtbo-base := sdmmagpie.dtb
sdmmagpie-dual-display-idp-overlay.dtbo-base := sdmmagpie.dtb
else
dtb-$(CONFIG_ARCH_SDMMAGPIE)	+= sdmmagpie-rumi.dtb \
	sdmmagpie-idp.dtb \
	sdmmagpie-atp.dtb \
	sdmmagpie-qrd.dtb \
	sdmmagpiep-idp.dtb \
	sdmmagpiep-atp.dtb \
	sdmmagpiep-qrd.dtb \
	sdmmagpie-external-codec-idp.dtb \
	sdmmagpie-usbc-idp.dtb \
	sdmmagpie-dual-display-idp.dtb
endif

ifeq ($(CONFIG_BUILD_ARM64_DT_OVERLAY),y)
	dtbo-$(CONFIG_ARCH_TRINKET) += \
		trinket-rumi-overlay.dtbo \
		trinket-idp-overlay.dtbo \
		trinket-qrd-overlay.dtbo \
		trinket-external-codec-idp-overlay.dtbo \
		trinket-usbc-external-codec-idp-overlay.dtbo \
		trinket-usbc-idp-overlay.dtbo \
		trinket-dp-idp-overlay.dtbo

trinket-rumi-overlay.dtbo-base := trinket.dtb
trinket-idp-overlay.dtbo-base := trinket.dtb
trinket-qrd-overlay.dtbo-base := trinket.dtb
trinket-external-codec-idp-overlay.dtbo-base := trinket.dtb
trinket-usbc-external-codec-idp-overlay.dtbo-base := trinket.dtb
trinket-usbc-idp-overlay.dtbo-base := trinket.dtb
trinket-dp-idp-overlay.dtbo-base := trinket.dtb
else
dtb-$(CONFIG_ARCH_TRINKET)	+= trinket-rumi.dtb \
	trinket-idp.dtb \
	trinket-qrd.dtb \
	trinket-external-codec-idp.dtb \
	trinket-usbc-external-codec-idp.dtb \
	trinket-usbc-idp.dtb \
	trinket-dp-idp.dtb
endif

ifeq ($(CONFIG_BUILD_ARM64_DT_OVERLAY),y)
	dtbo-$(CONFIG_ARCH_ATOLL) += \
		atoll-idp-overlay.dtbo\
		atoll-atp-overlay.dtbo\
		atoll-qrd-overlay.dtbo\
		atoll-wcd937x-idp-overlay.dtbo\
		atoll-usbc-idp-overlay.dtbo\
		atoll-rumi-overlay.dtbo\
		atollp-idp-overlay.dtbo\
		atollp-atp-overlay.dtbo\
		atollp-qrd-overlay.dtbo\
		atoll-ab-idp-overlay.dtbo\
		atoll-ab-atp-overlay.dtbo\
		atoll-ab-qrd-overlay.dtbo

atoll-idp-overlay.dtbo-base := atoll.dtb
atoll-atp-overlay.dtbo-base := atoll.dtb
atoll-qrd-overlay.dtbo-base := atoll.dtb
atoll-rumi-overlay.dtbo-base := atoll.dtb
atoll-wcd937x-idp-overlay.dtbo-base := atoll.dtb
atoll-usbc-idp-overlay.dtbo-base := atoll.dtb
atollp-idp-overlay.dtbo-base := atollp.dtb
atollp-atp-overlay.dtbo-base := atollp.dtb
atollp-qrd-overlay.dtbo-base := atollp.dtb
atoll-ab-idp-overlay.dtbo-base := atoll-ab.dtb
atoll-ab-atp-overlay.dtbo-base := atoll-ab.dtb
atoll-ab-qrd-overlay.dtbo-base := atoll-ab.dtb
else
dtb-$(CONFIG_ARCH_ATOLL)	+= atoll-idp.dtb\
	atoll-atp.dtb\
	atoll-qrd.dtb\
	atoll-wcd937x-idp.dtb\
	atoll-usbc-idp.dtb\
	atoll-rumi.dtb\
	atollp-idp.dtb\
	atollp-atp.dtb\
	atollp-qrd.dtb\
	atoll-ab-idp.dtb\
	atoll-ab-atp.dtb\
	atoll-ab-qrd.dtb
endif

dtb-$(CONFIG_ARCH_SDXPRAIRIE) += sdxprairie-rumi.dtb \
	sdxprairie-cdp.dtb \
	sdxprairie-cdp-256.dtb \
	sdxprairie-cdp-cpe.dtb \
	sdxprairie-cdp-v1.1-cpe.dtb \
	sdxprairie-dsda-cdp.dtb \
	sdxprairie-v2-cdp.dtb \
	sdxprairie-mtp.dtb \
	sdxprairie-mtp-256.dtb \
	sdxprairie-mtp-aqc.dtb \
	sdxprairie-mtp-cpe.dtb \
	sdxprairie-mtp-le-cpe.dtb \
	sdxprairie-mtp-v1.1.dtb \
	sdxprairie-mtp-v1.1-cpe.dtb \
	sdxprairie-dsda-mtp.dtb \
	sdxprairie-pcie-ep-mtp.dtb \
	sdxprairie-v2-mtp.dtb \
	sdxprairie-v2-mtp-cpe.dtb \
	sdxprairie-v2-mtp-le-cpe.dtb \
	sdxprairie-v2-mtp-v1.1.dtb \
	sdxprairie-v2-mtp-v1.1-cpe.dtb \
	sdxprairie-v2-pcie-ep-mtp.dtb \
	sa515m-ccard.dtb \
	sa515m-ccard-pcie-ep.dtb \
	sa515m-ccard-usb-ep.dtb

ifeq ($(CONFIG_ARM64),y)
always		:= $(dtb-y)
subdir-y	:= $(dts-dirs)
else
targets += dtbs
targets += $(addprefix ../, $(dtb-y))

$(obj)/../%.dtb: $(src)/%.dts FORCE
	$(call if_changed_dep,dtc)

ifeq ($(CONFIG_BUILD_ARM64_DT_OVERLAY),y)
$(obj)/%.dtbo:$(src)/../../../../arm64/boot/dts/qcom/%.dts FORCE
	$(call if_changed_dep,dtc)
	$(call if_changed,dtbo_verify)

dtbs: $(addprefix $(obj)/,$(dtb-y)) $(addprefix $(obj)/,$(dtbo-y))
else
dtbs: $(addprefix $(obj)/../,$(dtb-y))
endif
endif
clean-files	:= *.dtb *.dtbo<|MERGE_RESOLUTION|>--- conflicted
+++ resolved
@@ -1,38 +1,4 @@
 # SPDX-License-Identifier: GPL-2.0
-<<<<<<< HEAD
-=======
-dtb-$(CONFIG_ARCH_QCOM)	+= apq8016-sbc.dtb
-dtb-$(CONFIG_ARCH_QCOM)	+= apq8096-db820c.dtb
-dtb-$(CONFIG_ARCH_QCOM)	+= ipq8074-hk01.dtb
-dtb-$(CONFIG_ARCH_QCOM)	+= msm8916-mtp.dtb
-dtb-$(CONFIG_ARCH_QCOM)	+= msm8992-bullhead-rev-101.dtb
-dtb-$(CONFIG_ARCH_QCOM)	+= msm8994-angler-rev-101.dtb
-dtb-$(CONFIG_ARCH_QCOM)	+= msm8996-mtp.dtb
-
-dtb-$(CONFIG_ARCH_QCS403) += qcs403-iot-sku1.dtb \
-			qcs403-iot-sku2.dtb \
-			qcs403-iot-sku3.dtb \
-			qcs403-iot-sku5.dtb \
-			qcs401-iot-sku5.dtb \
-			qcs404-iot-sku3.dtb \
-			qcs404-iot-sku5.dtb \
-			qcs404-iot-sku6.dtb
-
-dtb-$(CONFIG_ARCH_QCS405) += qcs405-iot-sku1.dtb \
-		qcs407-iot-sku1.dtb \
-		qcs405-iot-sku3.dtb \
-		qcs407-iot-sku3.dtb \
-		qcs405-iot-sku4.dtb \
-		qcs407-iot-sku4.dtb \
-		qcs405-iot-sku6.dtb \
-		qcs407-iot-sku6.dtb \
-		qcs407-iot-sku9.dtb \
-		qcs405-iot-sku12.dtb \
-		qcs407-iot-sku12.dtb \
-		qcs405-iot-sku13.dtb \
-		qcs407-iot-sku13.dtb
-
->>>>>>> aaa268b2
 ifeq ($(CONFIG_BUILD_ARM64_DT_OVERLAY),y)
 	dtbo-$(CONFIG_ARCH_SM8150) += \
 		sm8150-cdp-overlay.dtbo \
