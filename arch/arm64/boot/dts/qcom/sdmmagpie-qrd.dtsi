--- conflicted
+++ resolved
@@ -17,10 +17,7 @@
 #include "sdmmagpie-thermal-overlay.dtsi"
 
 #include "sdmmagpie-sde-display.dtsi"
-<<<<<<< HEAD
-=======
 #include "sdmmagpie-camera-sensor-qrd.dtsi"
->>>>>>> e0615925
 &soc {
 	fpc1020 {
 		compatible = "fpc,fpc1020";
@@ -114,73 +111,6 @@
 
 };
 
-&qupv3_se7_i2c{
-	status = "ok";
-	st_fts@49 {
-		compatible = "st,fts";
-		reg = <0x49>;
-		interrupt-parent = <&tlmm>;
-		interrupts = <9 0x2008>;
-		vdd-supply = <&pm6150_l10>;
-		avdd-supply = <&pm6150l_l7>;
-		pinctrl-names = "pmx_ts_active", "pmx_ts_suspend";
-		pinctrl-0 = <&ts_active>;
-		pinctrl-1 = <&ts_int_suspend &ts_reset_suspend>;
-		st,irq-gpio = <&tlmm 9 0x2008>;
-		st,reset-gpio = <&tlmm 8 0x00>;
-		st,regulator_dvdd = "vdd";
-		st,regulator_avdd = "avdd";
-	};
-};
-
-&tlmm {
-	pmx_ts_active {
-		ts_active: ts_active {
-			mux {
-				pins = "gpio8", "gpio9";
-				function = "gpio";
-			};
-
-			config {
-				pins = "gpio8", "gpio9";
-				drive-strength = <8>;
-				bias-pull-up;
-			};
-		};
-	};
-
-	pmx_ts_int_suspend {
-		ts_int_suspend: ts_int_suspend {
-			mux {
-				pins = "gpio9";
-				function = "gpio";
-			};
-
-			config {
-				pins = "gpio9";
-				drive-strength = <2>;
-				bias-pull-down;
-			};
-		};
-	};
-
-	pmx_ts_reset_suspend {
-		ts_reset_suspend: ts_reset_suspend {
-				mux {
-					pins = "gpio8";
-					function = "gpio";
-				};
-
-				config {
-					pins = "gpio8";
-					drive-strength = <2>;
-					bias-pull-down;
-				};
-			};
-	};
-
-};
-
 &qupv3_se8_2uart {
 	status = "ok";
 };
@@ -277,11 +207,7 @@
 	qcom,panel-supply-entries = <&dsi_panel_pwr_supply_labibb_amoled>;
 	qcom,mdss-dsi-bl-pmic-control-type = "bl_ctrl_dcs";
 	qcom,mdss-dsi-bl-min-level = <1>;
-<<<<<<< HEAD
-	qcom,mdss-dsi-bl-max-level = <4095>;
-=======
 	qcom,mdss-dsi-bl-max-level = <1023>;
->>>>>>> e0615925
 	qcom,platform-te-gpio = <&tlmm 10 0>;
 	qcom,platform-reset-gpio = <&pm6150l_gpios 9 0>;
 };
@@ -290,11 +216,7 @@
 	qcom,panel-supply-entries = <&dsi_panel_pwr_supply_labibb_amoled>;
 	qcom,mdss-dsi-bl-pmic-control-type = "bl_ctrl_dcs";
 	qcom,mdss-dsi-bl-min-level = <1>;
-<<<<<<< HEAD
-	qcom,mdss-dsi-bl-max-level = <4095>;
-=======
 	qcom,mdss-dsi-bl-max-level = <1023>;
->>>>>>> e0615925
 	qcom,platform-te-gpio = <&tlmm 10 0>;
 	qcom,platform-reset-gpio = <&pm6150l_gpios 9 0>;
 };
@@ -303,11 +225,7 @@
 	qcom,panel-supply-entries = <&dsi_panel_pwr_supply_labibb_amoled>;
 	qcom,mdss-dsi-bl-pmic-control-type = "bl_ctrl_dcs";
 	qcom,mdss-dsi-bl-min-level = <1>;
-<<<<<<< HEAD
-	qcom,mdss-dsi-bl-max-level = <4095>;
-=======
 	qcom,mdss-dsi-bl-max-level = <1023>;
->>>>>>> e0615925
 	qcom,platform-te-gpio = <&tlmm 10 0>;
 	qcom,platform-reset-gpio = <&pm6150l_gpios 9 0>;
 };
@@ -350,13 +268,10 @@
 
 &pm6150_qg {
 	qcom,battery-data = <&mtp_batterydata>;
-<<<<<<< HEAD
-=======
 	qcom,qg-iterm-ma = <100>;
 	qcom,hold-soc-while-full;
 	qcom,linearize-soc;
 	qcom,cl-feedback-on;
->>>>>>> e0615925
 };
 
 &pm6150_charger {
@@ -364,24 +279,13 @@
 		      <&pm6150_vadc ADC_USB_IN_I>,
 		      <&pm6150_vadc ADC_CHG_TEMP>,
 		      <&pm6150_vadc ADC_DIE_TEMP>,
-<<<<<<< HEAD
-		      <&pm6150l_vadc ADC_AMUX_THM1_PU2>;
-=======
 		      <&pm6150l_vadc ADC_AMUX_THM1_PU2>,
 		      <&pm6150_vadc ADC_SBUx>,
 		      <&pm6150_vadc ADC_VPH_PWR>;
->>>>>>> e0615925
 	io-channel-names = "usb_in_voltage",
 			   "usb_in_current",
 			   "chg_temp",
 			   "die_temp",
-<<<<<<< HEAD
-			   "conn_temp";
-	qcom,battery-data = <&mtp_batterydata>;
-	qcom,sw-jeita-enable;
-	qcom,fcc-stepping-enable;
-	qcom,sec-charger-config = <1>;
-=======
 			   "conn_temp",
 			   "sbux_res",
 			   "vph_voltage";
@@ -394,7 +298,6 @@
 	qcom,thermal-mitigation = <4200000 3500000 3000000
 			2500000 2000000 1500000 1000000 500000>;
 	dpdm-supply = <&qusb_phy0>;
->>>>>>> e0615925
 };
 
 &pm6150_gpios {
@@ -424,10 +327,7 @@
 };
 
 &smb1390_charger {
-<<<<<<< HEAD
-=======
 	compatible = "qcom,smb1390-charger-psy";
->>>>>>> e0615925
 	io-channels = <&pm6150l_vadc ADC_AMUX_THM2>;
 	io-channel-names = "cp_die_temp";
 	status = "ok";
@@ -463,8 +363,6 @@
 			gpio-key,wakeup;
 		};
 	};
-<<<<<<< HEAD
-=======
 };
 
 &qusb_phy0 {
@@ -509,5 +407,4 @@
 		    0x03 0x250 /* TUNE5 */
 		    0x00 0x23c /* CHG_CTRL2 */
 		    0x22 0x210>; /* PWR_CTRL1 */
->>>>>>> e0615925
 };