 /* Copyright (c) 2018-2019, The Linux Foundation.All rights reserved.
 *
 * This program is free software; you can redistribute it and/or modify
 * it under the terms of the GNU General Public License version 2 and
 * only version 2 as published by the Free Software Foundation.
 *
 * This program is distributed in the hope that it will be useful,
 * but WITHOUT ANY WARRANTY; without even the implied warranty of
 * MERCHANTABILITY or FITNESS FOR A PARTICULAR PURPOSE.  See the
 * GNU General Public License for more details.
 */

#include "skeleton64.dtsi"
#include <dt-bindings/interrupt-controller/arm-gic.h>
#include <dt-bindings/clock/qcom,aop-qmp.h>
#include <dt-bindings/clock/qcom,rpmh.h>
#include <dt-bindings/regulator/qcom,rpmh-regulator.h>
#include <dt-bindings/clock/qcom,gcc-sm6150.h>
#include <dt-bindings/clock/qcom,camcc-sm6150.h>
#include <dt-bindings/clock/qcom,cpucc-sm8150.h>
#include <dt-bindings/clock/qcom,dispcc-sm6150.h>
#include <dt-bindings/clock/qcom,gpucc-sm6150.h>
#include <dt-bindings/clock/qcom,videocc-sm6150.h>
#include <dt-bindings/clock/qcom,scc-sm6150.h>
#include <dt-bindings/soc/qcom,tcs-mbox.h>
#include <dt-bindings/spmi/spmi.h>
#include <dt-bindings/msm/msm-bus-ids.h>

#define MHZ_TO_MBPS(mhz, w) ((mhz * 1000000 * w) / (1024 * 1024))
#define BW_OPP_ENTRY(mhz, w) opp-mhz {opp-hz = /bits/ 64 <MHZ_TO_MBPS(mhz, w)>;}

/ {
	model = "Qualcomm Technologies, Inc. SM6150";
	compatible = "qcom,sm6150";
	qcom,msm-name = "SM6150";
	qcom,msm-id = <355 0x0>;
	interrupt-parent = <&pdc>;

	aliases {
		ufshc1 = &ufshc_mem; /* Embedded UFS slot */
		serial0 = &qupv3_se0_2uart;
		sdhc1 = &sdhc_1; /* SDC1 eMMC slot */
		sdhc2 = &sdhc_2; /* SDC2 SD Card slot */
		spi0 = &qupv3_se6_spi;
		i2c0 = &qupv3_se5_i2c;
		i2c1 = &qupv3_se1_i2c;
		i2c2 = &qupv3_se3_i2c;
		hsuart0 = &qupv3_se7_4uart;
		hsuart1 = &qupv3_se4_2uart;
		swr1 = &swr1;
		swr2 = &swr2;
	};

	cpus {
		#address-cells = <2>;
		#size-cells = <0>;

		CPU0: cpu@0 {
			device_type = "cpu";
			compatible = "arm,armv8";
			reg = <0x0 0x0>;
			enable-method = "psci";
			capacity-dmips-mhz = <446>;
			freq-energy-model;
			sched-energy-costs = <&CPU_COST_0 &CLUSTER_COST_0>;
			cache-size = <0x8000>;
			next-level-cache = <&L2_0>;
			qcom,lmh-dcvs = <&lmh_dcvs0>;
			#cooling-cells = <2>;
			L2_0: l2-cache {
			      compatible = "arm,arch-cache";
			      cache-size = <0x10000>;
			      cache-level = <2>;
			      next-level-cache = <&L3_0>;

				L3_0: l3-cache {
				      compatible = "arm,arch-cache";
				      cache-size = <0x100000>;
				      cache-level = <3>;
				};
			};

			L1_I_0: l1-icache {
				compatible = "arm,arch-cache";
				qcom,dump-size = <0x8800>;
			};

			L1_D_0: l1-dcache {
				compatible = "arm,arch-cache";
				qcom,dump-size = <0x9000>;
			};

			L2_TLB_0: l2-tlb {
				qcom,dump-size = <0x5000>;
			};
		};

		CPU1: cpu@100 {
			device_type = "cpu";
			compatible = "arm,armv8";
			reg = <0x0 0x100>;
			enable-method = "psci";
			capacity-dmips-mhz = <446>;
			freq-energy-model;
			sched-energy-costs = <&CPU_COST_0 &CLUSTER_COST_0>;
			cache-size = <0x8000>;
			next-level-cache = <&L2_100>;
			qcom,lmh-dcvs = <&lmh_dcvs0>;
			#cooling-cells = <2>;
			L2_100: l2-cache {
			      compatible = "arm,arch-cache";
			      cache-size = <0x10000>;
			      cache-level = <2>;
			      next-level-cache = <&L3_0>;
			};

			L1_I_100: l1-icache {
				compatible = "arm,arch-cache";
				qcom,dump-size = <0x8800>;
			};

			L1_D_100: l1-dcache {
				compatible = "arm,arch-cache";
				qcom,dump-size = <0x9000>;
			};

			L2_TLB_100: l1-tlb {
				qcom,dump-size = <0x5000>;
			};
		};


		CPU2: cpu@200 {
			device_type = "cpu";
			compatible = "arm,armv8";
			reg = <0x0 0x200>;
			enable-method = "psci";
			capacity-dmips-mhz = <446>;
			freq-energy-model;
			sched-energy-costs = <&CPU_COST_0 &CLUSTER_COST_0>;
			cache-size = <0x8000>;
			next-level-cache = <&L2_200>;
			qcom,lmh-dcvs = <&lmh_dcvs0>;
			#cooling-cells = <2>;
			L2_200: l2-cache {
			      compatible = "arm,arch-cache";
			      cache-size = <0x10000>;
			      cache-level = <2>;
			      next-level-cache = <&L3_0>;
			};

			L1_I_200: l1-icache {
				compatible = "arm,arch-cache";
				qcom,dump-size = <0x8800>;
			};

			L1_D_200: l1-dcache {
				compatible = "arm,arch-cache";
				qcom,dump-size = <0x9000>;
			};

			L2_TLB_200: l1-tlb {
				qcom,dump-size = <0x5000>;
			};
		};

		CPU3: cpu@300 {
			device_type = "cpu";
			compatible = "arm,armv8";
			reg = <0x0 0x300>;
			enable-method = "psci";
			capacity-dmips-mhz = <446>;
			freq-energy-model;
			sched-energy-costs = <&CPU_COST_0 &CLUSTER_COST_0>;
			cache-size = <0x8000>;
			next-level-cache = <&L2_300>;
			qcom,lmh-dcvs = <&lmh_dcvs0>;
			#cooling-cells = <2>;
			L2_300: l2-cache {
			      compatible = "arm,arch-cache";
			      cache-size = <0x10000>;
			      cache-level = <2>;
			      next-level-cache = <&L3_0>;
			};

			L1_I_300: l1-icache {
				compatible = "arm,arch-cache";
				qcom,dump-size = <0x8800>;
			};

			L1_D_300: l1-dcache {
				compatible = "arm,arch-cache";
				qcom,dump-size = <0x9000>;
			};

			L2_TLB_300: l1-tlb {
				qcom,dump-size = <0x5000>;
			};
		};

		CPU4: cpu@400 {
			device_type = "cpu";
			compatible = "arm,armv8";
			reg = <0x0 0x400>;
			enable-method = "psci";
			capacity-dmips-mhz = <446>;
			freq-energy-model;
			sched-energy-costs = <&CPU_COST_0 &CLUSTER_COST_0>;
			cache-size = <0x8000>;
			next-level-cache = <&L2_400>;
			qcom,lmh-dcvs = <&lmh_dcvs0>;
			#cooling-cells = <2>;
			L2_400: l2-cache {
			      compatible = "arm,arch-cache";
			      cache-size = <0x10000>;
			      cache-level = <2>;
			      next-level-cache = <&L3_0>;
			};

			L1_I_400: l1-icache {
				compatible = "arm,arch-cache";
				qcom,dump-size = <0x8800>;
			};

			L1_D_400: l1-dcache {
				compatible = "arm,arch-cache";
				qcom,dump-size = <0x9000>;
			};

			L2_TLB_400: l1-tlb {
				qcom,dump-size = <0x5000>;
			};
		};

		CPU5: cpu@500 {
			device_type = "cpu";
			compatible = "arm,armv8";
			reg = <0x0 0x500>;
			enable-method = "psci";
			capacity-dmips-mhz = <446>;
			freq-energy-model;
			sched-energy-costs = <&CPU_COST_0 &CLUSTER_COST_0>;
			cache-size = <0x8000>;
			next-level-cache = <&L2_500>;
			qcom,lmh-dcvs = <&lmh_dcvs0>;
			#cooling-cells = <2>;
			L2_500: l2-cache {
			      compatible = "arm,arch-cache";
			      cache-size = <0x10000>;
			      cache-level = <2>;
			      next-level-cache = <&L3_0>;
			};

			L1_I_500: l1-icache {
				compatible = "arm,arch-cache";
				qcom,dump-size = <0x8800>;
			};

			L1_D_500: l1-dcache {
				compatible = "arm,arch-cache";
				qcom,dump-size = <0x9000>;
			};

			L2_TLB_500: l1-tlb {
				qcom,dump-size = <0x5000>;
			};
		};

		CPU6: cpu@600 {
			device_type = "cpu";
			compatible = "arm,armv8";
			reg = <0x0 0x600>;
			enable-method = "psci";
			capacity-dmips-mhz = <1024>;
			freq-energy-model;
			sched-energy-costs = <&CPU_COST_1 &CLUSTER_COST_1>;
			cache-size = <0x10000>;
			next-level-cache = <&L2_600>;
			qcom,lmh-dcvs = <&lmh_dcvs1>;
			#cooling-cells = <2>;
			L2_600: l2-cache {
			      compatible = "arm,arch-cache";
			      cache-size = <0x40000>;
			      cache-level = <2>;
			      next-level-cache = <&L3_0>;
			      qcom,dump-size = <0x48000>;
			};

			L1_I_600: l1-icache {
				compatible = "arm,arch-cache";
				qcom,dump-size = <0x11000>;
			};

			L1_D_600: l1-dcache {
				compatible = "arm,arch-cache";
				qcom,dump-size = <0x12000>;
			};

			L1_ITLB_600: l1-itlb {
				qcom,dump-size = <0x300>;
			};

			L1_DTLB_600: l1-dtlb {
				qcom,dump-size = <0x480>;
			};

			L2_TLB_600: l2-tlb {
				qcom,dump-size = <0x7800>;
			};
		};

		CPU7: cpu@700 {
			device_type = "cpu";
			compatible = "arm,armv8";
			reg = <0x0 0x700>;
			enable-method = "psci";
			capacity-dmips-mhz = <1024>;
			freq-energy-model;
			sched-energy-costs = <&CPU_COST_1 &CLUSTER_COST_1>;
			cache-size = <0x10000>;
			next-level-cache = <&L2_700>;
			qcom,lmh-dcvs = <&lmh_dcvs1>;
			#cooling-cells = <2>;
			L2_700: l2-cache {
			      compatible = "arm,arch-cache";
			      cache-size = <0x40000>;
			      cache-level = <2>;
			      next-level-cache = <&L3_0>;
			      qcom,dump-size = <0x48000>;
			};

			L1_I_700: l1-icache {
				compatible = "arm,arch-cache";
				qcom,dump-size = <0x11000>;
			};

			L1_D_700: l1-dcache {
				compatible = "arm,arch-cache";
				qcom,dump-size = <0x12000>;
			};

			L1_ITLB_700: l1-itlb {
				qcom,dump-size = <0x300>;
			};

			L1_DTLB_700: l1-dtlb {
				qcom,dump-size = <0x480>;
			};

			L2_TLB_700: l2-tlb {
				qcom,dump-size = <0x7800>;
			};
		};

		cpu-map {
			cluster0 {
				core0 {
					cpu = <&CPU0>;
				};

				core1 {
					cpu = <&CPU1>;
				};

				core2 {
					cpu = <&CPU2>;
				};

				core3 {
					cpu = <&CPU3>;
				};

				core4 {
					cpu = <&CPU4>;
				};

				core5 {
					cpu = <&CPU5>;
				};

			};

			cluster1 {
				core0 {
					cpu = <&CPU6>;
				};

				core1 {
					cpu = <&CPU7>;
				};
			};
		};
	};

	energy_costs: energy-costs {
		compatible = "sched-energy";

		CPU_COST_0: core-cost0 {
			busy-cost-data = <
				300000	24
				576000	25
				748800	31
				1017600	54
				1209600	78
				1363200	105
				1516800	116
				1593600	139
				1708800	168
				1804800	178
			>;
			idle-cost-data = <
				16 12 8 6
			>;
		};

		CPU_COST_1: core-cost1 {
			busy-cost-data = <
				300000	180
				652800	236
				768000	273
				979200	446
				1017600	462
				1209600	662
				1363200	894
				1516800	989
				1708800	1276
				1900800	1652
				2016000	2040
				2112000	2242
				2208000	2713
			>;
			idle-cost-data = <
				100 80 60 40
			>;
		};

		CLUSTER_COST_0: cluster-cost0 {
			busy-cost-data = <
				300000	8
				576000	8
				748800	9
				1017600	12
				1209600	15
				1363200	18
				1516800	21
				1593600	22
				1708800	23
				1804800	24
			>;
			idle-cost-data = <
				4 3 2 1
			>;
		};

		CLUSTER_COST_1: cluster-cost1 {
			busy-cost-data = <
				300000	28
				652800	35
				768000	36
				979200	48
				1017600	59
				1209600	73
				1363200	86
				1516800	88
				1708800	96
				1900800	103
				2016000	107
				2112000	112
				2208000	120
			>;
			idle-cost-data = <
				4 3 2 1
			>;
		};
	};

	psci {
		compatible = "arm,psci-1.0";
		method = "smc";
	};

	chosen {
<<<<<<< HEAD
		bootargs = "no_console_suspend rcupdate.rcu_expedited=1 rcu_nocbs=0-7 noirqdebug cgroup.memory=nokmem,nosocket";
=======
		bootargs = "rcu_nocbs=0-7 cgroup.memory=nokmem,nosocket noirqdebug";
>>>>>>> d3113db9
	};

	soc: soc { };

	firmware: firmware {
		android {
			compatible = "android,firmware";
			vbmeta {
				compatible = "android,vbmeta";
				parts = "vbmeta,boot,recovery,system,vendor,dtbo";
			};
			fstab {
				compatible = "android,fstab";
				vendor {
					compatible = "android,vendor";
					dev = "/dev/block/platform/soc/1d84000.ufshc/by-name/vendor";
					type = "ext4";
					mnt_flags = "ro,barrier=1,discard";
					fsmgr_flags = "wait";
					status = "ok";
				};
			};
		};
	};

	reserved_memory: reserved-memory {
		#address-cells = <2>;
		#size-cells = <2>;
		ranges;

		hyp_region: hyp_region@85700000 {
			compatible = "removed-dma-pool";
			no-map;
			reg = <0 0x85700000 0 0x600000>;
		};

		xbl_aop_mem: xbl_aop_mem@85e00000 {
			compatible = "removed-dma-pool";
			no-map;
			reg = <0x0 0x85e00000 0x0 0x140000>;
		};

		sec_apps_mem: sec_apps_region@85fff000 {
			compatible = "removed-dma-pool";
			no-map;
			reg = <0x0 0x85fff000 0x0 0x1000>;
		};

		smem_region: smem@86000000 {
			compatible = "removed-dma-pool";
			no-map;
			reg = <0x0 0x86000000 0x0 0x200000>;
		};

		removed_region: removed_region@86200000 {
			compatible = "removed-dma-pool";
			no-map;
			reg = <0 0x86200000 0 0x2d00000>;
		};

		pil_camera_mem: camera_region@8ab00000 {
			compatible = "removed-dma-pool";
			no-map;
			reg = <0 0x8ab00000 0 0x500000>;
		};

		pil_modem_mem: modem_region@8b000000 {
			compatible = "removed-dma-pool";
			no-map;
			reg = <0 0x8b000000 0 0x7e00000>;
		};

		pil_video_mem: pil_video_region@92e00000 {
			compatible = "removed-dma-pool";
			no-map;
			reg = <0 0x92e00000 0 0x500000>;
		};

		wlan_msa_mem: wlan_msa_region@93300000 {
			compatible = "removed-dma-pool";
			no-map;
			reg = <0 0x93300000 0 0x200000>;
		};

		pil_cdsp_mem: cdsp_regions@93500000 {
			compatible = "removed-dma-pool";
			no-map;
			reg = <0 0x93500000 0 0x1e00000>;
		};

		pil_adsp_mem: pil_adsp_region@95300000 {
			compatible = "removed-dma-pool";
			no-map;
			reg = <0 0x95300000 0 0x1e00000>;
		};

		pil_ipa_fw_mem: ips_fw_region@0x97100000 {
			compatible = "removed-dma-pool";
			no-map;
			reg = <0 0x97100000 0 0x10000>;
		};

		pil_ipa_gsi_mem: ipa_gsi_region@0x97110000 {
			compatible = "removed-dma-pool";
			no-map;
			reg = <0 0x97110000 0 0x5000>;
		};

		pil_gpu_mem: gpu_region@0x97115000 {
			compatible = "removed-dma-pool";
			no-map;
			reg = <0 0x97115000 0 0x2000>;
		};

		qseecom_mem: qseecom_region@0x9e400000 {
			compatible = "shared-dma-pool";
			no-map;
			reg = <0 0x9e400000 0 0x1400000>;
		};

		cdsp_sec_mem: cdsp_sec_regions@0x9f800000 {
			compatible = "removed-dma-pool";
			no-map;
			reg = <0x0 0x9f800000 0x0 0x1e00000>;
		};

		ramoops_region: ramoops_region@0xa1600000 {
			compatible = "ramoops";
			reg = <0 0xa1600000 0 0x800000>;
			console-size = <0x400000>;
			pmsg-size = <0x400000>;
		};

		adsp_mem: adsp_region {
			compatible = "shared-dma-pool";
			alloc-ranges = <0 0x00000000 0 0xffffffff>;
			reusable;
			alignment = <0 0x400000>;
			size = <0 0x800000>;
		};

		sdsp_mem: sdsp_region {
			compatible = "shared-dma-pool";
			alloc-ranges = <0 0x00000000 0 0xffffffff>;
			reusable;
			alignment = <0 0x400000>;
			size = <0 0x400000>;
		};

		qseecom_ta_mem: qseecom_ta_region {
			compatible = "shared-dma-pool";
			alloc-ranges = <0 0x00000000 0 0xffffffff>;
			reusable;
			alignment = <0 0x400000>;
			size = <0 0x1000000>;
		};

		sp_mem: sp_region {  /* SPSS-HLOS ION shared mem */
			compatible = "shared-dma-pool";
			alloc-ranges = <0 0x00000000 0 0xffffffff>; /* 32-bit */
			reusable;
			alignment = <0 0x400000>;
			size = <0 0x800000>;
		};

		secure_display_memory: secure_display_region {
			compatible = "shared-dma-pool";
			alloc-ranges = <0 0x00000000 0 0xffffffff>;
			reusable;
			alignment = <0 0x400000>;
			size = <0 0x8c00000>;
		};

		cont_splash_memory: cont_splash_region@9c000000 {
			reg = <0x0 0x9c000000 0x0 0x01000000>;
			label = "cont_splash_region";
		};

		dfps_data_memory: dfps_data_region@9e300000 {
			reg = <0x0 0x9cf00000 0x0 0x0100000>;
			label = "dfps_data_region";
		};

		disp_rdump_memory: disp_rdump_region@9c000000 {
			reg = <0x0 0x9c000000 0x0 0x01000000>;
			label = "disp_rdump_region";
		};

		dump_mem: mem_dump_region {
			compatible = "shared-dma-pool";
			reusable;
			size = <0 0x2400000>;
		};

		/* global autoconfigured region for contiguous allocations */
		linux,cma {
			compatible = "shared-dma-pool";
			alloc-ranges = <0 0x00000000 0 0xffffffff>;
			reusable;
			alignment = <0 0x400000>;
			size = <0 0x2000000>;
			linux,cma-default;
		};
	};
};

&soc {
	#address-cells = <1>;
	#size-cells = <1>;
	ranges = <0 0 0 0xffffffff>;
	compatible = "simple-bus";

	intc: interrupt-controller@17a00000 {
		compatible = "arm,gic-v3";
		#interrupt-cells = <3>;
		interrupt-controller;
		#redistributor-regions = <1>;
		redistributor-stride = <0x0 0x20000>;
		reg = <0x17a00000 0x10000>,     /* GICD */
		      <0x17a60000 0x100000>;    /* GICR * 8 */
		interrupts = <1 9 4>;
		interrupt-parent = <&intc>;
	};

	pdc: interrupt-controller@b220000{
		compatible = "qcom,pdc-sm6150";
		reg = <0xb220000 0x400>;
		#interrupt-cells = <3>;
		interrupt-parent = <&intc>;
		interrupt-controller;
	};

	qcom,memshare {
		compatible = "qcom,memshare";

		qcom,client_1 {
			compatible = "qcom,memshare-peripheral";
			qcom,peripheral-size = <0x0>;
			qcom,client-id = <0>;
			qcom,allocate-boot-time;
			label = "modem";
		};

		qcom,client_2 {
			compatible = "qcom,memshare-peripheral";
			qcom,peripheral-size = <0x0>;
			qcom,client-id = <2>;
			label = "modem";
		};

		mem_client_3_size: qcom,client_3 {
			compatible = "qcom,memshare-peripheral";
			qcom,peripheral-size = <0x500000>;
			qcom,client-id = <1>;
			qcom,allocate-on-request;
			label = "modem";
		};
	};

	timer {
		compatible = "arm,armv8-timer";
		interrupts = <1 1 0xf08>,
			     <1 2 0xf08>,
			     <1 3 0xf08>,
			     <1 0 0xf08>;
		clock-frequency = <19200000>;
	};

	timer@0x17c20000{
		#address-cells = <1>;
		#size-cells = <1>;
		ranges;
		compatible = "arm,armv7-timer-mem";
		reg = <0x17c20000 0x1000>;
		clock-frequency = <19200000>;

		frame@0x17c21000 {
			frame-number = <0>;
			interrupts = <0 8 0x4>,
				     <0 6 0x4>;
			reg = <0x17c21000 0x1000>,
			      <0x17c22000 0x1000>;
		};

		frame@17c23000 {
			frame-number = <1>;
			interrupts = <0 9 0x4>;
			reg = <0x17c23000 0x1000>;
			status = "disabled";
		};

		frame@17c25000 {
			frame-number = <2>;
			interrupts = <0 10 0x4>;
			reg = <0x17c25000 0x1000>;
			status = "disabled";
		};

		frame@17c27000 {
			frame-number = <3>;
			interrupts = <0 11 0x4>;
			reg = <0x17c27000 0x1000>;
			status = "disabled";
		};

		frame@17c29000 {
			frame-number = <4>;
			interrupts = <0 12 0x4>;
			reg = <0x17c29000 0x1000>;
			status = "disabled";
		};

		frame@17c2b000 {
			frame-number = <5>;
			interrupts = <0 13 0x4>;
			reg = <0x17c2b000 0x1000>;
			status = "disabled";
		};

		frame@17c2d000 {
			frame-number = <6>;
			interrupts = <0 14 0x4>;
			reg = <0x17c2d000 0x1000>;
			status = "disabled";
		};
	};

	clocks {
		sleep_clk: sleep-clk {
			compatible = "fixed-clock";
			clock-frequency = <32000>;
			clock-output-names = "chip_sleep_clk";
			#clock-cells = <1>;
		};
	};

	clock_rpmh: qcom,rpmhclk {
		compatible = "qcom,rpmh-clk-sm6150";
		mboxes = <&apps_rsc 0>;
		mbox-names = "apps";
		#clock-cells = <1>;
	};

	clock_aop: qcom,aopclk {
		compatible = "qcom,aop-qmp-clk";
		#clock-cells = <1>;
		mboxes = <&qmp_aop 0>;
		mbox-names = "qdss_clk";
	};

	clock_gcc: qcom,gcc@100000 {
		compatible = "qcom,gcc-sm6150", "syscon";
		reg = <0x100000 0x1f0000>;
		reg-names = "cc_base";
		vdd_cx-supply = <&VDD_CX_LEVEL>;
		vdd_cx_ao-supply = <&VDD_CX_LEVEL_AO>;
		protected-clocks = <GCC_SDR_CORE_CLK>,
				<GCC_SDR_WR0_MEM_CLK>,
				<GCC_SDR_WR1_MEM_CLK>,
				<GCC_SDR_WR2_MEM_CLK>,
				<GCC_SDR_CSR_HCLK>,
				<GCC_SDR_PRI_MI2S_CLK>,
				<GCC_SDR_SEC_MI2S_CLK>;
		#clock-cells = <1>;
		#reset-cells = <1>;
	};

	clock_videocc: qcom,videocc@ab00000 {
		compatible = "qcom,videocc-sm6150", "syscon";
		reg = <0xab00000 0x10000>;
		reg-names = "cc_base";
		vdd_cx-supply = <&VDD_CX_LEVEL>;
		#clock-cells = <1>;
		#reset-cells = <1>;
	};

	clock_camcc: qcom,camcc@ad00000 {
		compatible = "qcom,camcc-sm6150", "syscon";
		reg = <0xad00000 0x10000>;
		reg-names = "cc_base";
		vdd_cx-supply = <&VDD_CX_LEVEL>;
		vdd_mx-supply = <&VDD_MX_LEVEL>;
		#clock-cells = <1>;
		#reset-cells = <1>;
		qcom,cam_cc_csi0phytimer_clk_src-opp-handle = <&cam_csiphy0>;
		qcom,cam_cc_csi1phytimer_clk_src-opp-handle = <&cam_csiphy1>;
		qcom,cam_cc_csi2phytimer_clk_src-opp-handle = <&cam_csiphy2>;
		qcom,cam_cc_cci_clk_src-opp-handle = <&cam_cci>;
		qcom,cam_cc_ife_0_csid_clk_src-opp-handle = <&cam_csid0>;
		qcom,cam_cc_ife_0_clk_src-opp-handle = <&cam_vfe0>;
		qcom,cam_cc_ife_1_csid_clk_src-opp-handle = <&cam_csid1>;
		qcom,cam_cc_ife_1_clk_src-opp-handle = <&cam_vfe1>;
		qcom,cam_cc_ife_lite_csid_clk_src-opp-handle = <&cam_csid_lite>;
		qcom,cam_cc_ife_lite_clk_src-opp-handle = <&cam_vfe_lite>;
		qcom,cam_cc_icp_clk_src-opp-handle = <&cam_a5>;
		qcom,cam_cc_ipe_0_clk_src-opp-handle = <&cam_ipe0>;
		qcom,cam_cc_bps_clk_src-opp-handle = <&cam_bps>;
	};

	clock_dispcc: qcom,dispcc@af00000 {
		compatible = "qcom,dispcc-sm6150", "syscon";
		reg = <0xaf00000 0x20000>;
		reg-names = "cc_base";
		vdd_cx-supply = <&VDD_CX_LEVEL>;
		#clock-cells = <1>;
		#reset-cells = <1>;
	};

	clock_gpucc: qcom,gpupcc@5090000 {
		compatible = "qcom,gpucc-sm6150", "syscon";
		reg = <0x5090000 0x9000>;
		reg-names = "cc_base";
		vdd_cx-supply = <&VDD_CX_LEVEL>;
		vdd_mx-supply = <&VDD_MX_LEVEL>;
		#clock-cells = <1>;
		#reset-cells = <1>;
		qcom,gpu_cc_gx_gfx3d_clk_src-opp-handle = <&msm_gpu>;
	};

	clock_scc: qcom,scc@62b10000 {
		compatible = "qcom,scc-sm6150";
		reg = <0x62b10000 0x30000>;
		vdd_scc_cx-supply = <&VDD_CX_LEVEL>;
		#clock-cells = <1>;
		status = "disabled";
	};

	cpucc_debug: syscon@182a0018 {
		compatible = "syscon";
		reg = <0x182a0018 0x4>;
	};

	mccc_debug: syscon@90b0000 {
		compatible = "syscon";
		reg = <0x90b0000 0x1000>;
	};

	clock_cpucc: qcom,cpucc@18321000 {
		compatible = "qcom,clk-cpu-osm-sm6150";
		reg = <0x18321000 0x1400>,
			<0x18323000 0x1400>,
			<0x18325800 0x1400>;
		reg-names = "osm_l3_base", "osm_pwrcl_base",
			"osm_perfcl_base";
		l3-devs = <&cpu0_cpu_l3_lat &cpu6_cpu_l3_lat
			&cdsp_cdsp_l3_lat &msm_gpu>;
		#clock-cells = <1>;
	};

	clock_debugcc: qcom,cc-debug {
		compatible = "qcom,debugcc-sm6150";
		qcom,gcc = <&clock_gcc>;
		qcom,videocc = <&clock_videocc>;
		qcom,camcc = <&clock_camcc>;
		qcom,dispcc = <&clock_dispcc>;
		qcom,gpucc = <&clock_gpucc>;
		qcom,cpucc = <&cpucc_debug>;
		qcom,mccc = <&mccc_debug>;
		clock-names = "cxo";
		clocks = <&clock_rpmh RPMH_CXO_CLK>;
		#clock-cells = <1>;
	};

	cpu_pmu: cpu-pmu {
		compatible = "arm,armv8-pmuv3";
		qcom,irq-is-percpu;
		interrupts = <1 5 4>;
	};

	dsu_pmu@0 {
		compatible = "arm,dsu-pmu";
		interrupts = <GIC_SPI 50 IRQ_TYPE_LEVEL_HIGH>;
		cpus = <&CPU0>, <&CPU1>, <&CPU2>, <&CPU3>,
			<&CPU4>, <&CPU5>, <&CPU6>, <&CPU7>;
	};

	qcom,msm-imem@146aa000 {
		compatible = "qcom,msm-imem";
		reg = <0x146aa000 0x1000>;
		ranges = <0x0 0x146aa000 0x1000>;
		#address-cells = <1>;
		#size-cells = <1>;

		mem_dump_table@10 {
			compatible = "qcom,msm-imem-mem_dump_table";
			reg = <0x10 8>;
		};

		restart_reason@65c {
			compatible = "qcom,msm-imem-restart_reason";
			reg = <0x65c 4>;
		};

		dload_type@1c {
			compatible = "qcom,msm-imem-dload-type";
			reg = <0x1c 0x4>;
		};

		boot_stats@6b0 {
			compatible = "qcom,msm-imem-boot_stats";
			reg = <0x6b0 32>;
		};

		kaslr_offset@6d0 {
			compatible = "qcom,msm-imem-kaslr_offset";
			reg = <0x6d0 12>;
		};

		pil@94c {
			compatible = "qcom,msm-imem-pil";
			reg = <0x94c 200>;
		};

		diag_dload@c8 {
			compatible = "qcom,msm-imem-diag-dload";
			reg = <0xc8 200>;
		};
	};

	restart@c264000 {
		compatible = "qcom,pshold";
		reg = <0xc264000 0x4>,
		      <0x1fd3000 0x4>;
		reg-names = "pshold-base", "tcsr-boot-misc-detect";
		qcom,force-warm-reboot;
	};

	qcom,mpm2-sleep-counter@0xc221000 {
		compatible = "qcom,mpm2-sleep-counter";
		reg = <0xc221000 0x1000>;
		clock-frequency = <32768>;
	};

	qcom,sps {
		compatible = "qcom,msm-sps-4k";
		qcom,pipe-attr-ee;
	};

	gpi_dma0: qcom,gpi-dma@0x800000 {
		#dma-cells = <5>;
		compatible = "qcom,gpi-dma";
		reg = <0x800000 0x60000>;
		reg-names = "gpi-top";
		interrupts = <0 244 0>, <0 245 0>, <0 246 0>, <0 247 0>,
			     <0 248 0>, <0 249 0>, <0 250 0>, <0 251 0>;
		qcom,ev-factor = <2>;
		qcom,max-num-gpii = <8>;
		qcom,gpii-mask = <0x0f>;
		iommus = <&apps_smmu 0x00d6 0x0>;
		qcom,smmu-cfg = <0x1>;
		qcom,iova-range = <0x0 0x100000 0x0 0x100000>;
		status = "ok";
	};

	gpi_dma1: qcom,gpi-dma@0xa00000 {
		#dma-cells = <5>;
		compatible = "qcom,gpi-dma";
		reg = <0xa00000 0x60000>;
		reg-names = "gpi-top";
		interrupts = <0 279 0>, <0 280 0>, <0 281 0>, <0 282 0>,
			     <0 283 0>, <0 284 0>, <0 293 0>, <0 294 0>;
		qcom,ev-factor = <2>;
		qcom,max-num-gpii = <8>;
		qcom,gpii-mask = <0x0f>;
		qcom,smmu-cfg = <0x1>;
		qcom,iova-range = <0x0 0x100000 0x0 0x100000>;
		iommus = <&apps_smmu 0x0376 0x0>;
		status = "ok";
	};

	aop-msg-client {
		compatible = "qcom,debugfs-qmp-client";
		mboxes = <&qmp_aop 0>;
		mbox-names = "aop";
	};

	qcom,msm-rtb {
		compatible = "qcom,msm-rtb";
		qcom,rtb-size = <0x100000>;
	};

	wdog: qcom,wdt@17c10000{
		compatible = "qcom,msm-watchdog";
		reg = <0x17c10000 0x1000>;
		reg-names = "wdt-base";
		interrupts = <0 0 0>, <0 1 0>;
		qcom,bark-time = <15000>;
		qcom,pet-time = <9360>;
		qcom,ipi-ping;
		qcom,wakeup-enable;
		qcom,scandump-sizes = <0x10100 0x10100 0x10100 0x10100
				       0x10100 0x10100 0x25900 0x25900>;
	};

	qcom,chd_sliver {
		compatible = "qcom,core-hang-detect";
		label = "silver";
		qcom,threshold-arr = <0x18000058 0x18010058
				      0x18020058 0x18030058
				      0x18040058 0x18050058>;
		qcom,config-arr = <0x18000060 0x18010060
				   0x18020060 0x18030060
				   0x18040060 0x18050060>;
	};

	qcom,chd_gold {
		compatible = "qcom,core-hang-detect";
		label = "gold";
		qcom,threshold-arr = <0x18060058 0x18070058>;
		qcom,config-arr = <0x18060060 0x18070060>;
	};

	kryo-erp {
		compatible = "arm,arm64-kryo-cpu-erp";
		interrupts = <1 6 4>,
			     <0 35 4>;

		interrupt-names = "l1-l2-faultirq",
				  "l3-scu-faultirq";
	};

	qcom,ghd {
		compatible = "qcom,gladiator-hang-detect-v3";
		qcom,threshold-arr = <0x17e0041C>;
		qcom,config-reg = <0x17e00434>;
	};

	cpuss_dump {
		compatible = "qcom,cpuss-dump";

		qcom,l1_i_cache0 {
			qcom,dump-node = <&L1_I_0>;
			qcom,dump-id = <0x60>;
		};

		qcom,l1_i_cache100 {
			qcom,dump-node = <&L1_I_100>;
			qcom,dump-id = <0x61>;
		};

		qcom,l1_i_cache200 {
			qcom,dump-node = <&L1_I_200>;
			qcom,dump-id = <0x62>;
		};

		qcom,l1_i_cache300 {
			qcom,dump-node = <&L1_I_300>;
			qcom,dump-id = <0x63>;
		};

		qcom,l1_i_cache400 {
			qcom,dump-node = <&L1_I_400>;
			qcom,dump-id = <0x64>;
		};

		qcom,l1_i_cache500 {
			qcom,dump-node = <&L1_I_500>;
			qcom,dump-id = <0x65>;
		};

		qcom,l1_i_cache600 {
			qcom,dump-node = <&L1_I_600>;
			qcom,dump-id = <0x66>;
		};

		qcom,l1_i_cache700 {
			qcom,dump-node = <&L1_I_700>;
			qcom,dump-id = <0x67>;
		};

		qcom,l1_d_cache0 {
			qcom,dump-node = <&L1_D_0>;
			qcom,dump-id = <0x80>;
		};

		qcom,l1_d_cache100 {
			qcom,dump-node = <&L1_D_100>;
			qcom,dump-id = <0x81>;
		};

		qcom,l1_d_cache200 {
			qcom,dump-node = <&L1_D_200>;
			qcom,dump-id = <0x82>;
		};

		qcom,l1_d_cache300 {
			qcom,dump-node = <&L1_D_300>;
			qcom,dump-id = <0x83>;
		};

		qcom,l1_d_cache400 {
			qcom,dump-node = <&L1_D_400>;
			qcom,dump-id = <0x84>;
		};

		qcom,l1_d_cache500 {
			qcom,dump-node = <&L1_D_500>;
			qcom,dump-id = <0x85>;
		};

		qcom,l1_d_cache600 {
			qcom,dump-node = <&L1_D_600>;
			qcom,dump-id = <0x86>;
		};

		qcom,l1_d_cache700 {
			qcom,dump-node = <&L1_D_700>;
			qcom,dump-id = <0x87>;
		};

		qcom,l1_i_tlb_dump600 {
			qcom,dump-node = <&L1_ITLB_600>;
			qcom,dump-id = <0x26>;
		};

		qcom,l1_i_tlb_dump700 {
			qcom,dump-node = <&L1_ITLB_700>;
			qcom,dump-id = <0x27>;
		};

		qcom,l1_d_tlb_dump600 {
			qcom,dump-node = <&L1_DTLB_600>;
			qcom,dump-id = <0x46>;
		};

		qcom,l1_d_tlb_dump700 {
			qcom,dump-node = <&L1_DTLB_700>;
			qcom,dump-id = <0x47>;
		};

		qcom,l2_cache_dump600 {
			qcom,dump-node = <&L2_600>;
			qcom,dump-id = <0xc6>;
		};

		qcom,l2_cache_dump700 {
			qcom,dump-node = <&L2_700>;
			qcom,dump-id = <0xc7>;
		};

		qcom,l2_tlb_dump0 {
			qcom,dump-node = <&L2_TLB_0>;
			qcom,dump-id = <0x120>;
		};

		qcom,l2_tlb_dump100 {
			qcom,dump-node = <&L2_TLB_100>;
			qcom,dump-id = <0x121>;
		};

		qcom,l2_tlb_dump200 {
			qcom,dump-node = <&L2_TLB_200>;
			qcom,dump-id = <0x122>;
		};

		qcom,l2_tlb_dump300 {
			qcom,dump-node = <&L2_TLB_300>;
			qcom,dump-id = <0x123>;
		};

		qcom,l2_tlb_dump400 {
			qcom,dump-node = <&L2_TLB_400>;
			qcom,dump-id = <0x124>;
		};

		qcom,l2_tlb_dump500 {
			qcom,dump-node = <&L2_TLB_500>;
			qcom,dump-id = <0x125>;
		};

		qcom,l2_tlb_dump600 {
			qcom,dump-node = <&L2_TLB_600>;
			qcom,dump-id = <0x126>;
		};

		qcom,l2_tlb_dump700 {
			qcom,dump-node = <&L2_TLB_700>;
			qcom,dump-id = <0x127>;
		};

		qcom,llcc1_d_cache {
			qcom,dump-node = <&LLCC_1>;
			qcom,dump-id = <0x140>;
		};
	};

	mem_dump {
		compatible = "qcom,mem-dump";
		memory-region = <&dump_mem>;

		rpmh {
			qcom,dump-size = <0x2000000>;
			qcom,dump-id = <0xec>;
		};

		rpm_sw {
			qcom,dump-size = <0x28000>;
			qcom,dump-id = <0xea>;
		};

		pmic {
			qcom,dump-size = <0x10000>;
			qcom,dump-id = <0xe4>;
		};

		fcm {
			qcom,dump-size = <0x8400>;
			qcom,dump-id = <0xee>;
		};

		tmc_etf {
			qcom,dump-size = <0x8000>;
			qcom,dump-id = <0xf0>;
		};

		etf_swao {
			qcom,dump-size = <0x8000>;
			qcom,dump-id = <0xf1>;
		};

		etr_reg {
			qcom,dump-size = <0x1000>;
			qcom,dump-id = <0x100>;
		};

		etf_reg {
			qcom,dump-size = <0x1000>;
			qcom,dump-id = <0x101>;
		};

		etfswao_reg {
			qcom,dump-size = <0x1000>;
			qcom,dump-id = <0x102>;
		};

		misc_data {
			qcom,dump-size = <0x1000>;
			qcom,dump-id = <0xe8>;
		};
	};

	apps_rsc: mailbox@18220000 {
		compatible = "qcom,tcs-drv";
		label = "apps_rsc";
		reg = <0x18220000 0x100>, <0x18220d00 0x3000>;
		interrupts = <0 5 0>;
		#mbox-cells = <1>;
		qcom,drv-id = <2>;
		qcom,tcs-config = <ACTIVE_TCS  2>,
				  <SLEEP_TCS   3>,
				  <WAKE_TCS    3>,
				  <CONTROL_TCS 1>;
	};

	disp_rsc: mailbox@af20000 {
		compatible = "qcom,tcs-drv";
		label = "display_rsc";
		reg = <0xaf20000 0x100>, <0xaf21c00 0x3000>;
		interrupts = <0 129 0>;
		#mbox-cells = <1>;
		qcom,drv-id = <0>;
		qcom,tcs-config = <SLEEP_TCS   1>,
				  <WAKE_TCS    1>,
				  <ACTIVE_TCS  2>,
				  <CONTROL_TCS 0>;
	};

	system_pm {
		compatible = "qcom,system-pm";
		mboxes = <&apps_rsc 0>;
	};

	cmd_db: qcom,cmd-db@c3f000c {
		compatible = "qcom,cmd-db";
		reg = <0xc3f000c 8>;
	};

	dcc: dcc_v2@10a2000 {
		compatible = "qcom,dcc-v2";
		reg = <0x10a2000 0x1000>,
		      <0x10ae000 0x2000>;
		reg-names = "dcc-base", "dcc-ram-base";

		dcc-ram-offset = <0x6000>;
	};

	qcom,llcc@9200000 {
		compatible = "qcom,llcc-core", "syscon", "simple-mfd";
		reg = <0x9200000 0x450000>;
		reg-names = "llcc_base";
		qcom,llcc-banks-off = <0x0>;
		qcom,llcc-broadcast-off = <0x400000>;

		llcc: qcom,sm6150-llcc {
			compatible = "qcom,sm6150-llcc";
			#cache-cells = <1>;
			max-slices = <32>;
			cap-based-alloc-and-pwr-collapse;
		};

		qcom,llcc-perfmon {
			compatible = "qcom,llcc-perfmon";
			clocks = <&clock_aop QDSS_CLK>;
			clock-names = "qdss_clk";
		};

		qcom,llcc-erp {
			compatible = "qcom,llcc-erp";
		};

		qcom,llcc-amon {
			compatible = "qcom,llcc-amon";
		};

		LLCC_1: llcc_1_dcache {
			qcom,dump-size = <0x6c000>;
		};
	};

	sdcc1_ice: sdcc1ice@7C8000{
		compatible = "qcom,ice";
		reg = <0x7C8000 0x8000>;
		qcom,enable-ice-clk;
		clock-names = "ice_core_clk_src", "ice_core_clk",
				"bus_clk", "iface_clk";
		clocks = <&clock_gcc GCC_SDCC1_ICE_CORE_CLK_SRC>,
			<&clock_gcc GCC_SDCC1_ICE_CORE_CLK>,
			<&clock_gcc GCC_SDCC1_AHB_CLK>,
			<&clock_gcc GCC_SDCC1_APPS_CLK>;
		qcom,op-freq-hz = <300000000>, <0>, <0>, <0>;
		qcom,msm-bus,name = "sdcc_ice_noc";
		qcom,msm-bus,num-cases = <2>;
		qcom,msm-bus,num-paths = <1>;
		qcom,msm-bus,vectors-KBps =
				<1 757 0 0>,    /* No vote */
				<1 757 1000 0>; /* Max. bandwidth */
		qcom,bus-vector-names = "MIN",
					"MAX";
		qcom,instance-type = "sdcc";
	};

	sdhc_1: sdhci@7c4000 {
		compatible = "qcom,sdhci-msm-v5";
		reg = <0x7c4000 0x1000>, <0x7c5000 0x1000>;
		reg-names = "hc_mem", "cmdq_mem";

		interrupts = <0 641 0>, <0 644 0>;
		interrupt-names = "hc_irq", "pwr_irq";
		sdhc-msm-crypto = <&sdcc1_ice>;

		qcom,bus-width = <8>;
		qcom,large-address-bus;

		qcom,clk-rates = <400000 20000000 25000000 50000000 100000000
						192000000 384000000>;
		qcom,bus-speed-mode = "HS400_1p8v", "HS200_1p8v", "DDR_1p8v";

		qcom,devfreq,freq-table = <50000000 200000000>;

		qcom,msm-bus,name = "sdhc1";
		qcom,msm-bus,num-cases = <9>;
		qcom,msm-bus,num-paths = <2>;
		qcom,msm-bus,vectors-KBps =
			/* No vote */
			<78 512 0 0>, <1 606 0 0>,
			/* 400 KB/s*/
			<78 512 1046 1600>,
			<1 606 1600 1600>,
			/* 20 MB/s */
			<78 512 52286 80000>,
			<1 606 80000 80000>,
			/* 25 MB/s */
			<78 512 65360 100000>,
			<1 606 100000 100000>,
			/* 50 MB/s */
			<78 512 130718 200000>,
			<1 606 133320 133320>,
			/* 100 MB/s */
			<78 512 130718 200000>,
			<1 606 150000 150000>,
			/* 200 MB/s */
			<78 512 261438 400000>,
			<1 606 300000 300000>,
			/* 400 MB/s */
			<78 512 261438 2718822>,
			<1 606 300000 1359411>,
			/* Max. bandwidth */
			<78 512 1338562 4096000>,
			<1 606 1338562 4096000>;
		qcom,bus-bw-vectors-bps = <0 400000 20000000 25000000 50000000
			100750000 200000000 400000000 4294967295>;

		/* PM QoS */
		qcom,pm-qos-irq-type = "affine_irq";
		qcom,pm-qos-irq-latency = <67 67>;
		qcom,pm-qos-cpu-groups = <0x3f 0xc0>;
		qcom,pm-qos-cmdq-latency-us = <67 67>, <67 67>;
		qcom,pm-qos-legacy-latency-us = <67 67>, <67 67>;

		clocks = <&clock_gcc GCC_SDCC1_AHB_CLK>,
			<&clock_gcc GCC_SDCC1_APPS_CLK>,
			<&clock_gcc GCC_SDCC1_ICE_CORE_CLK>;
		clock-names = "iface_clk", "core_clk", "ice_core_clk";

		qcom,ice-clk-rates = <300000000 75000000>;

		/* DLL HSR settings. Refer go/hsr - <Target> DLL settings */
		qcom,dll-hsr-list = <0x000F642C 0x0 0x0 0x00010800 0x80040868>;

		qcom,nonremovable;
		status = "disabled";
	};

	sdhc_2: sdhci@8804000 {
		compatible = "qcom,sdhci-msm-v5";
		reg = <0x8804000 0x1000>;
		reg-names = "hc_mem";

		interrupts = <0 204 0>, <0 222 0>;
		interrupt-names = "hc_irq", "pwr_irq";

		qcom,bus-width = <4>;
		qcom,large-address-bus;

		qcom,clk-rates = <400000 20000000 25000000
				50000000 100000000 202000000>;
		qcom,bus-speed-mode = "SDR12", "SDR25", "SDR50", "DDR50",
				      "SDR104";

		qcom,devfreq,freq-table = <50000000 202000000>;

		qcom,msm-bus,name = "sdhc2";
		qcom,msm-bus,num-cases = <8>;
		qcom,msm-bus,num-paths = <2>;
		qcom,msm-bus,vectors-KBps =
			/* No vote */
			<81 512 0 0>, <1 608 0 0>,
			/* 400 KB/s*/
			<81 512 1046 1600>,
			<1 608 1600 1600>,
			/* 20 MB/s */
			<81 512 52286 80000>,
			<1 608 80000 80000>,
			/* 25 MB/s */
			<81 512 65360 100000>,
			<1 608 100000 100000>,
			/* 50 MB/s */
			<81 512 130718 200000>,
			<1 608 133320 133320>,
			/* 100 MB/s */
			<81 512 261438 200000>,
			<1 608 150000 150000>,
			/* 200 MB/s */
			<81 512 261438 400000>,
			<1 608 300000 300000>,
			/* Max. bandwidth */
			<81 512 1338562 4096000>,
			<1 608 1338562 4096000>;
		qcom,bus-bw-vectors-bps = <0 400000 20000000 25000000 50000000
			100750000 200000000 4294967295>;

		/* PM QoS */
		qcom,pm-qos-irq-type = "affine_irq";
		qcom,pm-qos-irq-latency = <67 67>;
		qcom,pm-qos-cpu-groups = <0x3f 0xc0>;
		qcom,pm-qos-legacy-latency-us = <67 67>, <67 67>;

		clocks = <&clock_gcc GCC_SDCC2_AHB_CLK>,
			<&clock_gcc GCC_SDCC2_APPS_CLK>;
		clock-names = "iface_clk", "core_clk";

		/* DLL HSR settings. Refer go/hsr - <Target> DLL settings */
		qcom,dll-hsr-list = <0x0007642C 0x0 0x0 0x00010800 0x80040868>;

		status = "disabled";
	};

	qcom_seecom: qseecom@86d00000 {
		compatible = "qcom,qseecom";
		reg = <0x86d00000 0x2200000>;
		reg-names = "secapp-region";
		memory-region = <&qseecom_mem>;
		qcom,hlos-num-ce-hw-instances = <1>;
		qcom,hlos-ce-hw-instance = <0>;
		qcom,qsee-ce-hw-instance = <0>;
		qcom,disk-encrypt-pipe-pair = <2>;
		qcom,support-fde;
		qcom,no-clock-support;
		qcom,fde-key-size;
		qcom,appsbl-qseecom-support;
		qcom,commonlib64-loaded-by-uefi;
		qcom,qsee-reentrancy-support = <2>;
	};

	qcom_smcinvoke: smcinvoke@86d00000 {
		compatible = "qcom,smcinvoke";
		reg = <0x86d00000 0x2200000>;
		reg-names = "secapp-region";
	};

	qcom_rng: qrng@793000 {
		compatible = "qcom,msm-rng";
		reg = <0x793000 0x1000>;
		qcom,msm-rng-iface-clk;
		qcom,no-qrng-config;
		qcom,msm-bus,name = "msm-rng-noc";
		qcom,msm-bus,num-cases = <2>;
		qcom,msm-bus,num-paths = <1>;
		qcom,msm-bus,vectors-KBps =
			<1 618 0 0>,    /* No vote */
			<1 618 0 300000>;  /* 75 MHz */
		clocks = <&clock_gcc GCC_PRNG_AHB_CLK>;
		clock-names = "iface_clk";
	};

	ufs_ice: ufsice@1d90000 {
		compatible = "qcom,ice";
		reg = <0x1d90000 0x8000>;
		qcom,enable-ice-clk;
		clock-names = "ufs_core_clk", "bus_clk",
				"iface_clk", "ice_core_clk";
		clocks = <&clock_gcc GCC_UFS_PHY_AXI_CLK>,
			 <&clock_gcc GCC_UFS_MEM_CLKREF_CLK>,
			 <&clock_gcc GCC_UFS_PHY_AHB_CLK>,
			 <&clock_gcc GCC_UFS_PHY_ICE_CORE_CLK>;
		qcom,op-freq-hz = <0>, <0>, <0>, <300000000>;
		vdd-hba-supply = <&ufs_phy_gdsc>;
		qcom,msm-bus,name = "ufs_ice_noc";
		qcom,msm-bus,num-cases = <2>;
		qcom,msm-bus,num-paths = <1>;
		qcom,msm-bus,vectors-KBps =
				<1 650 0 0>,    /* No vote */
				<1 650 1000 0>; /* Max. bandwidth */
		qcom,bus-vector-names = "MIN",
					"MAX";
		qcom,instance-type = "ufs";
	};

	ufsphy_mem: ufsphy_mem@1d87000 {
		reg = <0x1d87000 0xdb8>; /* PHY regs */
		reg-names = "phy_mem";
		#phy-cells = <0>;

		lanes-per-direction = <1>;

		clock-names = "ref_clk_src",
			"ref_clk",
			"ref_aux_clk";
		clocks = <&clock_rpmh RPMH_CXO_CLK>,
			<&clock_gcc GCC_UFS_MEM_CLKREF_CLK>,
			<&clock_gcc GCC_UFS_PHY_PHY_AUX_CLK>;

		status = "disabled";
	};

	ufshc_mem: ufshc@1d84000 {
		compatible = "qcom,ufshc";
		reg = <0x1d84000 0x3000>;
		interrupts = <0 265 0>;
		phys = <&ufsphy_mem>;
		phy-names = "ufsphy";
		ufs-qcom-crypto = <&ufs_ice>;

		lanes-per-direction = <1>;
		dev-ref-clk-freq = <0>; /* 19.2 MHz */
		spm-level = <5>;

		clock-names =
			"core_clk",
			"bus_aggr_clk",
			"iface_clk",
			"core_clk_unipro",
			"core_clk_ice",
			"ref_clk",
			"tx_lane0_sync_clk",
			"rx_lane0_sync_clk";
		clocks =
			<&clock_gcc GCC_UFS_PHY_AXI_CLK>,
			<&clock_gcc GCC_AGGRE_UFS_PHY_AXI_CLK>,
			<&clock_gcc GCC_UFS_PHY_AHB_CLK>,
			<&clock_gcc GCC_UFS_PHY_UNIPRO_CORE_CLK>,
			<&clock_gcc GCC_UFS_PHY_ICE_CORE_CLK>,
			<&clock_rpmh RPMH_CXO_CLK>,
			<&clock_gcc GCC_UFS_PHY_TX_SYMBOL_0_CLK>,
			<&clock_gcc GCC_UFS_PHY_RX_SYMBOL_0_CLK>;
		freq-table-hz =
			<50000000 200000000>,
			<0 0>,
			<0 0>,
			<37500000 150000000>,
			<75000000 300000000>,
			<0 0>,
			<0 0>,
			<0 0>;

		qcom,msm-bus,name = "ufshc_mem";
		qcom,msm-bus,num-cases = <12>;
		qcom,msm-bus,num-paths = <2>;
		qcom,msm-bus,vectors-KBps =
		/*
		 * During HS G3 UFS runs at nominal voltage corner, vote
		 * higher bandwidth to push other buses in the data path
		 * to run at nominal to achieve max throughput.
		 * 4GBps pushes BIMC to run at nominal.
		 * 200MBps pushes CNOC to run at nominal.
		 * Vote for half of this bandwidth for HS G3 1-lane.
		 * For max bandwidth, vote high enough to push the buses
		 * to run in turbo voltage corner.
		 */
		<123 512 0 0>, <1 757 0 0>,          /* No vote */
		<123 512 922 0>, <1 757 1000 0>,     /* PWM G1 */
		<123 512 1844 0>, <1 757 1000 0>,    /* PWM G2 */
		<123 512 3688 0>, <1 757 1000 0>,    /* PWM G3 */
		<123 512 7376 0>, <1 757 1000 0>,    /* PWM G4 */
		<123 512 127796 0>, <1 757 1000 0>,  /* HS G1 RA */
		<123 512 255591 0>, <1 757 1000 0>,  /* HS G2 RA */
		<123 512 2097152 0>, <1 757 102400 0>,  /* HS G3 RA */
		<123 512 149422 0>, <1 757 1000 0>,  /* HS G1 RB */
		<123 512 298189 0>, <1 757 1000 0>,  /* HS G2 RB */
		<123 512 2097152 0>, <1 757 102400 0>,  /* HS G3 RB */
		<123 512 7643136 0>, <1 757 307200 0>; /* Max. bandwidth */

		qcom,bus-vector-names = "MIN",
		"PWM_G1_L1", "PWM_G2_L1", "PWM_G3_L1", "PWM_G4_L1",
		"HS_RA_G1_L1", "HS_RA_G2_L1", "HS_RA_G3_L1",
		"HS_RB_G1_L1", "HS_RB_G2_L1", "HS_RB_G3_L1",
		"MAX";

		/* PM QoS */
		qcom,pm-qos-cpu-groups = <0x3f 0xC0>;
		qcom,pm-qos-cpu-group-latency-us = <67 67>;
		qcom,pm-qos-default-cpu = <0>;

		pinctrl-names = "dev-reset-assert", "dev-reset-deassert";
		pinctrl-0 = <&ufs_dev_reset_assert>;
		pinctrl-1 = <&ufs_dev_reset_deassert>;

		resets = <&clock_gcc GCC_UFS_PHY_BCR>;
		reset-names = "core_reset";
		non-removable;

		status = "disabled";
	};
	sn_fuse: snfuse@0x786134 {
        compatible = "qcom,sn-fuse";
        reg = <0x786134 0x4>,
              <0x78607C 0x4>;
        reg-names = "sn-base","fuse-state";
       };

	qcom_cedev: qcedev@1de0000 {
		compatible = "qcom,qcedev";
		reg = <0x1de0000 0x20000>,
			<0x1dc4000 0x24000>;
		reg-names = "crypto-base","crypto-bam-base";
		interrupts = <0 272 0>;
		qcom,bam-pipe-pair = <3>;
		qcom,ce-hw-instance = <0>;
		qcom,ce-device = <0>;
		qcom,ce-hw-shared;
		qcom,bam-ee = <0>;
		qcom,msm-bus,name = "qcedev-noc";
		qcom,msm-bus,num-cases = <2>;
		qcom,msm-bus,num-paths = <1>;
		qcom,msm-bus,vectors-KBps =
				<125 512 0 0>,
				<125 512 393600 393600>;
		qcom,smmu-s1-enable;
		qcom,no-clock-support;
		iommus = <&apps_smmu 0x0106 0x0011>,
			 <&apps_smmu 0x0116 0x0011>;
	};

	qcom_msmhdcp: qcom,msm_hdcp {
		compatible = "qcom,msm-hdcp";
	};

	qcom_crypto: qcrypto@1de0000 {
		compatible = "qcom,qcrypto";
		reg = <0x1de0000 0x20000>,
			 <0x1dc4000 0x24000>;
		reg-names = "crypto-base","crypto-bam-base";
		interrupts = <0 272 0>;
		qcom,bam-pipe-pair = <2>;
		qcom,ce-hw-instance = <0>;
		qcom,ce-device = <0>;
		qcom,bam-ee = <0>;
		qcom,ce-hw-shared;
		qcom,clk-mgmt-sus-res;
		qcom,msm-bus,name = "qcrypto-noc";
		qcom,msm-bus,num-cases = <2>;
		qcom,msm-bus,num-paths = <1>;
		qcom,msm-bus,vectors-KBps =
			<125 512 0 0>,
			<125 512 393600 393600>;
		qcom,use-sw-aes-cbc-ecb-ctr-algo;
		qcom,use-sw-aes-xts-algo;
		qcom,use-sw-aes-ccm-algo;
		qcom,use-sw-ahash-algo;
		qcom,use-sw-aead-algo;
		qcom,use-sw-hmac-algo;
		qcom,smmu-s1-enable;
		qcom,no-clock-support;
		iommus = <&apps_smmu 0x0104 0x0011>,
			 <&apps_smmu 0x0114 0x0011>;
	};

	qcom_tzlog: tz-log@146aa720 {
		compatible = "qcom,tz-log";
		reg = <0x146aa720 0x3000>;
		qcom,hyplog-enabled;
		hyplog-address-offset = <0x410>;
		hyplog-size-offset = <0x414>;
	};

	spmi_bus: qcom,spmi@c440000 {
		compatible = "qcom,spmi-pmic-arb";
		reg = <0xc440000 0x1100>,
		      <0xc600000 0x2000000>,
		      <0xe600000 0x100000>,
		      <0xe700000 0xa0000>,
		      <0xc40a000 0x26000>;
		reg-names = "core", "chnls", "obsrvr", "intr", "cnfg";
		interrupt-names = "periph_irq";
		interrupts = <GIC_SPI 481 IRQ_TYPE_NONE>;
		qcom,ee = <0>;
		qcom,channel = <0>;
		#address-cells = <1>;
		#size-cells = <1>;
		interrupt-controller;
		#interrupt-cells = <4>;
		cell-index = <0>;
	};

	bluetooth: bt_wcn3990 {
		compatible = "qca,wcn3990";
		qca,bt-vdd-core-supply = <&pm6150l_l1>;
		qca,bt-vdd-pa-supply = <&pm6150l_l2>;
		qca,bt-vdd-ldo-supply = <&pm6150l_l10>;

		qca,bt-vdd-core-voltage-level = <1800000 1900000>;
		qca,bt-vdd-pa-voltage-level = <1304000 1370000>;
		qca,bt-vdd-ldo-voltage-level = <3312000 3400000>;

		qca,bt-vdd-core-current-level = <1>; /* LPM/PFM */
		qca,bt-vdd-pa-current-level = <1>; /* LPM/PFM */
		qca,bt-vdd-ldo-current-level = <1>; /* LPM/PFM */
	};

	eud: qcom,msm-eud@88e0000 {
		compatible = "qcom,msm-eud";
		interrupt-names = "eud_irq";
		interrupts = <GIC_SPI 492 IRQ_TYPE_LEVEL_HIGH>;
		reg = <0x88e0000 0x2000>,
		      <0x88e4000 0x1000>;
		reg-names = "eud_base", "eud_mode_mgr2";
		qcom,secure-eud-en;
		qcom,eud-clock-vote-req;
		clocks = <&clock_gcc GCC_AHB2PHY_WEST_CLK>;
		clock-names = "eud_ahb2phy_clk";
		status = "ok";
	};

	slim_aud: slim@62dc0000 {
		cell-index = <1>;
		compatible = "qcom,slim-ngd";
		reg = <0x62dc0000 0x2c000>,
			<0x62d84000 0x2a000>;
		reg-names = "slimbus_physical", "slimbus_bam_physical";
		interrupts = <0 163 0>, <0 164 0>;
		interrupt-names = "slimbus_irq", "slimbus_bam_irq";
		qcom,apps-ch-pipes = <0x7c0000>;
		qcom,ea-pc = <0x2f0>;
		status = "disabled";
		qcom,iommu-s1-bypass;

		iommu_slim_aud_ctrl_cb: qcom,iommu_slim_ctrl_cb {
			compatible = "qcom,iommu-slim-ctrl-cb";
			iommus = <&apps_smmu 0x17e6 0x0>,
				 <&apps_smmu 0x17ed 0x0>,
				 <&apps_smmu 0x17ee 0x1>,
				 <&apps_smmu 0x17f0 0x1>;
		};

	};

	slim_qca: slim@62e40000 {
		cell-index = <3>;
		compatible = "qcom,slim-ngd";
		reg = <0x62e40000 0x2c000>,
			<0x62e04000 0x20000>;
		reg-names = "slimbus_physical", "slimbus_bam_physical";
		interrupts = <0 291 0>, <0 292 0>;
		interrupt-names = "slimbus_irq", "slimbus_bam_irq";
		status = "ok";
		qcom,iommu-s1-bypass;

		iommu_slim_qca_ctrl_cb: qcom,iommu_slim_ctrl_cb {
			compatible = "qcom,iommu-slim-ctrl-cb";
			iommus = <&apps_smmu 0x17f3 0x0>;
		};

		/* Slimbus Slave DT for WCN3990 */
		btfmslim_codec: wcn3990 {
			compatible = "qcom,btfmslim_slave";
			elemental-addr = [00 01 20 02 17 02];
			qcom,btfm-slim-ifd = "btfmslim_slave_ifd";
			qcom,btfm-slim-ifd-elemental-addr = [00 00 20 02 17 02];
		};
	};

	tcsr_mutex_block: syscon@1f40000 {
		compatible = "syscon";
		reg = <0x1f40000 0x20000>;
	};

	tcsr_mutex: hwlock {
		compatible = "qcom,tcsr-mutex";
		syscon = <&tcsr_mutex_block 0 0x1000>;
		#hwlock-cells = <1>;
	};

	smem: qcom,smem {
		compatible = "qcom,smem";
		memory-region = <&smem_region>;
		hwlocks = <&tcsr_mutex 3>;
	};

	apcs: syscon@17c0000c {
		compatible = "syscon";
		reg = <0x17c0000c 0x4>;
	};

	apcs_glb: mailbox@17c00000 {
		compatible = "qcom,sm8150-apcs-hmss-global";
		reg = <0x17c00000 0x1000>;

		#mbox-cells = <1>;
	};

	qcom,msm-cdsp-loader {
		compatible = "qcom,cdsp-loader";
		qcom,proc-img-to-load = "cdsp";
	};

	qcom,msm-adsprpc-mem {
		compatible = "qcom,msm-adsprpc-mem-region";
		memory-region = <&adsp_mem>;
		restrict-access;
	};

	qcom,msm_fastrpc {
		compatible = "qcom,msm-fastrpc-compute";
		qcom,rpc-latency-us = <611>;
		qcom,adsp-remoteheap-vmid = <22 37>;
		qcom,fastrpc-adsp-audio-pdr;
		qcom,fastrpc-adsp-sensors-pdr;

		qcom,msm_fastrpc_compute_cb1 {
			compatible = "qcom,msm-fastrpc-compute-cb";
			label = "cdsprpc-smd";
			iommus = <&apps_smmu 0x1081 0x0>;
			dma-coherent;
		};

		qcom,msm_fastrpc_compute_cb2 {
			compatible = "qcom,msm-fastrpc-compute-cb";
			label = "cdsprpc-smd";
			iommus = <&apps_smmu 0x1082 0x0>;
			dma-coherent;
		};

		qcom,msm_fastrpc_compute_cb3 {
			compatible = "qcom,msm-fastrpc-compute-cb";
			label = "cdsprpc-smd";
			iommus = <&apps_smmu 0x1083 0x0>;
			dma-coherent;
		};

		qcom,msm_fastrpc_compute_cb4 {
			compatible = "qcom,msm-fastrpc-compute-cb";
			label = "cdsprpc-smd";
			iommus = <&apps_smmu 0x1084 0x0>;
			dma-coherent;
		};

		qcom,msm_fastrpc_compute_cb5 {
			compatible = "qcom,msm-fastrpc-compute-cb";
			label = "cdsprpc-smd";
			iommus = <&apps_smmu 0x1085 0x0>;
			dma-coherent;
		};

		qcom,msm_fastrpc_compute_cb6 {
			compatible = "qcom,msm-fastrpc-compute-cb";
			label = "cdsprpc-smd";
			iommus = <&apps_smmu 0x1086 0x0>;
			dma-coherent;
		};

		qcom,msm_fastrpc_compute_cb9 {
			compatible = "qcom,msm-fastrpc-compute-cb";
			label = "cdsprpc-smd";
			qcom,secure-context-bank;
			iommus = <&apps_smmu 0x1089 0x0>;
			dma-coherent;
		};

		qcom,msm_fastrpc_compute_cb10 {
			compatible = "qcom,msm-fastrpc-compute-cb";
			label = "adsprpc-smd";
			iommus = <&apps_smmu 0x1723 0x0>;
			dma-coherent;
		};

		qcom,msm_fastrpc_compute_cb11 {
			compatible = "qcom,msm-fastrpc-compute-cb";
			label = "adsprpc-smd";
			iommus = <&apps_smmu 0x1724 0x0>;
			dma-coherent;
		};

		qcom,msm_fastrpc_compute_cb12 {
			compatible = "qcom,msm-fastrpc-compute-cb";
			label = "adsprpc-smd";
			iommus = <&apps_smmu 0x1725 0x0>;
			dma-coherent;
		};

		qcom,msm_fastrpc_compute_cb13 {
			compatible = "qcom,msm-fastrpc-compute-cb";
			label = "adsprpc-smd";
			iommus = <&apps_smmu 0x1726 0x0>;
			shared-cb = <5>;
			dma-coherent;
		};
	};

	qcom,glink {
		compatible = "qcom,glink";
		#address-cells = <1>;
		#size-cells = <1>;
		ranges;

		glink_modem: modem {
			qcom,remote-pid = <1>;
			transport = "smem";
			mboxes = <&apcs_glb 12>;
			mbox-names = "mpss_smem";
			interrupts = <GIC_SPI 449 IRQ_TYPE_EDGE_RISING>;

			label = "modem";
			qcom,glink-label = "mpss";

			qcom,modem_qrtr {
				qcom,glink-channels = "IPCRTR";
				qcom,intents = <0x800  5
						0x2000 3
						0x4400 2>;
			};

			qcom,msm_fastrpc_rpmsg {
				compatible = "qcom,msm-fastrpc-rpmsg";
				qcom,glink-channels = "fastrpcglink-apps-dsp";
				qcom,intents = <0x64 64>;
			};

			qcom,modem_ds {
				qcom,glink-channels = "DS";
				qcom,intents = <0x4000 0x2>;
			};

			qcom,modem_glink_ssr {
				qcom,glink-channels = "glink_ssr";
				qcom,notify-edges = <&glink_adsp>,
						    <&glink_cdsp>;
			};
		};

		glink_adsp: adsp {
			qcom,remote-pid = <2>;
			transport = "smem";
			mboxes = <&apcs_glb 24>;
			mbox-names = "adsp_smem";
			interrupts = <GIC_SPI 170 IRQ_TYPE_EDGE_RISING>;

			label = "adsp";
			qcom,glink-label = "lpass";

			qcom,adsp_qrtr {
				qcom,glink-channels = "IPCRTR";
				qcom,intents = <0x800  5
						0x2000 3
						0x4400 2>;
			};

			qcom,apr_tal_rpmsg {
				qcom,glink-channels = "apr_audio_svc";
				qcom,intents = <0x200 20>;
			};

			qcom,msm_fastrpc_rpmsg {
				compatible = "qcom,msm-fastrpc-rpmsg";
				qcom,glink-channels = "fastrpcglink-apps-dsp";
				qcom,intents = <0x64 64>;
			};

			qcom,adsp_glink_ssr {
				qcom,glink-channels = "glink_ssr";
				qcom,notify-edges = <&glink_modem>,
						    <&glink_cdsp>;
			};
		};

		glink_cdsp: cdsp {
			qcom,remote-pid = <5>;
			transport = "smem";
			mboxes = <&apcs_glb 4>;
			mbox-names = "cdsp_smem";
			interrupts = <GIC_SPI 574 IRQ_TYPE_EDGE_RISING>;

			label = "cdsp";
			qcom,glink-label = "cdsp";

			qcom,cdsp_qrtr {
				qcom,glink-channels = "IPCRTR";
				qcom,intents = <0x800  5
						0x2000 3
						0x4400 2>;
			};

			qcom,msm_fastrpc_rpmsg {
				compatible = "qcom,msm-fastrpc-rpmsg";
				qcom,glink-channels = "fastrpcglink-apps-dsp";
				qcom,intents = <0x64 64>;
			};

			qcom,msm_cdsprm_rpmsg {
				compatible = "qcom,msm-cdsprm-rpmsg";
				qcom,glink-channels = "cdsprmglink-apps-dsp";
				qcom,intents = <0x20 12>;

				qcom,cdsp-cdsp-l3-gov {
					compatible = "qcom,cdsp-l3";
					qcom,target-dev = <&cdsp_cdsp_l3_lat>;
				};

				msm_cdsp_rm: qcom,msm_cdsp_rm {
					compatible = "qcom,msm-cdsp-rm";
					qcom,qos-latency-us = <44>;
					qcom,qos-maxhold-ms = <20>;
					#cooling-cells = <2>;
				};

				msm_hvx_rm: qcom,msm_hvx_rm {
					compatible = "qcom,msm-hvx-rm";
					#cooling-cells = <2>;
				};
			};

			qcom,cdsp_glink_ssr {
				qcom,glink-channels = "glink_ssr";
				qcom,notify-edges = <&glink_modem>,
						    <&glink_adsp>;
			};
		};

		glink_spi_xprt_wdsp: wdsp {
			qcom,remote-pid = <10>;
			transport = "spi";
			tx-descriptors = <0x12000 0x12004>;
			rx-descriptors = <0x1200c 0x12010>;

			label = "wdsp";
			qcom,glink-label = "wdsp";

			qcom,wdsp_ctrl {
				qcom,glink-channels = "g_glink_ctrl";
				qcom,intents = <0x400 1>;
			};

			qcom,wdsp_ild {
				qcom,glink-channels =
					"g_glink_persistent_data_ild";
			};

			qcom,wdsp_nild {
				qcom,glink-channels =
					"g_glink_persistent_data_nild";
			};

			qcom,wdsp_data {
				qcom,glink-channels = "g_glink_audio_data";
				qcom,intents = <0x1000 2>;
			};

			qcom,diag_data {
				qcom,glink-channels = "DIAG_DATA";
				qcom,intents = <0x4000 2>;
			};

			qcom,diag_ctrl {
				qcom,glink-channels = "DIAG_CTRL";
				qcom,intents = <0x4000 1>;
			};

			qcom,diag_cmd {
				qcom,glink-channels = "DIAG_CMD";
				qcom,intents = <0x4000 1 >;
			};
		};
	};

	qcom,glinkpkt {
		compatible = "qcom,glinkpkt";

		qcom,glinkpkt-at-mdm0 {
			qcom,glinkpkt-edge = "mpss";
			qcom,glinkpkt-ch-name = "DS";
			qcom,glinkpkt-dev-name = "at_mdm0";
		};

		qcom,glinkpkt-apr-apps2 {
			qcom,glinkpkt-edge = "adsp";
			qcom,glinkpkt-ch-name = "apr_apps2";
			qcom,glinkpkt-dev-name = "apr_apps2";
		};

		qcom,glinkpkt-data40-cntl {
			qcom,glinkpkt-edge = "mpss";
			qcom,glinkpkt-ch-name = "DATA40_CNTL";
			qcom,glinkpkt-dev-name = "smdcntl8";
		};

		qcom,glinkpkt-data1 {
			qcom,glinkpkt-edge = "mpss";
			qcom,glinkpkt-ch-name = "DATA1";
			qcom,glinkpkt-dev-name = "smd7";
		};

		qcom,glinkpkt-data4 {
			qcom,glinkpkt-edge = "mpss";
			qcom,glinkpkt-ch-name = "DATA4";
			qcom,glinkpkt-dev-name = "smd8";
		};

		qcom,glinkpkt-data11 {
			qcom,glinkpkt-edge = "mpss";
			qcom,glinkpkt-ch-name = "DATA11";
			qcom,glinkpkt-dev-name = "smd11";
		};
	};

	qmp_aop: qcom,qmp-aop@c300000 {
		compatible = "qcom,qmp-mbox";
		reg = <0xc300000 0x1000>, <0x17c0000C 0x4>;
		reg-names = "msgram", "irq-reg-base";
		qcom,irq-mask = <0x1>;
		interrupts = <GIC_SPI 389 IRQ_TYPE_EDGE_RISING>;

		label = "aop";
		qcom,early-boot;
		priority = <0>;
		mbox-desc-offset = <0x0>;
		#mbox-cells = <1>;
	};

	qcom,smp2p_sleepstate {
		compatible = "qcom,smp2p-sleepstate";
		qcom,smem-states = <&sleepstate_smp2p_out 0>;
		interrupt-parent = <&sleepstate_smp2p_in>;
		interrupts = <0 0>;
		interrupt-names = "smp2p-sleepstate-in";
	};

	qcom,smp2p-modem {
		compatible = "qcom,smp2p";
		qcom,smem = <435>, <428>;
		interrupts = <GIC_SPI 451 IRQ_TYPE_EDGE_RISING>;
		qcom,ipc = <&apcs 0 14>;
		qcom,local-pid = <0>;
		qcom,remote-pid = <1>;

		modem_smp2p_out: master-kernel {
			qcom,entry-name = "master-kernel";
			#qcom,smem-state-cells = <1>;
		};

		modem_smp2p_in: slave-kernel {
			qcom,entry-name = "slave-kernel";
			interrupt-controller;
			#interrupt-cells = <2>;
		};

		smp2p_ipa_1_out: qcom,smp2p-ipa-1-out {
			qcom,entry-name = "ipa";
			#qcom,smem-state-cells = <1>;
		};

		/* ipa - inbound entry from mss */
		smp2p_ipa_1_in: qcom,smp2p-ipa-1-in {
			qcom,entry-name = "ipa";
			interrupt-controller;
			#interrupt-cells = <2>;
		};

		smp2p_wlan_1_in: qcom,smp2p-wlan-1-in {
			qcom,entry-name = "wlan";
			interrupt-controller;
			#interrupt-cells = <2>;
		 };
	};

	qcom,smp2p-adsp {
		compatible = "qcom,smp2p";
		qcom,smem = <443>, <429>;
		interrupts = <GIC_SPI 172 IRQ_TYPE_EDGE_RISING>;
		qcom,ipc = <&apcs 0 26>;
		qcom,local-pid = <0>;
		qcom,remote-pid = <2>;

		adsp_smp2p_out: master-kernel {
			qcom,entry-name = "master-kernel";
			#qcom,smem-state-cells = <1>;
		};

		adsp_smp2p_in: slave-kernel {
			qcom,entry-name = "slave-kernel";
			interrupt-controller;
			#interrupt-cells = <2>;
		};

		sleepstate_smp2p_out: sleepstate-out {
			qcom,entry-name = "sleepstate";
			#qcom,smem-state-cells = <1>;
		};

		sleepstate_smp2p_in: qcom,sleepstate-in {
			qcom,entry-name = "sleepstate_see";
			interrupt-controller;
			#interrupt-cells = <2>;
		};
		smp2p_rdbg2_out: qcom,smp2p-rdbg2-out {
			qcom,entry-name = "rdbg";
			#qcom,smem-state-cells = <1>;
		};

		smp2p_rdbg2_in: qcom,smp2p-rdbg2-in {
			qcom,entry-name = "rdbg";
			interrupt-controller;
			#interrupt-cells = <2>;
		};

	};

	qcom,smp2p-cdsp {
		compatible = "qcom,smp2p";
		qcom,smem = <94>, <432>;
		interrupts = <GIC_SPI 576 IRQ_TYPE_EDGE_RISING>;
		qcom,ipc = <&apcs 0 6>;
		qcom,local-pid = <0>;
		qcom,remote-pid = <5>;

		cdsp_smp2p_out: master-kernel {
			qcom,entry-name = "master-kernel";
			#qcom,smem-state-cells = <1>;
		};

		cdsp_smp2p_in: slave-kernel {
			qcom,entry-name = "slave-kernel";
			interrupt-controller;
			#interrupt-cells = <2>;
		};

		smp2p_rdbg5_out: qcom,smp2p-rdbg5-out {
			qcom,entry-name = "rdbg";
			#qcom,smem-state-cells = <1>;
		};

		smp2p_rdbg5_in: qcom,smp2p-rdbg5-in {
			qcom,entry-name = "rdbg";
			interrupt-controller;
			#interrupt-cells = <2>;
		};
	};

	thermal_zones: thermal-zones {};

	tsens0: tsens@c222000 {
		compatible = "qcom,sm6150-tsens";
		reg = <0xc222000 0x8>,
		      <0xc263000 0x1ff>;
		reg-names = "tsens_srot_physical",
			    "tsens_tm_physical";
		interrupts = <0 506 0>, <0 508 0>;
		interrupt-names = "tsens-upper-lower", "tsens-critical";
		#thermal-sensor-cells = <1>;
	};

	qcom,lpass@62400000 {
		compatible = "qcom,pil-tz-generic";
		reg = <0x62400000 0x00100>;

		vdd_cx-supply = <&L8A_LEVEL>;
		qcom,vdd_cx-uV-uA = <RPMH_REGULATOR_LEVEL_TURBO 0>;
		qcom,proxy-reg-names = "vdd_cx";

		clocks = <&clock_rpmh RPMH_CXO_CLK>;
		clock-names = "xo";
		qcom,proxy-clock-names = "xo";

		qcom,pas-id = <1>;
		qcom,proxy-timeout-ms = <10000>;
		qcom,smem-id = <423>;
		qcom,sysmon-id = <1>;
		qcom,ssctl-instance-id = <0x14>;
		qcom,firmware-name = "adsp";
		memory-region = <&pil_adsp_mem>;
		qcom,signal-aop;
		qcom,complete-ramdump;

		/* Inputs from lpass */
		interrupts-extended = <&pdc 0 162 1>,
				<&adsp_smp2p_in 0 0>,
				<&adsp_smp2p_in 2 0>,
				<&adsp_smp2p_in 1 0>,
				<&adsp_smp2p_in 3 0>;

		interrupt-names = "qcom,wdog",
				"qcom,err-fatal",
				"qcom,proxy-unvote",
				"qcom,err-ready",
				"qcom,stop-ack";

		/* Outputs to lpass */
		qcom,smem-states = <&adsp_smp2p_out 0>;
		qcom,smem-state-names = "qcom,force-stop";

		mboxes = <&qmp_aop 0>;
		mbox-names = "adsp-pil";
	};

	pil_modem: qcom,mss@4080000 {
		compatible = "qcom,pil-tz-generic";
		reg = <0x4080000 0x100>;

		clocks = <&clock_rpmh RPMH_CXO_CLK>;
		clock-names = "xo";
		qcom,proxy-clock-names = "xo";

		vdd_cx-supply = <&VDD_CX_LEVEL>;
		qcom,vdd_cx-uV-uA = <RPMH_REGULATOR_LEVEL_TURBO 100000>;
		vdd_mss-supply = <&VDD_MSS_LEVEL>;
		qcom,vdd_mss-uV-uA = <RPMH_REGULATOR_LEVEL_TURBO 100000>;
		qcom,proxy-reg-names = "vdd_cx", "vdd_mss";

		qcom,firmware-name = "modem";
		memory-region = <&pil_modem_mem>;
		qcom,proxy-timeout-ms = <10000>;
		qcom,sysmon-id = <0>;
		qcom,ssctl-instance-id = <0x12>;
		qcom,pas-id = <4>;
		qcom,smem-id = <421>;
		qcom,signal-aop;
		qcom,minidump-id = <3>;
		qcom,aux-minidump-ids = <4>;
		qcom,complete-ramdump;

		/* Inputs from mss */
		interrupts-extended = <&pdc 0 266 1>,
				<&modem_smp2p_in 0 0>,
				<&modem_smp2p_in 2 0>,
				<&modem_smp2p_in 1 0>,
				<&modem_smp2p_in 3 0>,
				<&modem_smp2p_in 7 0>;

		interrupt-names = "qcom,wdog",
				"qcom,err-fatal",
				"qcom,proxy-unvote",
				"qcom,err-ready",
				"qcom,stop-ack",
				"qcom,shutdown-ack";

		/* Outputs to mss */
		qcom,smem-states = <&modem_smp2p_out 0>;
		qcom,smem-state-names = "qcom,force-stop";

		mboxes = <&qmp_aop 0>;
		mbox-names = "mss-pil";
	};

	qcom,turing@8300000 {
		compatible = "qcom,pil-tz-generic";
		reg = <0x8300000 0x100000>;

		vdd_cx-supply = <&VDD_CX_LEVEL>;
		qcom,proxy-reg-names = "vdd_cx";
		qcom,vdd_cx-uV-uA = <RPMH_REGULATOR_LEVEL_TURBO 100000>;

		clocks = <&clock_rpmh RPMH_CXO_CLK>;
		clock-names = "xo";
		qcom,proxy-clock-names = "xo";

		qcom,pas-id = <18>;
		qcom,proxy-timeout-ms = <10000>;
		qcom,smem-id = <601>;
		qcom,sysmon-id = <7>;
		qcom,ssctl-instance-id = <0x17>;
		qcom,firmware-name = "cdsp";
		memory-region = <&pil_cdsp_mem>;
		qcom,signal-aop;
		qcom,complete-ramdump;

		/* Inputs from turing */
		interrupts-extended = <&pdc 0 578 1>,
				<&cdsp_smp2p_in 0 0>,
				<&cdsp_smp2p_in 2 0>,
				<&cdsp_smp2p_in 1 0>,
				<&cdsp_smp2p_in 3 0>;

		interrupt-names = "qcom,wdog",
				"qcom,err-fatal",
				"qcom,proxy-unvote",
				"qcom,err-ready",
				"qcom,stop-ack";

		/* Outputs to turing */
		qcom,smem-states = <&cdsp_smp2p_out 0>;
		qcom,smem-state-names = "qcom,force-stop";

		mboxes = <&qmp_aop 0>;
		mbox-names = "cdsp-pil";
	};

	qcom,venus@aae0000 {
		compatible = "qcom,pil-tz-generic";
		reg = <0xaae0000 0x4000>;

		vdd-supply = <&venus_gdsc>;
		qcom,proxy-reg-names = "vdd";

		clocks = <&clock_videocc VIDEO_CC_VENUS_CTL_CORE_CLK>,
			<&clock_videocc VIDEO_CC_VENUS_AHB_CLK>,
			<&clock_videocc VIDEO_CC_VENUS_CTL_AXI_CLK>;
		clock-names = "core_clk", "iface_clk", "bus_clk";
		qcom,proxy-clock-names = "core_clk", "iface_clk", "bus_clk";

		qcom,pas-id = <9>;
		qcom,msm-bus,name = "pil-venus";
		qcom,msm-bus,num-cases = <2>;
		qcom,msm-bus,num-paths = <1>;
		qcom,msm-bus,vectors-KBps =
			<63 512 0 0>,
			<63 512 0 304000>;
		qcom,proxy-timeout-ms = <100>;
		qcom,firmware-name = "venus";
		memory-region = <&pil_video_mem>;
	};

	qcom,msm_gsi {
		compatible = "qcom,msm_gsi";
	};

	qcom,rmnet-ipa {
		compatible = "qcom,rmnet-ipa3";
		qcom,rmnet-ipa-ssr;
		qcom,ipa-platform-type-msm;
		qcom,ipa-advertise-sg-support;
		qcom,ipa-napi-enable;
	};

	ipa_hw: qcom,ipa@1e00000 {
		compatible = "qcom,ipa";
		reg = <0x1e00000 0x34000>,
		      <0x1e04000 0x2c000>;
		reg-names = "ipa-base", "gsi-base";
		interrupts = <0 311 0>, <0 432 0>;
		interrupt-names = "ipa-irq", "gsi-irq";
		qcom,ipa-hw-ver = <16>; /* IPA core version = IPAv4.2 */
		qcom,ipa-hw-mode = <0>;
		qcom,ee = <0>;
		qcom,use-ipa-tethering-bridge;
		qcom,modem-cfg-emb-pipe-flt;
		qcom,ipa-wdi2;
		qcom,ipa-wdi2_over_gsi;
		qcom,ipa-fltrt-not-hashable;
		qcom,use-64-bit-dma-mask;
		qcom,arm-smmu;
		qcom,smmu-fast-map;
		qcom,use-ipa-pm;
		qcom,bandwidth-vote-for-ipa;
		qcom,ipa-endp-delay-wa;
		qcom,msm-bus,name = "ipa";
		qcom,msm-bus,num-cases = <5>;
		qcom,msm-bus,num-paths = <4>;
		qcom,msm-bus,vectors-KBps =
		/* No vote */
		<MSM_BUS_MASTER_IPA MSM_BUS_SLAVE_EBI_CH0 0 0>,
		<MSM_BUS_MASTER_IPA MSM_BUS_SLAVE_OCIMEM 0 0>,
		<MSM_BUS_MASTER_AMPSS_M0 MSM_BUS_SLAVE_IPA_CFG 0 0>,
		<MSM_BUS_MASTER_IPA_CORE MSM_BUS_SLAVE_IPA_CORE 0 0>,
		/* SVS2 */
		<MSM_BUS_MASTER_IPA MSM_BUS_SLAVE_EBI_CH0 80000 465000>,
		<MSM_BUS_MASTER_IPA MSM_BUS_SLAVE_OCIMEM 80000 68570>,
		<MSM_BUS_MASTER_AMPSS_M0 MSM_BUS_SLAVE_IPA_CFG 80000 30>,
		<MSM_BUS_MASTER_IPA_CORE MSM_BUS_SLAVE_IPA_CORE 0 30>,
		/* SVS */
		<MSM_BUS_MASTER_IPA MSM_BUS_SLAVE_EBI_CH0 80000 2000000>,
		<MSM_BUS_MASTER_IPA MSM_BUS_SLAVE_OCIMEM 80000 267461>,
		<MSM_BUS_MASTER_AMPSS_M0 MSM_BUS_SLAVE_IPA_CFG 80000 109890>,
		<MSM_BUS_MASTER_IPA_CORE MSM_BUS_SLAVE_IPA_CORE 0 109>,
		/* NOMINAL */
		<MSM_BUS_MASTER_IPA MSM_BUS_SLAVE_EBI_CH0  206000 4000000>,
		<MSM_BUS_MASTER_IPA MSM_BUS_SLAVE_OCIMEM 206000 712961>,
		<MSM_BUS_MASTER_AMPSS_M0 MSM_BUS_SLAVE_IPA_CFG 206000 491520>,
		<MSM_BUS_MASTER_IPA_CORE MSM_BUS_SLAVE_IPA_CORE 0 491>,
		/* TURBO */
		<MSM_BUS_MASTER_IPA MSM_BUS_SLAVE_EBI_CH0 206000 5598900>,
		<MSM_BUS_MASTER_IPA MSM_BUS_SLAVE_OCIMEM 206000 1436481>,
		<MSM_BUS_MASTER_AMPSS_M0 MSM_BUS_SLAVE_IPA_CFG 206000 491520>,
		<MSM_BUS_MASTER_IPA_CORE MSM_BUS_SLAVE_IPA_CORE 0 491>;
		qcom,bus-vector-names =
			"MIN", "SVS2", "SVS", "NOMINAL", "TURBO";
		qcom,throughput-threshold = <310 600 1000>;
		qcom,scaling-exceptions = <>;

		/* smp2p information */
		qcom,smp2p_map_ipa_1_out {
			compatible = "qcom,smp2p-map-ipa-1-out";
			qcom,smem-states = <&smp2p_ipa_1_out 0>;
			qcom,smem-state-names = "ipa-smp2p-out";
		};

		qcom,smp2p_map_ipa_1_in {
			compatible = "qcom,smp2p-map-ipa-1-in";
			interrupts-extended = <&smp2p_ipa_1_in 0 0>;
			interrupt-names = "ipa-smp2p-in";
		};
	};

	ipa_smmu_ap: ipa_smmu_ap {
		compatible = "qcom,ipa-smmu-ap-cb";
		qcom,smmu-s1-bypass;
		iommus = <&apps_smmu 0x1520 0x0>;
		qcom,iova-mapping = <0x20000000 0x40000000>;
		/* modem tables in IMEM */
		qcom,additional-mapping = <0x146A8000 0x146A8000 0x2000>;
	};

	ipa_smmu_wlan: ipa_smmu_wlan {
		compatible = "qcom,ipa-smmu-wlan-cb";
		qcom,smmu-s1-bypass;
		iommus = <&apps_smmu 0x1521 0x0>;
		/* ipa-uc ram */
		qcom,additional-mapping = <0x1e60000 0x1e60000 0x80000>;
	};

	ipa_smmu_uc: ipa_smmu_uc {
		compatible = "qcom,ipa-smmu-uc-cb";
		qcom,smmu-s1-bypass;
		iommus = <&apps_smmu 0x1522 0x0>;
		qcom,iova-mapping = <0x40400000 0x1fc00000>;
	};

	qcom,ipa_fws {
		compatible = "qcom,pil-tz-generic";
		qcom,pas-id = <0xf>;
		qcom,firmware-name = "ipa_fws";
		qcom,pil-force-shutdown;
		memory-region = <&pil_ipa_fw_mem>;
	};

	icnss: qcom,icnss@18800000 {
		compatible = "qcom,icnss";
		reg = <0x18800000 0x800000>,
		      <0xa0000000 0x10000000>,
		      <0xb0000000 0x10000>;
		reg-names = "membase", "smmu_iova_base", "smmu_iova_ipa";
		iommus = <&apps_smmu 0x1640 0x1>;
		interrupts = <0 414 0 /* CE0 */ >,
			     <0 415 0 /* CE1 */ >,
			     <0 416 0 /* CE2 */ >,
			     <0 417 0 /* CE3 */ >,
			     <0 418 0 /* CE4 */ >,
			     <0 419 0 /* CE5 */ >,
			     <0 420 0 /* CE6 */ >,
			     <0 421 0 /* CE7 */ >,
			     <0 422 0 /* CE8 */ >,
			     <0 423 0 /* CE9 */ >,
			     <0 424 0 /* CE10 */ >,
			     <0 425 0 /* CE11 */ >;
		qcom,smmu-s1-bypass;
		qcom,wlan-msa-memory = <0x100000>;
		qcom,wlan-msa-fixed-region = <&wlan_msa_mem>;
		vdd-cx-mx-supply = <&pm6150_l9>;
		vdd-1.8-xo-supply = <&pm6150l_l1>;
		vdd-1.3-rfa-supply = <&pm6150l_l2>;
		vdd-3.3-ch0-supply = <&pm6150l_l10>;
		qcom,vdd-cx-mx-config = <640000 640000>;
		qcom,smp2p_map_wlan_1_in {
			interrupts-extended = <&smp2p_wlan_1_in 0 0>,
					      <&smp2p_wlan_1_in 1 0>;
			interrupt-names = "qcom,smp2p-force-fatal-error",
					  "qcom,smp2p-early-crash-ind";
		};

	};

	qcom,rmtfs_sharedmem@0 {
		compatible = "qcom,sharedmem-uio";
		reg = <0x0 0x200000>;
		reg-names = "rmtfs";
		qcom,client-id = <0x00000001>;
		qcom,guard-memory;
	};

	llcc_pmu: llcc-pmu@90cc000 {
		compatible = "qcom,qcom-llcc-pmu";
		reg = <0x090cc000 0x300>;
		reg-names = "lagg-base";
	};

	llcc_bw_opp_table: llcc-bw-opp-table {
		compatible = "operating-points-v2";
		BW_OPP_ENTRY( 150, 16); /*  2288 MB/s */
		BW_OPP_ENTRY( 300, 16); /*  4577 MB/s */
		BW_OPP_ENTRY( 466, 16); /*  7110 MB/s */
		BW_OPP_ENTRY( 600, 16); /*  9155 MB/s */
		BW_OPP_ENTRY( 806, 16); /* 12298 MB/s */
		BW_OPP_ENTRY( 933, 16); /* 14236 MB/s */
	};

	cpu_cpu_llcc_bw: qcom,cpu-cpu-llcc-bw {
		compatible = "qcom,devbw";
		governor = "performance";
		qcom,src-dst-ports =
			<MSM_BUS_MASTER_AMPSS_M0 MSM_BUS_SLAVE_LLCC>;
		qcom,active-only;
		operating-points-v2 = <&llcc_bw_opp_table>;
	};

	cpu_cpu_llcc_bwmon: qcom,cpu-cpu-llcc-bwmon@90b6400 {
		compatible = "qcom,bimc-bwmon4";
		reg = <0x90b6300 0x300>, <0x90b6200 0x200>;
		reg-names = "base", "global_base";
		interrupts = <GIC_SPI 581 IRQ_TYPE_LEVEL_HIGH>;
		qcom,mport = <0>;
		qcom,hw-timer-hz = <19200000>;
		qcom,target-dev = <&cpu_cpu_llcc_bw>;
		qcom,count-unit = <0x10000>;
	};

	ddr_bw_opp_table: ddr-bw-opp-table {
		compatible = "operating-points-v2";
		BW_OPP_ENTRY( 200, 4); /*  762 MB/s */
		BW_OPP_ENTRY( 300, 4); /* 1144 MB/s */
		BW_OPP_ENTRY( 451, 4); /* 1720 MB/s */
		BW_OPP_ENTRY( 547, 4); /* 2086 MB/s */
		BW_OPP_ENTRY( 681, 4); /* 2597 MB/s */
		BW_OPP_ENTRY( 768, 4); /* 2929 MB/s */
		BW_OPP_ENTRY(1017, 4); /* 3879 MB/s */
		BW_OPP_ENTRY(1353, 4); /* 5161 MB/s */
		BW_OPP_ENTRY(1555, 4); /* 5931 MB/s */
		BW_OPP_ENTRY(1804, 4); /* 6881 MB/s */
	};

	cpu_llcc_ddr_bw: qcom,cpu-llcc-ddr-bw {
		compatible = "qcom,devbw";
		governor = "performance";
		qcom,src-dst-ports =
			<MSM_BUS_MASTER_LLCC MSM_BUS_SLAVE_EBI_CH0>;
		qcom,active-only;
		operating-points-v2 = <&ddr_bw_opp_table>;
	};

	cpu_llcc_ddr_bwmon: qcom,cpu-llcc-ddr-bwmon@90cd000 {
		compatible = "qcom,bimc-bwmon5";
		reg = <0x90cd000 0x1000>;
		reg-names = "base";
		interrupts = <GIC_SPI 81 IRQ_TYPE_LEVEL_HIGH>;
		qcom,hw-timer-hz = <19200000>;
		qcom,target-dev = <&cpu_llcc_ddr_bw>;
		qcom,count-unit = <0x10000>;
	};

	suspendable_ddr_bw_opp_table: suspendable-ddr-bw-opp-table {
		compatible = "operating-points-v2";
		BW_OPP_ENTRY(   0, 4); /*    0 MB/s */
		BW_OPP_ENTRY( 200, 4); /*  762 MB/s */
		BW_OPP_ENTRY( 300, 4); /* 1144 MB/s */
		BW_OPP_ENTRY( 451, 4); /* 1720 MB/s */
		BW_OPP_ENTRY( 547, 4); /* 2086 MB/s */
		BW_OPP_ENTRY( 681, 4); /* 2597 MB/s */
		BW_OPP_ENTRY( 768, 4); /* 2929 MB/s */
		BW_OPP_ENTRY(1017, 4); /* 3879 MB/s */
		BW_OPP_ENTRY(1353, 4); /* 5161 MB/s */
		BW_OPP_ENTRY(1555, 4); /* 5931 MB/s */
		BW_OPP_ENTRY(1804, 4); /* 6881 MB/s */
	};

	cdsp_cdsp_l3_lat: qcom,cdsp-cdsp-l3-lat {
		compatible = "devfreq-simple-dev";
		clock-names = "devfreq_clk";
		clocks = <&clock_cpucc L3_MISC_VOTE_CLK>;
		governor = "powersave";
	};

	cpu0_cpu_l3_lat: qcom,cpu0-cpu-l3-lat {
		compatible = "devfreq-simple-dev";
		clock-names = "devfreq_clk";
		clocks = <&clock_cpucc L3_CLUSTER0_VOTE_CLK>;
		governor = "performance";
	};

	cpu0_cpu_l3_latmon: qcom,cpu0-cpu-l3-latmon {
		compatible = "qcom,arm-memlat-mon";
		qcom,cpulist = <&CPU0 &CPU1 &CPU2 &CPU3 &CPU4 &CPU5>;
		qcom,target-dev = <&cpu0_cpu_l3_lat>;
		qcom,cachemiss-ev = <0x17>;
		qcom,stall-cycle-ev = <0xE7>;
		qcom,core-dev-table =
			<  576000  300000000 >,
			< 1017600  556800000 >,
			< 1209660  806400000 >,
			< 1516800  940800000 >,
			< 1804800 1363200000 >;
	};

	cpu6_cpu_l3_lat: qcom,cpu6-cpu-l3-lat {
		compatible = "devfreq-simple-dev";
		clock-names = "devfreq_clk";
		clocks = <&clock_cpucc L3_CLUSTER1_VOTE_CLK>;
		governor = "performance";
	};

	cpu6_cpu_l3_latmon: qcom,cpu6-cpu-l3-latmon {
		compatible = "qcom,arm-memlat-mon";
		qcom,cpulist = <&CPU6 &CPU7>;
		qcom,target-dev = <&cpu6_cpu_l3_lat>;
		qcom,cachemiss-ev = <0x17>;
		qcom,stall-cycle-ev = <0x15E>;
		qcom,core-dev-table =
			< 1017600  556800000 >,
			< 1209600  806400000 >,
			< 1516800  940800000 >,
			< 1708800 1209600000 >,
			< 2208000 1363200000 >;
	};

	cpu0_cpu_llcc_lat: qcom,cpu0-cpu-llcc-lat {
		compatible = "qcom,devbw";
		governor = "performance";
		qcom,src-dst-ports =
			<MSM_BUS_MASTER_AMPSS_M0 MSM_BUS_SLAVE_LLCC>;
		qcom,active-only;
		operating-points-v2 = <&llcc_bw_opp_table>;
	};

	cpu0_cpu_llcc_latmon: qcom,cpu0-cpu-llcc-latmon {
		compatible = "qcom,arm-memlat-mon";
		qcom,cpulist = <&CPU0 &CPU1 &CPU2 &CPU3 &CPU4 &CPU5>;
		qcom,target-dev = <&cpu0_cpu_llcc_lat>;
		qcom,cachemiss-ev = <0x2A>;
		qcom,stall-cycle-ev = <0xE7>;
		qcom,core-dev-table =
			<  748000 MHZ_TO_MBPS(150, 16) >,
			< 1209600 MHZ_TO_MBPS(300, 16) >,
			< 1516800 MHZ_TO_MBPS(466, 16) >,
			< 1804800 MHZ_TO_MBPS(600, 16) >;
	};

	cpu6_cpu_llcc_lat: qcom,cpu6-cpu-llcc-lat {
		compatible = "qcom,devbw";
		governor = "performance";
		qcom,src-dst-ports =
			<MSM_BUS_MASTER_AMPSS_M0 MSM_BUS_SLAVE_LLCC>;
		qcom,active-only;
		operating-points-v2 = <&llcc_bw_opp_table>;
	};

	cpu6_cpu_llcc_latmon: qcom,cpu6-cpu-llcc-latmon {
		compatible = "qcom,arm-memlat-mon";
		qcom,cpulist = <&CPU6 &CPU7>;
		qcom,target-dev = <&cpu6_cpu_llcc_lat>;
		qcom,cachemiss-ev = <0x2A>;
		qcom,stall-cycle-ev = <0x15E>;
		qcom,core-dev-table =
			<  768000 MHZ_TO_MBPS(300, 16) >,
			< 1017600 MHZ_TO_MBPS(466, 16) >,
			< 1209600 MHZ_TO_MBPS(600, 16) >,
			< 1708800 MHZ_TO_MBPS(806, 16) >,
			< 2208000 MHZ_TO_MBPS(933, 16) >;
	};

	cpu0_llcc_ddr_lat: qcom,cpu0-llcc-ddr-lat {
		compatible = "qcom,devbw";
		governor = "performance";
		qcom,src-dst-ports =
			<MSM_BUS_MASTER_LLCC MSM_BUS_SLAVE_EBI_CH0>;
		qcom,active-only;
		operating-points-v2 = <&ddr_bw_opp_table>;
	};

	cpu0_llcc_ddr_latmon: qcom,cpu0-llcc-ddr-latmon {
		compatible = "qcom,arm-memlat-mon";
		qcom,cpulist = <&CPU0 &CPU1 &CPU2 &CPU3 &CPU4 &CPU5>;
		qcom,target-dev = <&cpu0_llcc_ddr_lat>;
		qcom,cachemiss-ev = <0x1000>;
		qcom,stall-cycle-ev = <0xE7>;
		qcom,core-dev-table =
			<  748000 MHZ_TO_MBPS( 300, 4) >,
			< 1017600 MHZ_TO_MBPS( 451, 4) >,
			< 1209600 MHZ_TO_MBPS( 547, 4) >,
			< 1516800 MHZ_TO_MBPS( 768, 4) >,
			< 1804800 MHZ_TO_MBPS(1017, 4) >;
	};

	cpu6_llcc_ddr_lat: qcom,cpu6-llcc-ddr-lat {
		compatible = "qcom,devbw";
		governor = "performance";
		qcom,src-dst-ports =
			<MSM_BUS_MASTER_LLCC MSM_BUS_SLAVE_EBI_CH0>;
		qcom,active-only;
		operating-points-v2 = <&ddr_bw_opp_table>;
	};

	cpu6_llcc_ddr_latmon: qcom,cpu6-llcc-ddr-latmon {
		compatible = "qcom,arm-memlat-mon";
		qcom,cpulist = <&CPU6 &CPU7>;
		qcom,target-dev = <&cpu6_llcc_ddr_lat>;
		qcom,cachemiss-ev = <0x1000>;
		qcom,stall-cycle-ev = <0x15E>;
		qcom,core-dev-table =
			<  768000 MHZ_TO_MBPS( 451, 4) >,
			< 1017600 MHZ_TO_MBPS( 547, 4) >,
			< 1209600 MHZ_TO_MBPS(1017, 4) >,
			< 1708800 MHZ_TO_MBPS(1555, 4) >,
			< 2208000 MHZ_TO_MBPS(1804, 4) >;
	};

	cpu0_cpu_ddr_latfloor: qcom,cpu0-cpu-ddr-latfloor {
		compatible = "qcom,devbw";
		governor = "performance";
		qcom,src-dst-ports =
			<MSM_BUS_MASTER_LLCC MSM_BUS_SLAVE_EBI_CH0>;
		qcom,active-only;
		operating-points-v2 = <&ddr_bw_opp_table>;
	};

	cpu0_computemon: qcom,cpu0-computemon {
		compatible = "qcom,arm-cpu-mon";
		qcom,cpulist = <&CPU0 &CPU1 &CPU2 &CPU3 &CPU4 &CPU5>;
		qcom,target-dev = <&cpu0_cpu_ddr_latfloor>;
		qcom,core-dev-table =
			<  748800 MHZ_TO_MBPS( 300, 4) >,
			< 1209600 MHZ_TO_MBPS( 451, 4) >,
			< 1593600 MHZ_TO_MBPS( 547, 4) >,
			< 1804800 MHZ_TO_MBPS( 768, 4) >;
	};

	cpu6_cpu_ddr_latfloor: qcom,cpu6-cpu-ddr-latfloor {
		compatible = "qcom,devbw";
		governor = "performance";
		qcom,src-dst-ports =
			<MSM_BUS_MASTER_LLCC MSM_BUS_SLAVE_EBI_CH0>;
		qcom,active-only;
		operating-points-v2 = <&ddr_bw_opp_table>;
	};

	cpu6_computemon: qcom,cpu6-computemon {
		compatible = "qcom,arm-cpu-mon";
		qcom,cpulist = <&CPU6 &CPU7>;
		qcom,target-dev = <&cpu6_cpu_ddr_latfloor>;
		qcom,core-dev-table =
			< 1017600 MHZ_TO_MBPS( 300, 4) >,
			< 1209600 MHZ_TO_MBPS( 547, 4) >,
			< 1516800 MHZ_TO_MBPS( 768, 4) >,
			< 1708800 MHZ_TO_MBPS(1017, 4) >,
			< 2208000 MHZ_TO_MBPS(1804, 4) >;
	};

	bus_proxy_client: qcom,bus_proxy_client {
		compatible = "qcom,bus-proxy-client";
		qcom,msm-bus,name = "bus-proxy-client";
		qcom,msm-bus,num-cases = <2>;
		qcom,msm-bus,num-paths = <1>;
		qcom,msm-bus,vectors-KBps =
			<MSM_BUS_MASTER_MDP_PORT0 MSM_BUS_SLAVE_EBI_CH0 0 0>,
			<MSM_BUS_MASTER_MDP_PORT0
				MSM_BUS_SLAVE_EBI_CH0 0 5000000>;
		qcom,msm-bus,active-only;
		status = "ok";
	};

	keepalive_opp_table: keepalive-opp-table {
		compatible = "operating-points-v2";
		opp-1 {
			opp-hz = /bits/ 64 < 1 >;
		};
	};

	snoc_cnoc_keepalive: qcom,snoc_cnoc_keepalive {
		compatible = "qcom,devbw";
		governor = "powersave";
		qcom,src-dst-ports = <1 627>;
		qcom,active-only;
		status = "ok";
		operating-points-v2 = <&keepalive_opp_table>;
	};

	cx_ipeak_lm: cx_ipeak@01fed000 {
		compatible = "qcom,cx-ipeak-v1";
		reg = <0x1fed000 0x28>;
	};

	demux {
		compatible = "qcom,demux";
	};
};

#include "pm6150.dtsi"
#include "pm6150l.dtsi"
#include "sm6150-pinctrl.dtsi"
#include "sm6150-slpi-pinctrl.dtsi"
#include "sm6150-regulator.dtsi"
#include "sm6150-pm.dtsi"
#include "sm6150-gdsc.dtsi"
#include "sm6150-qupv3.dtsi"
#include "sm6150-thermal.dtsi"
#include "sm6150-gpu.dtsi"
#include "sm6150-usb.dtsi"

&usb0 {
	extcon = <&pm6150_pdphy>, <&pm6150_charger>, <&eud>;
};

&pm6150_vadc {
	sdm_therm {
		reg = <ADC_AMUX_THM2_PU2>;
		label = "sdm_therm";
		qcom,ratiometric;
		qcom,hw-settle-time = <200>;
		qcom,pre-scaling = <1 1>;
	};

	smb1390_therm {
		reg = <ADC_AMUX_THM3>;
		label = "smb1390_therm";
		qcom,hw-settle-time = <200>;
		qcom,pre-scaling = <1 1>;
	};

	conn_therm {
		reg = <ADC_AMUX_THM4_PU2>;
		label = "conn_therm";
		qcom,ratiometric;
		qcom,hw-settle-time = <200>;
		qcom,pre-scaling = <1 1>;
	};
};

&pm6150_adc_tm {
	io-channels = <&pm6150_vadc ADC_XO_THERM_PU2>,
			<&pm6150_vadc ADC_AMUX_THM2_PU2>,
			<&pm6150_vadc ADC_AMUX_THM4_PU2>;

	/* Channel nodes */
	xo_therm {
		reg = <ADC_XO_THERM_PU2>;
		qcom,ratiometric;
		qcom,hw-settle-time = <200>;
	};

	sdm_therm {
		reg = <ADC_AMUX_THM2_PU2>;
		qcom,ratiometric;
		qcom,hw-settle-time = <200>;
	};

	conn_therm {
		reg = <ADC_AMUX_THM4_PU2>;
		qcom,ratiometric;
		qcom,hw-settle-time = <200>;
	};
};

&pm6150l_vadc {
	emmc_ufs_therm {
		reg = <ADC_AMUX_THM1_PU2>;
		label = "emmc_ufs_therm";
		qcom,ratiometric;
		qcom,hw-settle-time = <200>;
		qcom,pre-scaling = <1 1>;
	};

	rf_pa0_therm {
		reg = <ADC_AMUX_THM2_PU2>;
		label = "rf_pa0_therm";
		qcom,ratiometric;
		qcom,hw-settle-time = <200>;
		qcom,pre-scaling = <1 1>;
	};

	rf_pa1_therm {
		reg = <ADC_AMUX_THM3_PU2>;
		label = "rf_pa1_therm";
		qcom,ratiometric;
		qcom,hw-settle-time = <200>;
		qcom,pre-scaling = <1 1>;
	};

	camera_flash_therm {
		reg = <ADC_GPIO1_PU2>;
		label = "camera_flash_therm";
		qcom,ratiometric;
		qcom,hw-settle-time = <200>;
		qcom,pre-scaling = <1 1>;
	};

	quiet_therm {
		reg = <ADC_GPIO4_PU2>;
		label = "quiet_therm";
		qcom,ratiometric;
		qcom,hw-settle-time = <200>;
		qcom,pre-scaling = <1 1>;
	};
};

&pm6150l_adc_tm {
	io-channels = <&pm6150l_vadc ADC_AMUX_THM1_PU2>,
			<&pm6150l_vadc ADC_AMUX_THM2_PU2>,
			<&pm6150l_vadc ADC_GPIO1_PU2>,
			<&pm6150l_vadc ADC_GPIO4_PU2>;

	/* Channel nodes */
	emmc_ufs_therm {
		reg = <ADC_AMUX_THM1_PU2>;
		qcom,ratiometric;
		qcom,hw-settle-time = <200>;
	};

	rf_pa0_therm {
		reg = <ADC_AMUX_THM2_PU2>;
		qcom,ratiometric;
		qcom,hw-settle-time = <200>;
	};

        camera_flash_therm  {
		reg = <ADC_GPIO1_PU2>;
		qcom,ratiometric;
		qcom,hw-settle-time = <200>;
	};

	quiet_therm {
		reg = <ADC_GPIO4_PU2>;
		qcom,ratiometric;
		qcom,hw-settle-time = <200>;
	};
};

&emac_gdsc {
	status = "ok";
};

&pcie_0_gdsc {
	status = "ok";
};

&ufs_phy_gdsc {
	status = "ok";
};

&usb30_prim_gdsc {
	status = "ok";
};

&usb20_sec_gdsc {
	status = "ok";
};

&hlos1_vote_aggre_noc_mmu_audio_tbu_gdsc {
	status = "ok";
};

&hlos1_vote_aggre_noc_mmu_tbu1_gdsc {
	status = "ok";
};

&hlos1_vote_aggre_noc_mmu_tbu2_gdsc {
	status = "ok";
};

&hlos1_vote_aggre_noc_mmu_pcie_tbu_gdsc {
	status = "ok";
};

&hlos1_vote_mmnoc_mmu_tbu_hf0_gdsc {
	status = "ok";
};

&hlos1_vote_mmnoc_mmu_tbu_sf_gdsc {
	status = "ok";
};

&hlos1_vote_mmnoc_mmu_tbu_hf1_gdsc {
	status = "ok";
};

&bps_gdsc {
	qcom,support-hw-trigger;
	status = "ok";
};

&ife_0_gdsc {
	status = "ok";
};

&ife_1_gdsc {
	status = "ok";
};

&ipe_0_gdsc {
	qcom,support-hw-trigger;
	status = "ok";
};

&titan_top_gdsc {
	status = "ok";
};

&mdss_core_gdsc {
	status = "ok";
};

&gpu_cx_gdsc {
	parent-supply = <&VDD_CX_LEVEL>;
	status = "ok";
};

&gpu_gx_gdsc {
	clock-names = "core_root_clk";
	clocks = <&clock_gpucc GPU_CC_GX_GFX3D_CLK_SRC>;
	qcom,force-enable-root-clk;
	parent-supply = <&VDD_CX_LEVEL>;
	status = "ok";
};

&vcodec0_gdsc {
	qcom,support-hw-trigger;
	status = "ok";
};

&venus_gdsc {
	status = "ok";
};

&qupv3_se3_i2c {
	status = "ok";
	fsa4480: fsa4480@43 {
		compatible = "qcom,fsa4480-i2c";
		reg = <0x43>;
		pinctrl-names = "default";
		pinctrl-0 = <&fsa_usbc_ana_en>;
	};
};

#include "sm6150-camera.dtsi"
#include "sm6150-ion.dtsi"
#include "msm-arm-smmu-sm6150.dtsi"
#include "sm6150-coresight.dtsi"
#include "sm6150-bus.dtsi"
#include "sm6150-vidc.dtsi"
#include "sm6150-audio.dtsi"
#include "sm6150-sde-pll.dtsi"
#include "sm6150-sde.dtsi"
#include "msm-rdbg.dtsi"
&msm_vidc {
	qcom,cx-ipeak-data = <&cx_ipeak_lm 4>;
	qcom,clock-freq-threshold = <460000000>;
};

&msm_audio_ion {
	qcom,iova-start-addr = <0x20000000>;
};<|MERGE_RESOLUTION|>--- conflicted
+++ resolved
@@ -480,11 +480,7 @@
 	};
 
 	chosen {
-<<<<<<< HEAD
-		bootargs = "no_console_suspend rcupdate.rcu_expedited=1 rcu_nocbs=0-7 noirqdebug cgroup.memory=nokmem,nosocket";
-=======
 		bootargs = "rcu_nocbs=0-7 cgroup.memory=nokmem,nosocket noirqdebug";
->>>>>>> d3113db9
 	};
 
 	soc: soc { };
