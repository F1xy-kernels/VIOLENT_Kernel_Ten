/* Copyright (c) 2018, The Linux Foundation. All rights reserved.
 *
 * This program is free software; you can redistribute it and/or modify
 * it under the terms of the GNU General Public License version 2 and
 * only version 2 as published by the Free Software Foundation.
 *
 * This program is distributed in the hope that it will be useful,
 * but WITHOUT ANY WARRANTY; without even the implied warranty of
 * MERCHANTABILITY or FITNESS FOR A PARTICULAR PURPOSE.  See the
 * GNU General Public License for more details.
 */

#include "sm8150.dtsi"

/ {
	model = "Qualcomm Technologies, Inc. SA8155";
	compatible = "qcom,sa8155";
	qcom,msm-name = "SA8155";
	qcom,msm-id = <362 0x10000>;
};

/* Remove regulator nodes specific to SA8155 */
&soc {
	/delete-node/ regulator-pm8150-s4;
	/delete-node/ rpmh-regulator-msslvl;
	/delete-node/ rpmh-regulator-smpa2;
	/delete-node/ rpmh-regulator-ebilvl;
	/delete-node/ rpmh-regulator-smpa5;
	/delete-node/ rpmh-regulator-smpa6;
	/delete-node/ rpmh-regulator-ldoa1;
	/delete-node/ rpmh-regulator-ldoa2;
	/delete-node/ rpmh-regulator-ldoa3;
	/delete-node/ rpmh-regulator-lmxlvl;
	/delete-node/ rpmh-regulator-ldoa5;
	/delete-node/ rpmh-regulator-ldoa6;
	/delete-node/ rpmh-regulator-ldoa7;
	/delete-node/ rpmh-regulator-lcxlvl;
	/delete-node/ rpmh-regulator-ldoa9;
	/delete-node/ rpmh-regulator-ldoa10;
	/delete-node/ rpmh-regulator-ldoa11;
	/delete-node/ rpmh-regulator-ldoa12;
	/delete-node/ rpmh-regulator-ldoa13;
	/delete-node/ rpmh-regulator-ldoa14;
	/delete-node/ rpmh-regulator-ldoa15;
	/delete-node/ rpmh-regulator-ldoa16;
	/delete-node/ rpmh-regulator-ldoa17;
	/delete-node/ rpmh-regulator-smpc1;
	/delete-node/ rpmh-regulator-gfxlvl;
	/delete-node/ rpmh-regulator-mxlvl;
	/delete-node/ rpmh-regulator-mmcxlvl;
	/delete-node/ rpmh-regulator-cxlvl;
	/delete-node/ rpmh-regulator-smpc8;
	/delete-node/ rpmh-regulator-ldoc1;
	/delete-node/ rpmh-regulator-ldoc2;
	/delete-node/ rpmh-regulator-ldoc3;
	/delete-node/ rpmh-regulator-ldoc4;
	/delete-node/ rpmh-regulator-ldoc5;
	/delete-node/ rpmh-regulator-ldoc6;
	/delete-node/ rpmh-regulator-ldoc7;
	/delete-node/ rpmh-regulator-ldoc8;
	/delete-node/ rpmh-regulator-ldoc9;
	/delete-node/ rpmh-regulator-ldoc10;
	/delete-node/ rpmh-regulator-ldoc11;
	/delete-node/ rpmh-regulator-bobc1;
	/delete-node/ rpmh-regulator-smpf2;
	/delete-node/ rpmh-regulator-ldof2;
	/delete-node/ rpmh-regulator-ldof5;
	/delete-node/ rpmh-regulator-ldof6;

	bluetooth: bt_qca6174 {
		compatible = "qca,qca6174";
		pinctrl-names = "default";
		pinctrl-0 = <&bt_en_active>;
		qca,bt-reset-gpio = <&tlmm 172 0>; /* BT_EN */
		status = "disabled";
	};
};

/* Add regulator nodes specific to SA8155 */
#include "sa8155-regulator.dtsi"

&cam_csiphy0 {
	mipi-csi-vdd-supply = <&pm8150_2_l8>;
};

&cam_csiphy1 {
	mipi-csi-vdd-supply = <&pm8150_2_l8>;
};

&cam_csiphy2 {
	mipi-csi-vdd-supply = <&pm8150_2_l8>;
};

&cam_csiphy3 {
	mipi-csi-vdd-supply = <&pm8150_2_l8>;
};

&pcie0 {
	vreg-1.8-supply = <&pm8150_2_l8>;
	vreg-0.9-supply = <&pm8150_2_l18>;
};

&pcie1 {
	vreg-1.8-supply = <&pm8150_2_l8>;
	vreg-0.9-supply = <&pm8150_2_l18>;
};

&mdss_dsi_phy0 {
		vdda-0p9-supply = <&pm8150_2_l18>;
};

&mdss_dsi_phy1 {
		vdda-0p9-supply = <&pm8150_2_l18>;
};

&mdss_dsi0 {
	vdda-1p2-supply = <&pm8150_2_l8>;
};

&mdss_dsi1 {
	vdda-1p2-supply = <&pm8150_2_l8>;
};

&sde_dp {
	vdda-1p2-supply = <&pm8150_2_l8>;
	vdda-0p9-supply = <&pm8150_2_l18>;
};

&lmh_dcvs1 {
	isens_vref_0p8-supply = <&pm8150_1_l5_ao>;
	isens_vref_1p8-supply = <&pm8150_1_l12_ao>;
};

&usb2_phy0 {
	vdd-supply = <&pm8150_1_l5>;
	vdda18-supply = <&pm8150_1_l12>;
	vdda33-supply = <&pm8150_1_l2>;
};

&usb_qmp_dp_phy {
	vdd-supply = <&pm8150_1_l5>;
	core-supply = <&pm8150_2_l8>;
};

&usb2_phy1 {
	vdd-supply = <&pm8150_1_l5>;
	vdda18-supply = <&pm8150_1_l12>;
	vdda33-supply = <&pm8150_1_l2>;
	status = "ok";
};

&usb_qmp_phy {
	vdd-supply = <&pm8150_1_l5>;
	core-supply = <&pm8150_2_l8>;
	status = "ok";
};

&icnss {
	vdd-cx-mx-supply = <&pm8150_1_l1>;
	vdd-1.8-xo-supply = <&pm8150_1_l7>;
	vdd-1.3-rfa-supply = <&pm8150_2_l1>;
	/delete-property/ vdd-3.3-ch0-supply;
};

&pil_ssc {
	vdd_cx-supply = <&VDD_CX_LEVEL>;
	vdd_mx-supply = <&VDD_MX_LEVEL>;
};

&pil_modem {
	vdd_mss-supply = <&pm8150_1_s8_level>;
};

&wil6210 {
	/delete-property/ vddio-supply;
};

&gpu_gx_gdsc {
	parent-supply = <&pm8150_2_s3_level>;
	vdd_parent-supply = <&pm8150_2_s3_level>;
};

&thermal_zones {
	aoss0-lowf {
		cooling-maps {
			/delete-node/ mmcx_vdd_cdev;
		};
	};
	cpu-0-0-lowf {
		cooling-maps {
			/delete-node/ mmcx_vdd_cdev;
		};
	};
	cpu-0-1-lowf {
		cooling-maps {
			/delete-node/ mmcx_vdd_cdev;
		};
	};
	cpu-0-2-lowf {
		cooling-maps {
			/delete-node/ mmcx_vdd_cdev;
		};
	};
	cpu-0-3-lowf {
		cooling-maps {
			/delete-node/ mmcx_vdd_cdev;
		};
	};
	cpuss-0-lowf {
		cooling-maps {
			/delete-node/ mmcx_vdd_cdev;
		};
	};
	cpuss-1-lowf {
		cooling-maps {
			/delete-node/ mmcx_vdd_cdev;
		};
	};
	cpu-1-0-lowf {
		cooling-maps {
			/delete-node/ mmcx_vdd_cdev;
		};
	};
	cpu-1-1-lowf {
		cooling-maps {
			/delete-node/ mmcx_vdd_cdev;
		};
	};
	cpu-1-2-lowf {
		cooling-maps {
			/delete-node/ mmcx_vdd_cdev;
		};
	};
	cpu-1-3-lowf {
		cooling-maps {
			/delete-node/ mmcx_vdd_cdev;
		};
	};
	cpu-1-4-lowf {
		cooling-maps {
			/delete-node/ mmcx_vdd_cdev;
		};
	};
	cpu-1-5-lowf {
		cooling-maps {
			/delete-node/ mmcx_vdd_cdev;
		};
	};
	cpu-1-6-lowf {
		cooling-maps {
			/delete-node/ mmcx_vdd_cdev;
		};
	};
	cpu-1-7-lowf {
		cooling-maps {
			/delete-node/ mmcx_vdd_cdev;
		};
	};
	gpuss-0-lowf {
		cooling-maps {
			/delete-node/ mmcx_vdd_cdev;
		};
	};
	aoss-1-lowf {
		cooling-maps {
			/delete-node/ mmcx_vdd_cdev;
		};
	};
	cwlan-lowf {
		cooling-maps {
			/delete-node/ mmcx_vdd_cdev;
		};
	};
	video-lowf {
		cooling-maps {
			/delete-node/ mmcx_vdd_cdev;
		};
	};
	ddr-lowf {
		cooling-maps {
			/delete-node/ mmcx_vdd_cdev;
		};
	};
	q6-hvx-lowf {
		cooling-maps {
			/delete-node/ mmcx_vdd_cdev;
		};
	};
	camera-lowf {
		cooling-maps {
			/delete-node/ mmcx_vdd_cdev;
		};
	};
	cmpss-lowf {
		cooling-maps {
			/delete-node/ mmcx_vdd_cdev;
		};
	};
	mdm-core-lowf {
		cooling-maps {
			/delete-node/ mmcx_vdd_cdev;
		};
	};
	npu-lowf {
		cooling-maps {
			/delete-node/ mmcx_vdd_cdev;
		};
	};
	mdm-vec-lowf {
		cooling-maps {
			/delete-node/ mmcx_vdd_cdev;
		};
	};
	mdm-scl-lowf {
		cooling-maps {
			/delete-node/ mmcx_vdd_cdev;
		};
	};
	gpuss-1-lowf {
		cooling-maps {
			/delete-node/ mmcx_vdd_cdev;
		};
	};
};

&tlmm {
	ioexp_intr_active: ioexp_intr_active {
		mux {
			pins = "gpio48";
			function = "gpio";
		};
		config {
			pins = "gpio48";
			drive-strength = <2>;
			bias-pull-up;
		};
	};

	ioexp_reset_active: ioexp_reset_active {
		mux {
			pins = "gpio30";
			function = "gpio";
		};
		config {
			pins = "gpio30";
			drive-strength = <2>;
			bias-disable;
			output-high;
		};
	};
};

&sde_dp {
	qcom,ext-disp = <&ext_disp>;
	qcom,dp-hpd-gpio = <&ioexp 8 0>;

	pinctrl-names = "mdss_dp_active", "mdss_dp_sleep";
	pinctrl-0 = <&dp_hpd_cfg_pins>;
	pinctrl-1 = <&dp_hpd_cfg_pins>;

	qcom,core-supply-entries {
		#address-cells = <1>;
		#size-cells = <0>;
		qcom,core-supply-entry@0 {
			reg = <0>;
			qcom,supply-name = "refgen";
			qcom,supply-min-voltage = <0>;
			qcom,supply-max-voltage = <0>;
			qcom,supply-enable-load = <0>;
			qcom,supply-disable-load = <0>;
		};
	};
};

&qupv3_se15_i2c {
	status = "ok";

	pinctrl-0 = <&qupv3_se15_i2c_active
		&ioexp_intr_active
		&ioexp_reset_active>;

	ioexp: gpio@3e {
		#gpio-cells = <2>;
		#interrupt-cells = <2>;
		compatible = "semtech,sx1509q";
		reg = <0x3e>;
		interrupt-parent = <&tlmm>;
		interrupts = <48 0>;
		gpio-controller;
		interrupt-controller;
		semtech,probe-reset;

		pinctrl-names = "default";
		pinctrl-0 = <&dsi1_hpd_cfg_pins
			&dsi1_cdet_cfg_pins
			&dsi2_hpd_cfg_pins
			&dsi2_cdet_cfg_pins>;

		dsi1_hpd_cfg_pins: gpio0-cfg {
			pins = "gpio0";
			bias-pull-up;
		};

		dsi1_cdet_cfg_pins: gpio1-cfg {
			pins = "gpio1";
			bias-pull-down;
		};

		dsi2_hpd_cfg_pins: gpio2-cfg {
			pins = "gpio2";
			bias-pull-up;
		};

		dsi2_cdet_cfg_pins: gpio3-cfg {
			pins = "gpio3";
			bias-pull-down;
		};

		dp_hpd_cfg_pins: gpio8-cfg {
			pins = "gpio8";
			bias-pull-down;
		};
	};

	i2c-mux@77 {
		compatible = "nxp,pca9542";
		reg = <0x77>;
		#address-cells = <1>;
		#size-cells = <0>;

		i2c@0 {
			#address-cells = <1>;
			#size-cells = <0>;
			reg = <0>;

			anx_7625_1: anx7625@2c {
				compatible = "analogix,anx7625";
				reg = <0x2c>;
				interrupt-parent = <&ioexp>;
				interrupts = <0 0>;
				cbl_det-gpio = <&ioexp 1 0>;
				power_en-gpio = <&tlmm 47 0>;
				reset_n-gpio = <&tlmm 49 0>;
			};
		};

		i2c@1 {
			#address-cells = <1>;
			#size-cells = <0>;
			reg = <1>;

			anx_7625_2: anx7625@2c {
				compatible = "analogix,anx7625";
				reg = <0x2c>;
				interrupt-parent = <&ioexp>;
				interrupts = <2 0>;
				cbl_det-gpio = <&ioexp 3 0>;
				power_en-gpio = <&tlmm 87 0>;
				reset_n-gpio = <&tlmm 29 0>;
			};
		};
	};
};

&anx_7625_1 {
	ports {
		#address-cells = <1>;
		#size-cells = <0>;

		port@0 {
			reg = <0>;
			anx_7625_1_in: endpoint {
				remote-endpoint = <&dsi_anx_7625_1_out>;
			};
		};
	};
};

&anx_7625_2 {
	ports {
		#address-cells = <1>;
		#size-cells = <0>;

		port@0 {
			reg = <0>;
			anx_7625_2_in: endpoint {
				remote-endpoint = <&dsi_anx_7625_2_out>;
			};
		};
	};
};

#include "dsi-panel-ext-bridge-1080p.dtsi"

&soc {
	dsi_anx_7625_1: qcom,dsi-display@17 {
		label = "dsi_anx_7625_1";
		qcom,dsi-display-active;
		qcom,display-type = "primary";

		qcom,dsi-ctrl-num = <0>;
		qcom,dsi-phy-num = <0>;
		qcom,dsi-select-clocks = "src_byte_clk0", "src_pixel_clk0";

		qcom,dsi-panel = <&dsi_ext_bridge_1080p>;
	};

	dsi_anx_7625_2: qcom,dsi-display@18 {
		label = "dsi_anx_7625_2";
		qcom,dsi-display-active;
		qcom,display-type = "secondary";

		qcom,dsi-ctrl-num = <1>;
		qcom,dsi-phy-num = <1>;
		qcom,dsi-select-clocks = "src_byte_clk1", "src_pixel_clk1";

		qcom,dsi-panel = <&dsi_ext_bridge_1080p>;
	};

	dsi_dp1: qcom,dsi-display@1 {
		compatible = "qcom,dsi-display";
		label = "primary";

		qcom,dsi-ctrl = <&mdss_dsi0 &mdss_dsi1>;
		qcom,dsi-phy = <&mdss_dsi_phy0 &mdss_dsi_phy1>;

		clocks = <&mdss_dsi0_pll BYTECLK_MUX_0_CLK>,
			 <&mdss_dsi0_pll PCLK_MUX_0_CLK>,
			 <&mdss_dsi1_pll BYTECLK_MUX_1_CLK>,
			 <&mdss_dsi1_pll PCLK_MUX_1_CLK>;
		clock-names = "src_byte_clk0", "src_pixel_clk0",
			      "src_byte_clk1", "src_pixel_clk1";

		qcom,dsi-display-list =
			<&dsi_anx_7625_1>;

		ports {
			#address-cells = <1>;
			#size-cells = <0>;

			port@0 {
				reg = <0>;
				dsi_anx_7625_1_out: endpoint {
					remote-endpoint = <&anx_7625_1_in>;
				};
			};
		};
	};

	dsi_dp2: qcom,dsi-display@2 {
		compatible = "qcom,dsi-display";
		label = "secondary";

		qcom,dsi-ctrl = <&mdss_dsi0 &mdss_dsi1>;
		qcom,dsi-phy = <&mdss_dsi_phy0 &mdss_dsi_phy1>;

		clocks = <&mdss_dsi0_pll BYTECLK_MUX_0_CLK>,
			 <&mdss_dsi0_pll PCLK_MUX_0_CLK>,
			 <&mdss_dsi1_pll BYTECLK_MUX_1_CLK>,
			 <&mdss_dsi1_pll PCLK_MUX_1_CLK>;
		clock-names = "src_byte_clk0", "src_pixel_clk0",
			      "src_byte_clk1", "src_pixel_clk1";

		qcom,dsi-display-list =
			<&dsi_anx_7625_2>;

		ports {
			#address-cells = <1>;
			#size-cells = <0>;

			port@0 {
				reg = <0>;
				dsi_anx_7625_2_out: endpoint {
					remote-endpoint = <&anx_7625_2_in>;
				};
			};
		};
	};

	refgen: refgen-regulator@88e7000 {
		compatible = "qcom,refgen-regulator";
		reg = <0x88e7000 0x60>;
		regulator-name = "refgen";
		regulator-enable-ramp-delay = <5>;
	};

	sde_wb: qcom,wb-display@0 {
		compatible = "qcom,wb-display";
		cell-index = <0>;
		label = "wb_display";
	};

	ext_disp: qcom,msm-ext-disp {
		compatible = "qcom,msm-ext-disp";

		ext_disp_audio_codec: qcom,msm-ext-disp-audio-codec-rx {
			compatible = "qcom,msm-ext-disp-audio-codec-rx";
		};
	};
};

&mdss_dsi_phy0 {
	qcom,panel-force-clock-lane-hs;
};

&mdss_dsi_phy1 {
	qcom,panel-force-clock-lane-hs;
};

&mdss_mdp {
	connectors = <&dsi_dp1 &dsi_dp2 &sde_dp &sde_wb>;
};

#include <dt-bindings/gpio/gpio.h>

&soc {
	emac_hw: qcom,emac@00020000 {
		compatible = "qcom,emac-dwc-eqos";
		qcom,arm-smmu;
		emac-core-version = <2>;
		reg = <0x20000 0x10000>,
			<0x36000 0x100>,
			<0x3D00000 0x300000>;
		reg-names = "emac-base", "rgmii-base", "tlmm-central-base";
		interrupts-extended = <&pdc 0 689 4>, <&pdc 0 699 4>,
			<&tlmm 124 2>, <&pdc 0 691 4>,
			<&pdc 0 692 4>, <&pdc 0 693 4>,
			<&pdc 0 694 4>, <&pdc 0 695 4>,
			<&pdc 0 696 4>, <&pdc 0 697 4>,
			<&pdc 0 698 4>, <&pdc 0 699 4>;
		interrupt-names = "sbd-intr", "lpi-intr",
			"phy-intr", "tx-ch0-intr",
			"tx-ch1-intr", "tx-ch2-intr",
			"tx-ch3-intr", "tx-ch4-intr",
			"rx-ch0-intr", "rx-ch1-intr",
			"rx-ch2-intr", "rx-ch3-intr";
		qcom,msm-bus,name = "emac";
		qcom,msm-bus,num-cases = <4>;
		qcom,msm-bus,num-paths = <2>;
		qcom,msm-bus,vectors-KBps =
			<98 512 0 0>, <1 781 0 0>, /* No vote */
			<98 512 1250 0>, <1 781 0 40000>, /* 10Mbps vote */
			<98 512 12500 0>, <1 781 0 40000>, /* 100Mbps vote */
			<98 512 125000 0>, <1 781 0 40000>; /* 1000Mbps vote */
		qcom,bus-vector-names = "10", "100", "1000";
		clocks = <&clock_gcc GCC_EMAC_AXI_CLK>,
			<&clock_gcc GCC_EMAC_PTP_CLK>,
			<&clock_gcc GCC_EMAC_RGMII_CLK>,
			<&clock_gcc GCC_EMAC_SLV_AHB_CLK>;
		clock-names = "emac_axi_clk", "emac_ptp_clk",
			"emac_rgmii_clk", "emac_slv_ahb_clk";
		qcom,phy-reset = <&tlmm 79 GPIO_ACTIVE_HIGH>;
		qcom,phy-intr-redirect = <&tlmm 124 GPIO_ACTIVE_LOW>;
		gdsc_emac-supply = <&emac_gdsc>;
		pinctrl-names = "dev-emac-mdc",
			"dev-emac-mdio",
			"dev-emac-rgmii_txd0_state",
			"dev-emac-rgmii_txd1_state",
			"dev-emac-rgmii_txd2_state",
			"dev-emac-rgmii_txd3_state",
			"dev-emac-rgmii_txc_state",
			"dev-emac-rgmii_tx_ctl_state",
			"dev-emac-rgmii_rxd0_state",
			"dev-emac-rgmii_rxd1_state",
			"dev-emac-rgmii_rxd2_state",
			"dev-emac-rgmii_rxd3_state",
			"dev-emac-rgmii_rxc_state",
			"dev-emac-rgmii_rx_ctl_state";

		pinctrl-0 = <&emac_mdc>;
		pinctrl-1 = <&emac_mdio>;

		pinctrl-2 = <&emac_rgmii_txd0>;
		pinctrl-3 = <&emac_rgmii_txd1>;
		pinctrl-4 = <&emac_rgmii_txd2>;
		pinctrl-5 = <&emac_rgmii_txd3>;
		pinctrl-6 = <&emac_rgmii_txc>;
		pinctrl-7 = <&emac_rgmii_tx_ctl>;

		pinctrl-8 = <&emac_rgmii_rxd0>;
		pinctrl-9 = <&emac_rgmii_rxd1>;
		pinctrl-10 = <&emac_rgmii_rxd2>;
		pinctrl-11 = <&emac_rgmii_rxd3>;
		pinctrl-12 = <&emac_rgmii_rxc>;
		pinctrl-13 = <&emac_rgmii_rx_ctl>;

		io-macro-info {
			io-macro-bypass-mode = <0>;
			io-interface = "rgmii";
		};
		emac_emb_smmu: emac_emb_smmu {
			compatible = "qcom,emac-smmu-embedded";
			qcom,smmu-s1-bypass;
			iommus = <&apps_smmu 0x3C0 0x0>;
			qcom,iova-mapping = <0x80000000 0x40000000>;
		};
	};

	cnss_pcie: qcom,cnss {
		compatible = "qcom,cnss";
		wlan-en-gpio = <&tlmm 169 0>;
		vdd-wlan-supply = <&vreg_wlan>;
		reg = <0x10000000 0x10000000>,
			<0x20000000 0x10000>;
		reg-names = "smmu_iova_base", "smmu_iova_ipa";
		qcom,notify-modem-status;
		pinctrl-names = "wlan_en_active", "wlan_en_sleep";
		pinctrl-0 = <&cnss_wlan_en_active>;
		pinctrl-1 = <&cnss_wlan_en_sleep>;
		qcom,wlan-rc-num = <0>;
		qcom,wlan-ramdump-dynamic = <0x200000>;

		qcom,msm-bus,name = "msm-cnss";
		qcom,msm-bus,num-cases = <4>;
		qcom,msm-bus,num-paths = <2>;
		qcom,msm-bus,vectors-KBps =
				<45 512 0 0>, <1 512 0 0>,
				/* Upto 200 Mbps */
				<45 512 41421 655360>, <1 512 41421 655360>,
				/* Upto 400 Mbps */
				<45 512 98572 655360>, <1 512 98572 1600000>,
				/* Upto 800 Mbps */
				<45 512 207108 1146880>, <1 512 207108 3124992>;
		qcom,smmu-s1-enable;
	};
<<<<<<< HEAD
};
=======
};

#include "sa8155-audio.dtsi"
>>>>>>> 653fbfb6
<|MERGE_RESOLUTION|>--- conflicted
+++ resolved
@@ -723,10 +723,6 @@
 				<45 512 207108 1146880>, <1 512 207108 3124992>;
 		qcom,smmu-s1-enable;
 	};
-<<<<<<< HEAD
-};
-=======
-};
-
-#include "sa8155-audio.dtsi"
->>>>>>> 653fbfb6
+};
+
+#include "sa8155-audio.dtsi"