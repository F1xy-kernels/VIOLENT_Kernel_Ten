/* Copyright (c) 2018, The Linux Foundation. All rights reserved.
 *
 * This program is free software; you can redistribute it and/or modify
 * it under the terms of the GNU General Public License version 2 and
 * only version 2 as published by the Free Software Foundation.
 *
 * This program is distributed in the hope that it will be useful,
 * but WITHOUT ANY WARRANTY; without even the implied warranty of
 * MERCHANTABILITY or FITNESS FOR A PARTICULAR PURPOSE.  See the
 * GNU General Public License for more details.
 */

#include <dt-bindings/gpio/gpio.h>
#include <dt-bindings/input/input.h>

#include "sa8155-pmic-overlay.dtsi"

&qupv3_se0_spi {
	status = "ok";
	can-controller@0 {
		compatible = "qcom,nxp,mpc5746c";
		reg = <0>;
		interrupt-parent = <&tlmm>;
		interrupts = <38 0>;
		spi-max-frequency = <5000000>;
		qcom,clk-freq-mhz = <40000000>;
<<<<<<< HEAD
		qcom,max-can-channels = <4>;
=======
		qcom,max-can-channels = <1>;
>>>>>>> 4719c01d
		qcom,bits-per-word = <8>;
		qcom,support-can-fd;
	};
};

&qupv3_se12_2uart {
	status = "ok";
};

&qupv3_se13_4uart {
	status = "ok";
};

&qupv3_se3_spi {
	status = "ok";
};

&qupv3_se4_i2c {
	status = "ok";
};
&pil_modem {
	status = "disabled";
};


&soc {
	qcom,lpass@17300000 {
		status = "ok";
	};

	qcom,ssc@5c00000 {
		status = "disabled";
	};

	qcom,glink {
		modem {
			status = "disabled";
		};
	};

	qcom,turing@8300000 {
		status = "ok";
	};

	qcom,venus@aae0000 {
		status = "ok";
	};

	qcom,spss@1880000 {
		status = "ok";
	};

	qcom,npu@0x9800000 {
		status = "ok";
	};

	qcom,rmnet-ipa {
		status = "ok";
	};

	qcom,ipa_fws {
		status = "ok";
	};

	qcom,msm-cdsp-loader {
		status = "ok";
	};

	ssc_sensors: qcom,msm-ssc-sensors {
		status = "disabled";
	};

	ipa_hw: qcom,ipa@1e00000 {
		status = "ok";
	};

	gpio_keys {
		compatible = "gpio-keys";
		label = "gpio-keys";

		pinctrl-names = "default";
		pinctrl-0 = <&key_home_default
			     &key_vol_up_default>;

		home {
			label = "home";
			gpios = <&pm8150_1_gpios 1 GPIO_ACTIVE_LOW>;
			linux,input-type = <1>;
			linux,code = <KEY_HOME>;
			gpio-key,wakeup;
			debounce-interval = <15>;
			linux,can-disable;
		};

		vol_up {
			label = "volume_up";
			gpios = <&pm8150_1_gpios 6 GPIO_ACTIVE_LOW>;
			linux,input-type = <1>;
			linux,code = <KEY_VOLUMEUP>;
			gpio-key,wakeup;
			debounce-interval = <15>;
			linux,can-disable;
		};
	};

	bluetooth: bt_qca6174 {
		status = "ok";
	};
};

&ufsphy_mem {
	compatible = "qcom,ufs-phy-qmp-v4";

	vdda-pll-supply = <&pm8150_2_l8>;
	vdda-phy-max-microamp = <87100>;
	vdda-pll-max-microamp = <18300>;

	status = "ok";
};

&ufshc_mem {
	vdd-hba-supply = <&ufs_phy_gdsc>;
	vdd-hba-fixed-regulator;
	vcc-supply = <&pm8150_1_l10>;
	vcc-voltage-level = <2950000 2960000>;
	vccq2-supply = <&pm8150_1_s4>;
	vcc-max-microamp = <750000>;
	vccq2-max-microamp = <750000>;

	qcom,vddp-ref-clk-supply = <&pm8150_2_l5>;
	qcom,vddp-ref-clk-max-microamp = <100>;
	qcom,disable-lpm;

	status = "ok";
};

&sdhc_2 {
	vdd-supply = <&pm8150_1_l17>;
	qcom,vdd-voltage-level = <2950000 2960000>;
	qcom,vdd-current-level = <200 800000>;

	vdd-io-supply = <&pm8150_2_l13>;
	qcom,vdd-io-voltage-level = <1808000 2960000>;
	qcom,vdd-io-current-level = <200 22000>;

	pinctrl-names = "active", "sleep";
	pinctrl-0 = <&sdc2_clk_on
		&sdc2_cmd_on &sdc2_data_on &storage_cd_default>;
	pinctrl-1 = <&sdc2_clk_off
		&sdc2_cmd_off &sdc2_data_off &storage_cd_default>;

	cd-gpios = <&pm8150_1_gpios 4 GPIO_ACTIVE_LOW>;

	status = "ok";
};

&usb0 {
	dwc3@a600000 {
		usb-phy = <&usb2_phy0>, <&usb_nop_phy>;
		maximum-speed = "high-speed";
	};
};

&usb1 {
	status = "ok";
	dwc3@a800000 {
		dr_mode = "host";
	};
};<|MERGE_RESOLUTION|>--- conflicted
+++ resolved
@@ -24,11 +24,7 @@
 		interrupts = <38 0>;
 		spi-max-frequency = <5000000>;
 		qcom,clk-freq-mhz = <40000000>;
-<<<<<<< HEAD
-		qcom,max-can-channels = <4>;
-=======
 		qcom,max-can-channels = <1>;
->>>>>>> 4719c01d
 		qcom,bits-per-word = <8>;
 		qcom,support-can-fd;
 	};
