/*
 * INET		An implementation of the TCP/IP protocol suite for the LINUX
 *		operating system.  INET is implemented using the  BSD Socket
 *		interface as the means of communication with the user level.
 *
 *		Generic socket support routines. Memory allocators, socket lock/release
 *		handler for protocols to use and generic option handler.
 *
 *
 * Authors:	Ross Biro
 *		Fred N. van Kempen, <waltje@uWalt.NL.Mugnet.ORG>
 *		Florian La Roche, <flla@stud.uni-sb.de>
 *		Alan Cox, <A.Cox@swansea.ac.uk>
 *
 * Fixes:
 *		Alan Cox	: 	Numerous verify_area() problems
 *		Alan Cox	:	Connecting on a connecting socket
 *					now returns an error for tcp.
 *		Alan Cox	:	sock->protocol is set correctly.
 *					and is not sometimes left as 0.
 *		Alan Cox	:	connect handles icmp errors on a
 *					connect properly. Unfortunately there
 *					is a restart syscall nasty there. I
 *					can't match BSD without hacking the C
 *					library. Ideas urgently sought!
 *		Alan Cox	:	Disallow bind() to addresses that are
 *					not ours - especially broadcast ones!!
 *		Alan Cox	:	Socket 1024 _IS_ ok for users. (fencepost)
 *		Alan Cox	:	sock_wfree/sock_rfree don't destroy sockets,
 *					instead they leave that for the DESTROY timer.
 *		Alan Cox	:	Clean up error flag in accept
 *		Alan Cox	:	TCP ack handling is buggy, the DESTROY timer
 *					was buggy. Put a remove_sock() in the handler
 *					for memory when we hit 0. Also altered the timer
 *					code. The ACK stuff can wait and needs major
 *					TCP layer surgery.
 *		Alan Cox	:	Fixed TCP ack bug, removed remove sock
 *					and fixed timer/inet_bh race.
 *		Alan Cox	:	Added zapped flag for TCP
 *		Alan Cox	:	Move kfree_skb into skbuff.c and tidied up surplus code
 *		Alan Cox	:	for new sk_buff allocations wmalloc/rmalloc now call alloc_skb
 *		Alan Cox	:	kfree_s calls now are kfree_skbmem so we can track skb resources
 *		Alan Cox	:	Supports socket option broadcast now as does udp. Packet and raw need fixing.
 *		Alan Cox	:	Added RCVBUF,SNDBUF size setting. It suddenly occurred to me how easy it was so...
 *		Rick Sladkey	:	Relaxed UDP rules for matching packets.
 *		C.E.Hawkins	:	IFF_PROMISC/SIOCGHWADDR support
 *	Pauline Middelink	:	identd support
 *		Alan Cox	:	Fixed connect() taking signals I think.
 *		Alan Cox	:	SO_LINGER supported
 *		Alan Cox	:	Error reporting fixes
 *		Anonymous	:	inet_create tidied up (sk->reuse setting)
 *		Alan Cox	:	inet sockets don't set sk->type!
 *		Alan Cox	:	Split socket option code
 *		Alan Cox	:	Callbacks
 *		Alan Cox	:	Nagle flag for Charles & Johannes stuff
 *		Alex		:	Removed restriction on inet fioctl
 *		Alan Cox	:	Splitting INET from NET core
 *		Alan Cox	:	Fixed bogus SO_TYPE handling in getsockopt()
 *		Adam Caldwell	:	Missing return in SO_DONTROUTE/SO_DEBUG code
 *		Alan Cox	:	Split IP from generic code
 *		Alan Cox	:	New kfree_skbmem()
 *		Alan Cox	:	Make SO_DEBUG superuser only.
 *		Alan Cox	:	Allow anyone to clear SO_DEBUG
 *					(compatibility fix)
 *		Alan Cox	:	Added optimistic memory grabbing for AF_UNIX throughput.
 *		Alan Cox	:	Allocator for a socket is settable.
 *		Alan Cox	:	SO_ERROR includes soft errors.
 *		Alan Cox	:	Allow NULL arguments on some SO_ opts
 *		Alan Cox	: 	Generic socket allocation to make hooks
 *					easier (suggested by Craig Metz).
 *		Michael Pall	:	SO_ERROR returns positive errno again
 *              Steve Whitehouse:       Added default destructor to free
 *                                      protocol private data.
 *              Steve Whitehouse:       Added various other default routines
 *                                      common to several socket families.
 *              Chris Evans     :       Call suser() check last on F_SETOWN
 *		Jay Schulist	:	Added SO_ATTACH_FILTER and SO_DETACH_FILTER.
 *		Andi Kleen	:	Add sock_kmalloc()/sock_kfree_s()
 *		Andi Kleen	:	Fix write_space callback
 *		Chris Evans	:	Security fixes - signedness again
 *		Arnaldo C. Melo :       cleanups, use skb_queue_purge
 *
 * To Fix:
 *
 *
 *		This program is free software; you can redistribute it and/or
 *		modify it under the terms of the GNU General Public License
 *		as published by the Free Software Foundation; either version
 *		2 of the License, or (at your option) any later version.
 */

#include <linux/capability.h>
#include <linux/errno.h>
#include <linux/types.h>
#include <linux/socket.h>
#include <linux/in.h>
#include <linux/kernel.h>
#include <linux/module.h>
#include <linux/proc_fs.h>
#include <linux/seq_file.h>
#include <linux/sched.h>
#include <linux/timer.h>
#include <linux/string.h>
#include <linux/sockios.h>
#include <linux/net.h>
#include <linux/mm.h>
#include <linux/slab.h>
#include <linux/interrupt.h>
#include <linux/poll.h>
#include <linux/tcp.h>
#include <linux/init.h>
#include <linux/highmem.h>

#include <asm/uaccess.h>
#include <asm/system.h>

#include <linux/netdevice.h>
#include <net/protocol.h>
#include <linux/skbuff.h>
#include <net/net_namespace.h>
#include <net/request_sock.h>
#include <net/sock.h>
#include <net/xfrm.h>
#include <linux/ipsec.h>

#include <linux/filter.h>

#ifdef CONFIG_INET
#include <net/tcp.h>
#endif

/*
 * Each address family might have different locking rules, so we have
 * one slock key per address family:
 */
static struct lock_class_key af_family_keys[AF_MAX];
static struct lock_class_key af_family_slock_keys[AF_MAX];

/*
 * Make lock validator output more readable. (we pre-construct these
 * strings build-time, so that runtime initialization of socket
 * locks is fast):
 */
static const char *af_family_key_strings[AF_MAX+1] = {
  "sk_lock-AF_UNSPEC", "sk_lock-AF_UNIX"     , "sk_lock-AF_INET"     ,
  "sk_lock-AF_AX25"  , "sk_lock-AF_IPX"      , "sk_lock-AF_APPLETALK",
  "sk_lock-AF_NETROM", "sk_lock-AF_BRIDGE"   , "sk_lock-AF_ATMPVC"   ,
  "sk_lock-AF_X25"   , "sk_lock-AF_INET6"    , "sk_lock-AF_ROSE"     ,
  "sk_lock-AF_DECnet", "sk_lock-AF_NETBEUI"  , "sk_lock-AF_SECURITY" ,
  "sk_lock-AF_KEY"   , "sk_lock-AF_NETLINK"  , "sk_lock-AF_PACKET"   ,
  "sk_lock-AF_ASH"   , "sk_lock-AF_ECONET"   , "sk_lock-AF_ATMSVC"   ,
  "sk_lock-21"       , "sk_lock-AF_SNA"      , "sk_lock-AF_IRDA"     ,
  "sk_lock-AF_PPPOX" , "sk_lock-AF_WANPIPE"  , "sk_lock-AF_LLC"      ,
  "sk_lock-27"       , "sk_lock-28"          , "sk_lock-AF_CAN"      ,
  "sk_lock-AF_TIPC"  , "sk_lock-AF_BLUETOOTH", "sk_lock-IUCV"        ,
  "sk_lock-AF_RXRPC" , "sk_lock-AF_ISDN"     , "sk_lock-AF_PHONET"   ,
  "sk_lock-AF_MAX"
};
static const char *af_family_slock_key_strings[AF_MAX+1] = {
  "slock-AF_UNSPEC", "slock-AF_UNIX"     , "slock-AF_INET"     ,
  "slock-AF_AX25"  , "slock-AF_IPX"      , "slock-AF_APPLETALK",
  "slock-AF_NETROM", "slock-AF_BRIDGE"   , "slock-AF_ATMPVC"   ,
  "slock-AF_X25"   , "slock-AF_INET6"    , "slock-AF_ROSE"     ,
  "slock-AF_DECnet", "slock-AF_NETBEUI"  , "slock-AF_SECURITY" ,
  "slock-AF_KEY"   , "slock-AF_NETLINK"  , "slock-AF_PACKET"   ,
  "slock-AF_ASH"   , "slock-AF_ECONET"   , "slock-AF_ATMSVC"   ,
  "slock-21"       , "slock-AF_SNA"      , "slock-AF_IRDA"     ,
  "slock-AF_PPPOX" , "slock-AF_WANPIPE"  , "slock-AF_LLC"      ,
  "slock-27"       , "slock-28"          , "slock-AF_CAN"      ,
  "slock-AF_TIPC"  , "slock-AF_BLUETOOTH", "slock-AF_IUCV"     ,
  "slock-AF_RXRPC" , "slock-AF_ISDN"     , "slock-AF_PHONET"   ,
  "slock-AF_MAX"
};
static const char *af_family_clock_key_strings[AF_MAX+1] = {
  "clock-AF_UNSPEC", "clock-AF_UNIX"     , "clock-AF_INET"     ,
  "clock-AF_AX25"  , "clock-AF_IPX"      , "clock-AF_APPLETALK",
  "clock-AF_NETROM", "clock-AF_BRIDGE"   , "clock-AF_ATMPVC"   ,
  "clock-AF_X25"   , "clock-AF_INET6"    , "clock-AF_ROSE"     ,
  "clock-AF_DECnet", "clock-AF_NETBEUI"  , "clock-AF_SECURITY" ,
  "clock-AF_KEY"   , "clock-AF_NETLINK"  , "clock-AF_PACKET"   ,
  "clock-AF_ASH"   , "clock-AF_ECONET"   , "clock-AF_ATMSVC"   ,
  "clock-21"       , "clock-AF_SNA"      , "clock-AF_IRDA"     ,
  "clock-AF_PPPOX" , "clock-AF_WANPIPE"  , "clock-AF_LLC"      ,
  "clock-27"       , "clock-28"          , "clock-AF_CAN"      ,
  "clock-AF_TIPC"  , "clock-AF_BLUETOOTH", "clock-AF_IUCV"     ,
  "clock-AF_RXRPC" , "clock-AF_ISDN"     , "clock-AF_PHONET"   ,
  "clock-AF_MAX"
};

/*
 * sk_callback_lock locking rules are per-address-family,
 * so split the lock classes by using a per-AF key:
 */
static struct lock_class_key af_callback_keys[AF_MAX];

/* Take into consideration the size of the struct sk_buff overhead in the
 * determination of these values, since that is non-constant across
 * platforms.  This makes socket queueing behavior and performance
 * not depend upon such differences.
 */
#define _SK_MEM_PACKETS		256
#define _SK_MEM_OVERHEAD	(sizeof(struct sk_buff) + 256)
#define SK_WMEM_MAX		(_SK_MEM_OVERHEAD * _SK_MEM_PACKETS)
#define SK_RMEM_MAX		(_SK_MEM_OVERHEAD * _SK_MEM_PACKETS)

/* Run time adjustable parameters. */
__u32 sysctl_wmem_max __read_mostly = SK_WMEM_MAX;
__u32 sysctl_rmem_max __read_mostly = SK_RMEM_MAX;
__u32 sysctl_wmem_default __read_mostly = SK_WMEM_MAX;
__u32 sysctl_rmem_default __read_mostly = SK_RMEM_MAX;

/* Maximal space eaten by iovec or ancilliary data plus some space */
int sysctl_optmem_max __read_mostly = sizeof(unsigned long)*(2*UIO_MAXIOV+512);

static int sock_set_timeout(long *timeo_p, char __user *optval, int optlen)
{
	struct timeval tv;

	if (optlen < sizeof(tv))
		return -EINVAL;
	if (copy_from_user(&tv, optval, sizeof(tv)))
		return -EFAULT;
	if (tv.tv_usec < 0 || tv.tv_usec >= USEC_PER_SEC)
		return -EDOM;

	if (tv.tv_sec < 0) {
		static int warned __read_mostly;

		*timeo_p = 0;
		if (warned < 10 && net_ratelimit()) {
			warned++;
			printk(KERN_INFO "sock_set_timeout: `%s' (pid %d) "
			       "tries to set negative timeout\n",
				current->comm, task_pid_nr(current));
		}
		return 0;
	}
	*timeo_p = MAX_SCHEDULE_TIMEOUT;
	if (tv.tv_sec == 0 && tv.tv_usec == 0)
		return 0;
	if (tv.tv_sec < (MAX_SCHEDULE_TIMEOUT/HZ - 1))
		*timeo_p = tv.tv_sec*HZ + (tv.tv_usec+(1000000/HZ-1))/(1000000/HZ);
	return 0;
}

static void sock_warn_obsolete_bsdism(const char *name)
{
	static int warned;
	static char warncomm[TASK_COMM_LEN];
	if (strcmp(warncomm, current->comm) && warned < 5) {
		strcpy(warncomm,  current->comm);
		printk(KERN_WARNING "process `%s' is using obsolete "
		       "%s SO_BSDCOMPAT\n", warncomm, name);
		warned++;
	}
}

static void sock_disable_timestamp(struct sock *sk)
{
	if (sock_flag(sk, SOCK_TIMESTAMP)) {
		sock_reset_flag(sk, SOCK_TIMESTAMP);
		net_disable_timestamp();
	}
}


int sock_queue_rcv_skb(struct sock *sk, struct sk_buff *skb)
{
	int err = 0;
	int skb_len;

	/* Cast sk->rcvbuf to unsigned... It's pointless, but reduces
	   number of warnings when compiling with -W --ANK
	 */
	if (atomic_read(&sk->sk_rmem_alloc) + skb->truesize >=
	    (unsigned)sk->sk_rcvbuf) {
		err = -ENOMEM;
		goto out;
	}

	err = sk_filter(sk, skb);
	if (err)
		goto out;

	if (!sk_rmem_schedule(sk, skb->truesize)) {
		err = -ENOBUFS;
		goto out;
	}

	skb->dev = NULL;
	skb_set_owner_r(skb, sk);

	/* Cache the SKB length before we tack it onto the receive
	 * queue.  Once it is added it no longer belongs to us and
	 * may be freed by other threads of control pulling packets
	 * from the queue.
	 */
	skb_len = skb->len;

	skb_queue_tail(&sk->sk_receive_queue, skb);

	if (!sock_flag(sk, SOCK_DEAD))
		sk->sk_data_ready(sk, skb_len);
out:
	return err;
}
EXPORT_SYMBOL(sock_queue_rcv_skb);

int sk_receive_skb(struct sock *sk, struct sk_buff *skb, const int nested)
{
	int rc = NET_RX_SUCCESS;

	if (sk_filter(sk, skb))
		goto discard_and_relse;

	skb->dev = NULL;

	if (nested)
		bh_lock_sock_nested(sk);
	else
		bh_lock_sock(sk);
	if (!sock_owned_by_user(sk)) {
		/*
		 * trylock + unlock semantics:
		 */
		mutex_acquire(&sk->sk_lock.dep_map, 0, 1, _RET_IP_);

		rc = sk_backlog_rcv(sk, skb);

		mutex_release(&sk->sk_lock.dep_map, 1, _RET_IP_);
	} else
		sk_add_backlog(sk, skb);
	bh_unlock_sock(sk);
out:
	sock_put(sk);
	return rc;
discard_and_relse:
	kfree_skb(skb);
	goto out;
}
EXPORT_SYMBOL(sk_receive_skb);

struct dst_entry *__sk_dst_check(struct sock *sk, u32 cookie)
{
	struct dst_entry *dst = sk->sk_dst_cache;

	if (dst && dst->obsolete && dst->ops->check(dst, cookie) == NULL) {
		sk->sk_dst_cache = NULL;
		dst_release(dst);
		return NULL;
	}

	return dst;
}
EXPORT_SYMBOL(__sk_dst_check);

struct dst_entry *sk_dst_check(struct sock *sk, u32 cookie)
{
	struct dst_entry *dst = sk_dst_get(sk);

	if (dst && dst->obsolete && dst->ops->check(dst, cookie) == NULL) {
		sk_dst_reset(sk);
		dst_release(dst);
		return NULL;
	}

	return dst;
}
EXPORT_SYMBOL(sk_dst_check);

static int sock_bindtodevice(struct sock *sk, char __user *optval, int optlen)
{
	int ret = -ENOPROTOOPT;
#ifdef CONFIG_NETDEVICES
	struct net *net = sock_net(sk);
	char devname[IFNAMSIZ];
	int index;

	/* Sorry... */
	ret = -EPERM;
	if (!capable(CAP_NET_RAW))
		goto out;

	ret = -EINVAL;
	if (optlen < 0)
		goto out;

	/* Bind this socket to a particular device like "eth0",
	 * as specified in the passed interface name. If the
	 * name is "" or the option length is zero the socket
	 * is not bound.
	 */
	if (optlen > IFNAMSIZ - 1)
		optlen = IFNAMSIZ - 1;
	memset(devname, 0, sizeof(devname));

	ret = -EFAULT;
	if (copy_from_user(devname, optval, optlen))
		goto out;

	if (devname[0] == '\0') {
		index = 0;
	} else {
		struct net_device *dev = dev_get_by_name(net, devname);

		ret = -ENODEV;
		if (!dev)
			goto out;

		index = dev->ifindex;
		dev_put(dev);
	}

	lock_sock(sk);
	sk->sk_bound_dev_if = index;
	sk_dst_reset(sk);
	release_sock(sk);

	ret = 0;

out:
#endif

	return ret;
}

static inline void sock_valbool_flag(struct sock *sk, int bit, int valbool)
{
	if (valbool)
		sock_set_flag(sk, bit);
	else
		sock_reset_flag(sk, bit);
}

/*
 *	This is meant for all protocols to use and covers goings on
 *	at the socket level. Everything here is generic.
 */

int sock_setsockopt(struct socket *sock, int level, int optname,
		    char __user *optval, int optlen)
{
	struct sock *sk=sock->sk;
	int val;
	int valbool;
	struct linger ling;
	int ret = 0;

	/*
	 *	Options without arguments
	 */

	if (optname == SO_BINDTODEVICE)
		return sock_bindtodevice(sk, optval, optlen);

	if (optlen < sizeof(int))
		return -EINVAL;

	if (get_user(val, (int __user *)optval))
		return -EFAULT;

	valbool = val?1:0;

	lock_sock(sk);

	switch(optname) {
	case SO_DEBUG:
		if (val && !capable(CAP_NET_ADMIN)) {
			ret = -EACCES;
		} else
			sock_valbool_flag(sk, SOCK_DBG, valbool);
		break;
	case SO_REUSEADDR:
		sk->sk_reuse = valbool;
		break;
	case SO_TYPE:
	case SO_ERROR:
		ret = -ENOPROTOOPT;
		break;
	case SO_DONTROUTE:
		sock_valbool_flag(sk, SOCK_LOCALROUTE, valbool);
		break;
	case SO_BROADCAST:
		sock_valbool_flag(sk, SOCK_BROADCAST, valbool);
		break;
	case SO_SNDBUF:
		/* Don't error on this BSD doesn't and if you think
		   about it this is right. Otherwise apps have to
		   play 'guess the biggest size' games. RCVBUF/SNDBUF
		   are treated in BSD as hints */

		if (val > sysctl_wmem_max)
			val = sysctl_wmem_max;
set_sndbuf:
		sk->sk_userlocks |= SOCK_SNDBUF_LOCK;
		if ((val * 2) < SOCK_MIN_SNDBUF)
			sk->sk_sndbuf = SOCK_MIN_SNDBUF;
		else
			sk->sk_sndbuf = val * 2;

		/*
		 *	Wake up sending tasks if we
		 *	upped the value.
		 */
		sk->sk_write_space(sk);
		break;

	case SO_SNDBUFFORCE:
		if (!capable(CAP_NET_ADMIN)) {
			ret = -EPERM;
			break;
		}
		goto set_sndbuf;

	case SO_RCVBUF:
		/* Don't error on this BSD doesn't and if you think
		   about it this is right. Otherwise apps have to
		   play 'guess the biggest size' games. RCVBUF/SNDBUF
		   are treated in BSD as hints */

		if (val > sysctl_rmem_max)
			val = sysctl_rmem_max;
set_rcvbuf:
		sk->sk_userlocks |= SOCK_RCVBUF_LOCK;
		/*
		 * We double it on the way in to account for
		 * "struct sk_buff" etc. overhead.   Applications
		 * assume that the SO_RCVBUF setting they make will
		 * allow that much actual data to be received on that
		 * socket.
		 *
		 * Applications are unaware that "struct sk_buff" and
		 * other overheads allocate from the receive buffer
		 * during socket buffer allocation.
		 *
		 * And after considering the possible alternatives,
		 * returning the value we actually used in getsockopt
		 * is the most desirable behavior.
		 */
		if ((val * 2) < SOCK_MIN_RCVBUF)
			sk->sk_rcvbuf = SOCK_MIN_RCVBUF;
		else
			sk->sk_rcvbuf = val * 2;
		break;

	case SO_RCVBUFFORCE:
		if (!capable(CAP_NET_ADMIN)) {
			ret = -EPERM;
			break;
		}
		goto set_rcvbuf;

	case SO_KEEPALIVE:
#ifdef CONFIG_INET
		if (sk->sk_protocol == IPPROTO_TCP)
			tcp_set_keepalive(sk, valbool);
#endif
		sock_valbool_flag(sk, SOCK_KEEPOPEN, valbool);
		break;

	case SO_OOBINLINE:
		sock_valbool_flag(sk, SOCK_URGINLINE, valbool);
		break;

	case SO_NO_CHECK:
		sk->sk_no_check = valbool;
		break;

	case SO_PRIORITY:
		if ((val >= 0 && val <= 6) || capable(CAP_NET_ADMIN))
			sk->sk_priority = val;
		else
			ret = -EPERM;
		break;

	case SO_LINGER:
		if (optlen < sizeof(ling)) {
			ret = -EINVAL;	/* 1003.1g */
			break;
		}
		if (copy_from_user(&ling,optval,sizeof(ling))) {
			ret = -EFAULT;
			break;
		}
		if (!ling.l_onoff)
			sock_reset_flag(sk, SOCK_LINGER);
		else {
#if (BITS_PER_LONG == 32)
			if ((unsigned int)ling.l_linger >= MAX_SCHEDULE_TIMEOUT/HZ)
				sk->sk_lingertime = MAX_SCHEDULE_TIMEOUT;
			else
#endif
				sk->sk_lingertime = (unsigned int)ling.l_linger * HZ;
			sock_set_flag(sk, SOCK_LINGER);
		}
		break;

	case SO_BSDCOMPAT:
		sock_warn_obsolete_bsdism("setsockopt");
		break;

	case SO_PASSCRED:
		if (valbool)
			set_bit(SOCK_PASSCRED, &sock->flags);
		else
			clear_bit(SOCK_PASSCRED, &sock->flags);
		break;

	case SO_TIMESTAMP:
	case SO_TIMESTAMPNS:
		if (valbool)  {
			if (optname == SO_TIMESTAMP)
				sock_reset_flag(sk, SOCK_RCVTSTAMPNS);
			else
				sock_set_flag(sk, SOCK_RCVTSTAMPNS);
			sock_set_flag(sk, SOCK_RCVTSTAMP);
			sock_enable_timestamp(sk);
		} else {
			sock_reset_flag(sk, SOCK_RCVTSTAMP);
			sock_reset_flag(sk, SOCK_RCVTSTAMPNS);
		}
		break;

	case SO_RCVLOWAT:
		if (val < 0)
			val = INT_MAX;
		sk->sk_rcvlowat = val ? : 1;
		break;

	case SO_RCVTIMEO:
		ret = sock_set_timeout(&sk->sk_rcvtimeo, optval, optlen);
		break;

	case SO_SNDTIMEO:
		ret = sock_set_timeout(&sk->sk_sndtimeo, optval, optlen);
		break;

	case SO_ATTACH_FILTER:
		ret = -EINVAL;
		if (optlen == sizeof(struct sock_fprog)) {
			struct sock_fprog fprog;

			ret = -EFAULT;
			if (copy_from_user(&fprog, optval, sizeof(fprog)))
				break;

			ret = sk_attach_filter(&fprog, sk);
		}
		break;

	case SO_DETACH_FILTER:
		ret = sk_detach_filter(sk);
		break;

	case SO_PASSSEC:
		if (valbool)
			set_bit(SOCK_PASSSEC, &sock->flags);
		else
			clear_bit(SOCK_PASSSEC, &sock->flags);
		break;
	case SO_MARK:
		if (!capable(CAP_NET_ADMIN))
			ret = -EPERM;
		else {
			sk->sk_mark = val;
		}
		break;

		/* We implement the SO_SNDLOWAT etc to
		   not be settable (1003.1g 5.3) */
	default:
		ret = -ENOPROTOOPT;
		break;
	}
	release_sock(sk);
	return ret;
}


int sock_getsockopt(struct socket *sock, int level, int optname,
		    char __user *optval, int __user *optlen)
{
	struct sock *sk = sock->sk;

	union {
		int val;
		struct linger ling;
		struct timeval tm;
	} v;

	unsigned int lv = sizeof(int);
	int len;

	if (get_user(len, optlen))
		return -EFAULT;
	if (len < 0)
		return -EINVAL;

<<<<<<< HEAD
	v.val = 0;
=======
	memset(&v, 0, sizeof(v));
>>>>>>> cb065c06

	switch(optname) {
	case SO_DEBUG:
		v.val = sock_flag(sk, SOCK_DBG);
		break;

	case SO_DONTROUTE:
		v.val = sock_flag(sk, SOCK_LOCALROUTE);
		break;

	case SO_BROADCAST:
		v.val = !!sock_flag(sk, SOCK_BROADCAST);
		break;

	case SO_SNDBUF:
		v.val = sk->sk_sndbuf;
		break;

	case SO_RCVBUF:
		v.val = sk->sk_rcvbuf;
		break;

	case SO_REUSEADDR:
		v.val = sk->sk_reuse;
		break;

	case SO_KEEPALIVE:
		v.val = !!sock_flag(sk, SOCK_KEEPOPEN);
		break;

	case SO_TYPE:
		v.val = sk->sk_type;
		break;

	case SO_ERROR:
		v.val = -sock_error(sk);
		if (v.val==0)
			v.val = xchg(&sk->sk_err_soft, 0);
		break;

	case SO_OOBINLINE:
		v.val = !!sock_flag(sk, SOCK_URGINLINE);
		break;

	case SO_NO_CHECK:
		v.val = sk->sk_no_check;
		break;

	case SO_PRIORITY:
		v.val = sk->sk_priority;
		break;

	case SO_LINGER:
		lv		= sizeof(v.ling);
		v.ling.l_onoff	= !!sock_flag(sk, SOCK_LINGER);
		v.ling.l_linger	= sk->sk_lingertime / HZ;
		break;

	case SO_BSDCOMPAT:
		sock_warn_obsolete_bsdism("getsockopt");
		break;

	case SO_TIMESTAMP:
		v.val = sock_flag(sk, SOCK_RCVTSTAMP) &&
				!sock_flag(sk, SOCK_RCVTSTAMPNS);
		break;

	case SO_TIMESTAMPNS:
		v.val = sock_flag(sk, SOCK_RCVTSTAMPNS);
		break;

	case SO_RCVTIMEO:
		lv=sizeof(struct timeval);
		if (sk->sk_rcvtimeo == MAX_SCHEDULE_TIMEOUT) {
			v.tm.tv_sec = 0;
			v.tm.tv_usec = 0;
		} else {
			v.tm.tv_sec = sk->sk_rcvtimeo / HZ;
			v.tm.tv_usec = ((sk->sk_rcvtimeo % HZ) * 1000000) / HZ;
		}
		break;

	case SO_SNDTIMEO:
		lv=sizeof(struct timeval);
		if (sk->sk_sndtimeo == MAX_SCHEDULE_TIMEOUT) {
			v.tm.tv_sec = 0;
			v.tm.tv_usec = 0;
		} else {
			v.tm.tv_sec = sk->sk_sndtimeo / HZ;
			v.tm.tv_usec = ((sk->sk_sndtimeo % HZ) * 1000000) / HZ;
		}
		break;

	case SO_RCVLOWAT:
		v.val = sk->sk_rcvlowat;
		break;

	case SO_SNDLOWAT:
		v.val=1;
		break;

	case SO_PASSCRED:
		v.val = test_bit(SOCK_PASSCRED, &sock->flags) ? 1 : 0;
		break;

	case SO_PEERCRED:
		if (len > sizeof(sk->sk_peercred))
			len = sizeof(sk->sk_peercred);
		if (copy_to_user(optval, &sk->sk_peercred, len))
			return -EFAULT;
		goto lenout;

	case SO_PEERNAME:
	{
		char address[128];

		if (sock->ops->getname(sock, (struct sockaddr *)address, &lv, 2))
			return -ENOTCONN;
		if (lv < len)
			return -EINVAL;
		if (copy_to_user(optval, address, len))
			return -EFAULT;
		goto lenout;
	}

	/* Dubious BSD thing... Probably nobody even uses it, but
	 * the UNIX standard wants it for whatever reason... -DaveM
	 */
	case SO_ACCEPTCONN:
		v.val = sk->sk_state == TCP_LISTEN;
		break;

	case SO_PASSSEC:
		v.val = test_bit(SOCK_PASSSEC, &sock->flags) ? 1 : 0;
		break;

	case SO_PEERSEC:
		return security_socket_getpeersec_stream(sock, optval, optlen, len);

	case SO_MARK:
		v.val = sk->sk_mark;
		break;

	default:
		return -ENOPROTOOPT;
	}

	if (len > lv)
		len = lv;
	if (copy_to_user(optval, &v, len))
		return -EFAULT;
lenout:
	if (put_user(len, optlen))
		return -EFAULT;
	return 0;
}

/*
 * Initialize an sk_lock.
 *
 * (We also register the sk_lock with the lock validator.)
 */
static inline void sock_lock_init(struct sock *sk)
{
	sock_lock_init_class_and_name(sk,
			af_family_slock_key_strings[sk->sk_family],
			af_family_slock_keys + sk->sk_family,
			af_family_key_strings[sk->sk_family],
			af_family_keys + sk->sk_family);
}

static void sock_copy(struct sock *nsk, const struct sock *osk)
{
#ifdef CONFIG_SECURITY_NETWORK
	void *sptr = nsk->sk_security;
#endif

	memcpy(nsk, osk, osk->sk_prot->obj_size);
#ifdef CONFIG_SECURITY_NETWORK
	nsk->sk_security = sptr;
	security_sk_clone(osk, nsk);
#endif
}

static struct sock *sk_prot_alloc(struct proto *prot, gfp_t priority,
		int family)
{
	struct sock *sk;
	struct kmem_cache *slab;

	slab = prot->slab;
	if (slab != NULL)
		sk = kmem_cache_alloc(slab, priority);
	else
		sk = kmalloc(prot->obj_size, priority);

	if (sk != NULL) {
		if (security_sk_alloc(sk, family, priority))
			goto out_free;

		if (!try_module_get(prot->owner))
			goto out_free_sec;
	}

	return sk;

out_free_sec:
	security_sk_free(sk);
out_free:
	if (slab != NULL)
		kmem_cache_free(slab, sk);
	else
		kfree(sk);
	return NULL;
}

static void sk_prot_free(struct proto *prot, struct sock *sk)
{
	struct kmem_cache *slab;
	struct module *owner;

	owner = prot->owner;
	slab = prot->slab;

	security_sk_free(sk);
	if (slab != NULL)
		kmem_cache_free(slab, sk);
	else
		kfree(sk);
	module_put(owner);
}

/**
 *	sk_alloc - All socket objects are allocated here
 *	@net: the applicable net namespace
 *	@family: protocol family
 *	@priority: for allocation (%GFP_KERNEL, %GFP_ATOMIC, etc)
 *	@prot: struct proto associated with this new sock instance
 */
struct sock *sk_alloc(struct net *net, int family, gfp_t priority,
		      struct proto *prot)
{
	struct sock *sk;

	sk = sk_prot_alloc(prot, priority | __GFP_ZERO, family);
	if (sk) {
		sk->sk_family = family;
		/*
		 * See comment in struct sock definition to understand
		 * why we need sk_prot_creator -acme
		 */
		sk->sk_prot = sk->sk_prot_creator = prot;
		sock_lock_init(sk);
		sock_net_set(sk, get_net(net));
	}

	return sk;
}

void sk_free(struct sock *sk)
{
	struct sk_filter *filter;

	if (sk->sk_destruct)
		sk->sk_destruct(sk);

	filter = rcu_dereference(sk->sk_filter);
	if (filter) {
		sk_filter_uncharge(sk, filter);
		rcu_assign_pointer(sk->sk_filter, NULL);
	}

	sock_disable_timestamp(sk);

	if (atomic_read(&sk->sk_omem_alloc))
		printk(KERN_DEBUG "%s: optmem leakage (%d bytes) detected.\n",
		       __func__, atomic_read(&sk->sk_omem_alloc));

	put_net(sock_net(sk));
	sk_prot_free(sk->sk_prot_creator, sk);
}

/*
 * Last sock_put should drop referrence to sk->sk_net. It has already
 * been dropped in sk_change_net. Taking referrence to stopping namespace
 * is not an option.
 * Take referrence to a socket to remove it from hash _alive_ and after that
 * destroy it in the context of init_net.
 */
void sk_release_kernel(struct sock *sk)
{
	if (sk == NULL || sk->sk_socket == NULL)
		return;

	sock_hold(sk);
	sock_release(sk->sk_socket);
	release_net(sock_net(sk));
	sock_net_set(sk, get_net(&init_net));
	sock_put(sk);
}
EXPORT_SYMBOL(sk_release_kernel);

struct sock *sk_clone(const struct sock *sk, const gfp_t priority)
{
	struct sock *newsk;

	newsk = sk_prot_alloc(sk->sk_prot, priority, sk->sk_family);
	if (newsk != NULL) {
		struct sk_filter *filter;

		sock_copy(newsk, sk);

		/* SANITY */
		get_net(sock_net(newsk));
		sk_node_init(&newsk->sk_node);
		sock_lock_init(newsk);
		bh_lock_sock(newsk);
		newsk->sk_backlog.head	= newsk->sk_backlog.tail = NULL;

		atomic_set(&newsk->sk_rmem_alloc, 0);
		atomic_set(&newsk->sk_wmem_alloc, 0);
		atomic_set(&newsk->sk_omem_alloc, 0);
		skb_queue_head_init(&newsk->sk_receive_queue);
		skb_queue_head_init(&newsk->sk_write_queue);
#ifdef CONFIG_NET_DMA
		skb_queue_head_init(&newsk->sk_async_wait_queue);
#endif

		rwlock_init(&newsk->sk_dst_lock);
		rwlock_init(&newsk->sk_callback_lock);
		lockdep_set_class_and_name(&newsk->sk_callback_lock,
				af_callback_keys + newsk->sk_family,
				af_family_clock_key_strings[newsk->sk_family]);

		newsk->sk_dst_cache	= NULL;
		newsk->sk_wmem_queued	= 0;
		newsk->sk_forward_alloc = 0;
		newsk->sk_send_head	= NULL;
		newsk->sk_userlocks	= sk->sk_userlocks & ~SOCK_BINDPORT_LOCK;

		sock_reset_flag(newsk, SOCK_DONE);
		skb_queue_head_init(&newsk->sk_error_queue);

		filter = newsk->sk_filter;
		if (filter != NULL)
			sk_filter_charge(newsk, filter);

		if (unlikely(xfrm_sk_clone_policy(newsk))) {
			/* It is still raw copy of parent, so invalidate
			 * destructor and make plain sk_free() */
			newsk->sk_destruct = NULL;
			sk_free(newsk);
			newsk = NULL;
			goto out;
		}

		newsk->sk_err	   = 0;
		newsk->sk_priority = 0;
		atomic_set(&newsk->sk_refcnt, 2);

		/*
		 * Increment the counter in the same struct proto as the master
		 * sock (sk_refcnt_debug_inc uses newsk->sk_prot->socks, that
		 * is the same as sk->sk_prot->socks, as this field was copied
		 * with memcpy).
		 *
		 * This _changes_ the previous behaviour, where
		 * tcp_create_openreq_child always was incrementing the
		 * equivalent to tcp_prot->socks (inet_sock_nr), so this have
		 * to be taken into account in all callers. -acme
		 */
		sk_refcnt_debug_inc(newsk);
		sk_set_socket(newsk, NULL);
		newsk->sk_sleep	 = NULL;

		if (newsk->sk_prot->sockets_allocated)
			percpu_counter_inc(newsk->sk_prot->sockets_allocated);
	}
out:
	return newsk;
}

EXPORT_SYMBOL_GPL(sk_clone);

void sk_setup_caps(struct sock *sk, struct dst_entry *dst)
{
	__sk_dst_set(sk, dst);
	sk->sk_route_caps = dst->dev->features;
	if (sk->sk_route_caps & NETIF_F_GSO)
		sk->sk_route_caps |= NETIF_F_GSO_SOFTWARE;
	if (sk_can_gso(sk)) {
		if (dst->header_len) {
			sk->sk_route_caps &= ~NETIF_F_GSO_MASK;
		} else {
			sk->sk_route_caps |= NETIF_F_SG | NETIF_F_HW_CSUM;
			sk->sk_gso_max_size = dst->dev->gso_max_size;
		}
	}
}
EXPORT_SYMBOL_GPL(sk_setup_caps);

void __init sk_init(void)
{
	if (num_physpages <= 4096) {
		sysctl_wmem_max = 32767;
		sysctl_rmem_max = 32767;
		sysctl_wmem_default = 32767;
		sysctl_rmem_default = 32767;
	} else if (num_physpages >= 131072) {
		sysctl_wmem_max = 131071;
		sysctl_rmem_max = 131071;
	}
}

/*
 *	Simple resource managers for sockets.
 */


/*
 * Write buffer destructor automatically called from kfree_skb.
 */
void sock_wfree(struct sk_buff *skb)
{
	struct sock *sk = skb->sk;

	/* In case it might be waiting for more memory. */
	atomic_sub(skb->truesize, &sk->sk_wmem_alloc);
	if (!sock_flag(sk, SOCK_USE_WRITE_QUEUE))
		sk->sk_write_space(sk);
	sock_put(sk);
}

/*
 * Read buffer destructor automatically called from kfree_skb.
 */
void sock_rfree(struct sk_buff *skb)
{
	struct sock *sk = skb->sk;

	atomic_sub(skb->truesize, &sk->sk_rmem_alloc);
	sk_mem_uncharge(skb->sk, skb->truesize);
}


int sock_i_uid(struct sock *sk)
{
	int uid;

	read_lock(&sk->sk_callback_lock);
	uid = sk->sk_socket ? SOCK_INODE(sk->sk_socket)->i_uid : 0;
	read_unlock(&sk->sk_callback_lock);
	return uid;
}

unsigned long sock_i_ino(struct sock *sk)
{
	unsigned long ino;

	read_lock(&sk->sk_callback_lock);
	ino = sk->sk_socket ? SOCK_INODE(sk->sk_socket)->i_ino : 0;
	read_unlock(&sk->sk_callback_lock);
	return ino;
}

/*
 * Allocate a skb from the socket's send buffer.
 */
struct sk_buff *sock_wmalloc(struct sock *sk, unsigned long size, int force,
			     gfp_t priority)
{
	if (force || atomic_read(&sk->sk_wmem_alloc) < sk->sk_sndbuf) {
		struct sk_buff * skb = alloc_skb(size, priority);
		if (skb) {
			skb_set_owner_w(skb, sk);
			return skb;
		}
	}
	return NULL;
}

/*
 * Allocate a skb from the socket's receive buffer.
 */
struct sk_buff *sock_rmalloc(struct sock *sk, unsigned long size, int force,
			     gfp_t priority)
{
	if (force || atomic_read(&sk->sk_rmem_alloc) < sk->sk_rcvbuf) {
		struct sk_buff *skb = alloc_skb(size, priority);
		if (skb) {
			skb_set_owner_r(skb, sk);
			return skb;
		}
	}
	return NULL;
}

/*
 * Allocate a memory block from the socket's option memory buffer.
 */
void *sock_kmalloc(struct sock *sk, int size, gfp_t priority)
{
	if ((unsigned)size <= sysctl_optmem_max &&
	    atomic_read(&sk->sk_omem_alloc) + size < sysctl_optmem_max) {
		void *mem;
		/* First do the add, to avoid the race if kmalloc
		 * might sleep.
		 */
		atomic_add(size, &sk->sk_omem_alloc);
		mem = kmalloc(size, priority);
		if (mem)
			return mem;
		atomic_sub(size, &sk->sk_omem_alloc);
	}
	return NULL;
}

/*
 * Free an option memory block.
 */
void sock_kfree_s(struct sock *sk, void *mem, int size)
{
	kfree(mem);
	atomic_sub(size, &sk->sk_omem_alloc);
}

/* It is almost wait_for_tcp_memory minus release_sock/lock_sock.
   I think, these locks should be removed for datagram sockets.
 */
static long sock_wait_for_wmem(struct sock * sk, long timeo)
{
	DEFINE_WAIT(wait);

	clear_bit(SOCK_ASYNC_NOSPACE, &sk->sk_socket->flags);
	for (;;) {
		if (!timeo)
			break;
		if (signal_pending(current))
			break;
		set_bit(SOCK_NOSPACE, &sk->sk_socket->flags);
		prepare_to_wait(sk->sk_sleep, &wait, TASK_INTERRUPTIBLE);
		if (atomic_read(&sk->sk_wmem_alloc) < sk->sk_sndbuf)
			break;
		if (sk->sk_shutdown & SEND_SHUTDOWN)
			break;
		if (sk->sk_err)
			break;
		timeo = schedule_timeout(timeo);
	}
	finish_wait(sk->sk_sleep, &wait);
	return timeo;
}


/*
 *	Generic send/receive buffer handlers
 */

static struct sk_buff *sock_alloc_send_pskb(struct sock *sk,
					    unsigned long header_len,
					    unsigned long data_len,
					    int noblock, int *errcode)
{
	struct sk_buff *skb;
	gfp_t gfp_mask;
	long timeo;
	int err;

	gfp_mask = sk->sk_allocation;
	if (gfp_mask & __GFP_WAIT)
		gfp_mask |= __GFP_REPEAT;

	timeo = sock_sndtimeo(sk, noblock);
	while (1) {
		err = sock_error(sk);
		if (err != 0)
			goto failure;

		err = -EPIPE;
		if (sk->sk_shutdown & SEND_SHUTDOWN)
			goto failure;

		if (atomic_read(&sk->sk_wmem_alloc) < sk->sk_sndbuf) {
			skb = alloc_skb(header_len, gfp_mask);
			if (skb) {
				int npages;
				int i;

				/* No pages, we're done... */
				if (!data_len)
					break;

				npages = (data_len + (PAGE_SIZE - 1)) >> PAGE_SHIFT;
				skb->truesize += data_len;
				skb_shinfo(skb)->nr_frags = npages;
				for (i = 0; i < npages; i++) {
					struct page *page;
					skb_frag_t *frag;

					page = alloc_pages(sk->sk_allocation, 0);
					if (!page) {
						err = -ENOBUFS;
						skb_shinfo(skb)->nr_frags = i;
						kfree_skb(skb);
						goto failure;
					}

					frag = &skb_shinfo(skb)->frags[i];
					frag->page = page;
					frag->page_offset = 0;
					frag->size = (data_len >= PAGE_SIZE ?
						      PAGE_SIZE :
						      data_len);
					data_len -= PAGE_SIZE;
				}

				/* Full success... */
				break;
			}
			err = -ENOBUFS;
			goto failure;
		}
		set_bit(SOCK_ASYNC_NOSPACE, &sk->sk_socket->flags);
		set_bit(SOCK_NOSPACE, &sk->sk_socket->flags);
		err = -EAGAIN;
		if (!timeo)
			goto failure;
		if (signal_pending(current))
			goto interrupted;
		timeo = sock_wait_for_wmem(sk, timeo);
	}

	skb_set_owner_w(skb, sk);
	return skb;

interrupted:
	err = sock_intr_errno(timeo);
failure:
	*errcode = err;
	return NULL;
}

struct sk_buff *sock_alloc_send_skb(struct sock *sk, unsigned long size,
				    int noblock, int *errcode)
{
	return sock_alloc_send_pskb(sk, size, 0, noblock, errcode);
}

static void __lock_sock(struct sock *sk)
{
	DEFINE_WAIT(wait);

	for (;;) {
		prepare_to_wait_exclusive(&sk->sk_lock.wq, &wait,
					TASK_UNINTERRUPTIBLE);
		spin_unlock_bh(&sk->sk_lock.slock);
		schedule();
		spin_lock_bh(&sk->sk_lock.slock);
		if (!sock_owned_by_user(sk))
			break;
	}
	finish_wait(&sk->sk_lock.wq, &wait);
}

static void __release_sock(struct sock *sk)
{
	struct sk_buff *skb = sk->sk_backlog.head;

	do {
		sk->sk_backlog.head = sk->sk_backlog.tail = NULL;
		bh_unlock_sock(sk);

		do {
			struct sk_buff *next = skb->next;

			skb->next = NULL;
			sk_backlog_rcv(sk, skb);

			/*
			 * We are in process context here with softirqs
			 * disabled, use cond_resched_softirq() to preempt.
			 * This is safe to do because we've taken the backlog
			 * queue private:
			 */
			cond_resched_softirq();

			skb = next;
		} while (skb != NULL);

		bh_lock_sock(sk);
	} while ((skb = sk->sk_backlog.head) != NULL);
}

/**
 * sk_wait_data - wait for data to arrive at sk_receive_queue
 * @sk:    sock to wait on
 * @timeo: for how long
 *
 * Now socket state including sk->sk_err is changed only under lock,
 * hence we may omit checks after joining wait queue.
 * We check receive queue before schedule() only as optimization;
 * it is very likely that release_sock() added new data.
 */
int sk_wait_data(struct sock *sk, long *timeo)
{
	int rc;
	DEFINE_WAIT(wait);

	prepare_to_wait(sk->sk_sleep, &wait, TASK_INTERRUPTIBLE);
	set_bit(SOCK_ASYNC_WAITDATA, &sk->sk_socket->flags);
	rc = sk_wait_event(sk, timeo, !skb_queue_empty(&sk->sk_receive_queue));
	clear_bit(SOCK_ASYNC_WAITDATA, &sk->sk_socket->flags);
	finish_wait(sk->sk_sleep, &wait);
	return rc;
}

EXPORT_SYMBOL(sk_wait_data);

/**
 *	__sk_mem_schedule - increase sk_forward_alloc and memory_allocated
 *	@sk: socket
 *	@size: memory size to allocate
 *	@kind: allocation type
 *
 *	If kind is SK_MEM_SEND, it means wmem allocation. Otherwise it means
 *	rmem allocation. This function assumes that protocols which have
 *	memory_pressure use sk_wmem_queued as write buffer accounting.
 */
int __sk_mem_schedule(struct sock *sk, int size, int kind)
{
	struct proto *prot = sk->sk_prot;
	int amt = sk_mem_pages(size);
	int allocated;

	sk->sk_forward_alloc += amt * SK_MEM_QUANTUM;
	allocated = atomic_add_return(amt, prot->memory_allocated);

	/* Under limit. */
	if (allocated <= prot->sysctl_mem[0]) {
		if (prot->memory_pressure && *prot->memory_pressure)
			*prot->memory_pressure = 0;
		return 1;
	}

	/* Under pressure. */
	if (allocated > prot->sysctl_mem[1])
		if (prot->enter_memory_pressure)
			prot->enter_memory_pressure(sk);

	/* Over hard limit. */
	if (allocated > prot->sysctl_mem[2])
		goto suppress_allocation;

	/* guarantee minimum buffer size under pressure */
	if (kind == SK_MEM_RECV) {
		if (atomic_read(&sk->sk_rmem_alloc) < prot->sysctl_rmem[0])
			return 1;
	} else { /* SK_MEM_SEND */
		if (sk->sk_type == SOCK_STREAM) {
			if (sk->sk_wmem_queued < prot->sysctl_wmem[0])
				return 1;
		} else if (atomic_read(&sk->sk_wmem_alloc) <
			   prot->sysctl_wmem[0])
				return 1;
	}

	if (prot->memory_pressure) {
		int alloc;

		if (!*prot->memory_pressure)
			return 1;
		alloc = percpu_counter_read_positive(prot->sockets_allocated);
		if (prot->sysctl_mem[2] > alloc *
		    sk_mem_pages(sk->sk_wmem_queued +
				 atomic_read(&sk->sk_rmem_alloc) +
				 sk->sk_forward_alloc))
			return 1;
	}

suppress_allocation:

	if (kind == SK_MEM_SEND && sk->sk_type == SOCK_STREAM) {
		sk_stream_moderate_sndbuf(sk);

		/* Fail only if socket is _under_ its sndbuf.
		 * In this case we cannot block, so that we have to fail.
		 */
		if (sk->sk_wmem_queued + size >= sk->sk_sndbuf)
			return 1;
	}

	/* Alas. Undo changes. */
	sk->sk_forward_alloc -= amt * SK_MEM_QUANTUM;
	atomic_sub(amt, prot->memory_allocated);
	return 0;
}

EXPORT_SYMBOL(__sk_mem_schedule);

/**
 *	__sk_reclaim - reclaim memory_allocated
 *	@sk: socket
 */
void __sk_mem_reclaim(struct sock *sk)
{
	struct proto *prot = sk->sk_prot;

	atomic_sub(sk->sk_forward_alloc >> SK_MEM_QUANTUM_SHIFT,
		   prot->memory_allocated);
	sk->sk_forward_alloc &= SK_MEM_QUANTUM - 1;

	if (prot->memory_pressure && *prot->memory_pressure &&
	    (atomic_read(prot->memory_allocated) < prot->sysctl_mem[0]))
		*prot->memory_pressure = 0;
}

EXPORT_SYMBOL(__sk_mem_reclaim);


/*
 * Set of default routines for initialising struct proto_ops when
 * the protocol does not support a particular function. In certain
 * cases where it makes no sense for a protocol to have a "do nothing"
 * function, some default processing is provided.
 */

int sock_no_bind(struct socket *sock, struct sockaddr *saddr, int len)
{
	return -EOPNOTSUPP;
}

int sock_no_connect(struct socket *sock, struct sockaddr *saddr,
		    int len, int flags)
{
	return -EOPNOTSUPP;
}

int sock_no_socketpair(struct socket *sock1, struct socket *sock2)
{
	return -EOPNOTSUPP;
}

int sock_no_accept(struct socket *sock, struct socket *newsock, int flags)
{
	return -EOPNOTSUPP;
}

int sock_no_getname(struct socket *sock, struct sockaddr *saddr,
		    int *len, int peer)
{
	return -EOPNOTSUPP;
}

unsigned int sock_no_poll(struct file * file, struct socket *sock, poll_table *pt)
{
	return 0;
}

int sock_no_ioctl(struct socket *sock, unsigned int cmd, unsigned long arg)
{
	return -EOPNOTSUPP;
}

int sock_no_listen(struct socket *sock, int backlog)
{
	return -EOPNOTSUPP;
}

int sock_no_shutdown(struct socket *sock, int how)
{
	return -EOPNOTSUPP;
}

int sock_no_setsockopt(struct socket *sock, int level, int optname,
		    char __user *optval, int optlen)
{
	return -EOPNOTSUPP;
}

int sock_no_getsockopt(struct socket *sock, int level, int optname,
		    char __user *optval, int __user *optlen)
{
	return -EOPNOTSUPP;
}

int sock_no_sendmsg(struct kiocb *iocb, struct socket *sock, struct msghdr *m,
		    size_t len)
{
	return -EOPNOTSUPP;
}

int sock_no_recvmsg(struct kiocb *iocb, struct socket *sock, struct msghdr *m,
		    size_t len, int flags)
{
	return -EOPNOTSUPP;
}

int sock_no_mmap(struct file *file, struct socket *sock, struct vm_area_struct *vma)
{
	/* Mirror missing mmap method error code */
	return -ENODEV;
}

ssize_t sock_no_sendpage(struct socket *sock, struct page *page, int offset, size_t size, int flags)
{
	ssize_t res;
	struct msghdr msg = {.msg_flags = flags};
	struct kvec iov;
	char *kaddr = kmap(page);
	iov.iov_base = kaddr + offset;
	iov.iov_len = size;
	res = kernel_sendmsg(sock, &msg, &iov, 1, size);
	kunmap(page);
	return res;
}

/*
 *	Default Socket Callbacks
 */

static void sock_def_wakeup(struct sock *sk)
{
	read_lock(&sk->sk_callback_lock);
	if (sk->sk_sleep && waitqueue_active(sk->sk_sleep))
		wake_up_interruptible_all(sk->sk_sleep);
	read_unlock(&sk->sk_callback_lock);
}

static void sock_def_error_report(struct sock *sk)
{
	read_lock(&sk->sk_callback_lock);
	if (sk->sk_sleep && waitqueue_active(sk->sk_sleep))
		wake_up_interruptible(sk->sk_sleep);
	sk_wake_async(sk, SOCK_WAKE_IO, POLL_ERR);
	read_unlock(&sk->sk_callback_lock);
}

static void sock_def_readable(struct sock *sk, int len)
{
	read_lock(&sk->sk_callback_lock);
	if (sk->sk_sleep && waitqueue_active(sk->sk_sleep))
		wake_up_interruptible_sync(sk->sk_sleep);
	sk_wake_async(sk, SOCK_WAKE_WAITD, POLL_IN);
	read_unlock(&sk->sk_callback_lock);
}

static void sock_def_write_space(struct sock *sk)
{
	read_lock(&sk->sk_callback_lock);

	/* Do not wake up a writer until he can make "significant"
	 * progress.  --DaveM
	 */
	if ((atomic_read(&sk->sk_wmem_alloc) << 1) <= sk->sk_sndbuf) {
		if (sk->sk_sleep && waitqueue_active(sk->sk_sleep))
			wake_up_interruptible_sync(sk->sk_sleep);

		/* Should agree with poll, otherwise some programs break */
		if (sock_writeable(sk))
			sk_wake_async(sk, SOCK_WAKE_SPACE, POLL_OUT);
	}

	read_unlock(&sk->sk_callback_lock);
}

static void sock_def_destruct(struct sock *sk)
{
	kfree(sk->sk_protinfo);
}

void sk_send_sigurg(struct sock *sk)
{
	if (sk->sk_socket && sk->sk_socket->file)
		if (send_sigurg(&sk->sk_socket->file->f_owner))
			sk_wake_async(sk, SOCK_WAKE_URG, POLL_PRI);
}

void sk_reset_timer(struct sock *sk, struct timer_list* timer,
		    unsigned long expires)
{
	if (!mod_timer(timer, expires))
		sock_hold(sk);
}

EXPORT_SYMBOL(sk_reset_timer);

void sk_stop_timer(struct sock *sk, struct timer_list* timer)
{
	if (timer_pending(timer) && del_timer(timer))
		__sock_put(sk);
}

EXPORT_SYMBOL(sk_stop_timer);

void sock_init_data(struct socket *sock, struct sock *sk)
{
	skb_queue_head_init(&sk->sk_receive_queue);
	skb_queue_head_init(&sk->sk_write_queue);
	skb_queue_head_init(&sk->sk_error_queue);
#ifdef CONFIG_NET_DMA
	skb_queue_head_init(&sk->sk_async_wait_queue);
#endif

	sk->sk_send_head	=	NULL;

	init_timer(&sk->sk_timer);

	sk->sk_allocation	=	GFP_KERNEL;
	sk->sk_rcvbuf		=	sysctl_rmem_default;
	sk->sk_sndbuf		=	sysctl_wmem_default;
	sk->sk_state		=	TCP_CLOSE;
	sk_set_socket(sk, sock);

	sock_set_flag(sk, SOCK_ZAPPED);

	if (sock) {
		sk->sk_type	=	sock->type;
		sk->sk_sleep	=	&sock->wait;
		sock->sk	=	sk;
	} else
		sk->sk_sleep	=	NULL;

	rwlock_init(&sk->sk_dst_lock);
	rwlock_init(&sk->sk_callback_lock);
	lockdep_set_class_and_name(&sk->sk_callback_lock,
			af_callback_keys + sk->sk_family,
			af_family_clock_key_strings[sk->sk_family]);

	sk->sk_state_change	=	sock_def_wakeup;
	sk->sk_data_ready	=	sock_def_readable;
	sk->sk_write_space	=	sock_def_write_space;
	sk->sk_error_report	=	sock_def_error_report;
	sk->sk_destruct		=	sock_def_destruct;

	sk->sk_sndmsg_page	=	NULL;
	sk->sk_sndmsg_off	=	0;

	sk->sk_peercred.pid 	=	0;
	sk->sk_peercred.uid	=	-1;
	sk->sk_peercred.gid	=	-1;
	sk->sk_write_pending	=	0;
	sk->sk_rcvlowat		=	1;
	sk->sk_rcvtimeo		=	MAX_SCHEDULE_TIMEOUT;
	sk->sk_sndtimeo		=	MAX_SCHEDULE_TIMEOUT;

	sk->sk_stamp = ktime_set(-1L, 0);

	atomic_set(&sk->sk_refcnt, 1);
	atomic_set(&sk->sk_drops, 0);
}

void lock_sock_nested(struct sock *sk, int subclass)
{
	might_sleep();
	spin_lock_bh(&sk->sk_lock.slock);
	if (sk->sk_lock.owned)
		__lock_sock(sk);
	sk->sk_lock.owned = 1;
	spin_unlock(&sk->sk_lock.slock);
	/*
	 * The sk_lock has mutex_lock() semantics here:
	 */
	mutex_acquire(&sk->sk_lock.dep_map, subclass, 0, _RET_IP_);
	local_bh_enable();
}

EXPORT_SYMBOL(lock_sock_nested);

void release_sock(struct sock *sk)
{
	/*
	 * The sk_lock has mutex_unlock() semantics:
	 */
	mutex_release(&sk->sk_lock.dep_map, 1, _RET_IP_);

	spin_lock_bh(&sk->sk_lock.slock);
	if (sk->sk_backlog.tail)
		__release_sock(sk);
	sk->sk_lock.owned = 0;
	if (waitqueue_active(&sk->sk_lock.wq))
		wake_up(&sk->sk_lock.wq);
	spin_unlock_bh(&sk->sk_lock.slock);
}
EXPORT_SYMBOL(release_sock);

int sock_get_timestamp(struct sock *sk, struct timeval __user *userstamp)
{
	struct timeval tv;
	if (!sock_flag(sk, SOCK_TIMESTAMP))
		sock_enable_timestamp(sk);
	tv = ktime_to_timeval(sk->sk_stamp);
	if (tv.tv_sec == -1)
		return -ENOENT;
	if (tv.tv_sec == 0) {
		sk->sk_stamp = ktime_get_real();
		tv = ktime_to_timeval(sk->sk_stamp);
	}
	return copy_to_user(userstamp, &tv, sizeof(tv)) ? -EFAULT : 0;
}
EXPORT_SYMBOL(sock_get_timestamp);

int sock_get_timestampns(struct sock *sk, struct timespec __user *userstamp)
{
	struct timespec ts;
	if (!sock_flag(sk, SOCK_TIMESTAMP))
		sock_enable_timestamp(sk);
	ts = ktime_to_timespec(sk->sk_stamp);
	if (ts.tv_sec == -1)
		return -ENOENT;
	if (ts.tv_sec == 0) {
		sk->sk_stamp = ktime_get_real();
		ts = ktime_to_timespec(sk->sk_stamp);
	}
	return copy_to_user(userstamp, &ts, sizeof(ts)) ? -EFAULT : 0;
}
EXPORT_SYMBOL(sock_get_timestampns);

void sock_enable_timestamp(struct sock *sk)
{
	if (!sock_flag(sk, SOCK_TIMESTAMP)) {
		sock_set_flag(sk, SOCK_TIMESTAMP);
		net_enable_timestamp();
	}
}

/*
 *	Get a socket option on an socket.
 *
 *	FIX: POSIX 1003.1g is very ambiguous here. It states that
 *	asynchronous errors should be reported by getsockopt. We assume
 *	this means if you specify SO_ERROR (otherwise whats the point of it).
 */
int sock_common_getsockopt(struct socket *sock, int level, int optname,
			   char __user *optval, int __user *optlen)
{
	struct sock *sk = sock->sk;

	return sk->sk_prot->getsockopt(sk, level, optname, optval, optlen);
}

EXPORT_SYMBOL(sock_common_getsockopt);

#ifdef CONFIG_COMPAT
int compat_sock_common_getsockopt(struct socket *sock, int level, int optname,
				  char __user *optval, int __user *optlen)
{
	struct sock *sk = sock->sk;

	if (sk->sk_prot->compat_getsockopt != NULL)
		return sk->sk_prot->compat_getsockopt(sk, level, optname,
						      optval, optlen);
	return sk->sk_prot->getsockopt(sk, level, optname, optval, optlen);
}
EXPORT_SYMBOL(compat_sock_common_getsockopt);
#endif

int sock_common_recvmsg(struct kiocb *iocb, struct socket *sock,
			struct msghdr *msg, size_t size, int flags)
{
	struct sock *sk = sock->sk;
	int addr_len = 0;
	int err;

	err = sk->sk_prot->recvmsg(iocb, sk, msg, size, flags & MSG_DONTWAIT,
				   flags & ~MSG_DONTWAIT, &addr_len);
	if (err >= 0)
		msg->msg_namelen = addr_len;
	return err;
}

EXPORT_SYMBOL(sock_common_recvmsg);

/*
 *	Set socket options on an inet socket.
 */
int sock_common_setsockopt(struct socket *sock, int level, int optname,
			   char __user *optval, int optlen)
{
	struct sock *sk = sock->sk;

	return sk->sk_prot->setsockopt(sk, level, optname, optval, optlen);
}

EXPORT_SYMBOL(sock_common_setsockopt);

#ifdef CONFIG_COMPAT
int compat_sock_common_setsockopt(struct socket *sock, int level, int optname,
				  char __user *optval, int optlen)
{
	struct sock *sk = sock->sk;

	if (sk->sk_prot->compat_setsockopt != NULL)
		return sk->sk_prot->compat_setsockopt(sk, level, optname,
						      optval, optlen);
	return sk->sk_prot->setsockopt(sk, level, optname, optval, optlen);
}
EXPORT_SYMBOL(compat_sock_common_setsockopt);
#endif

void sk_common_release(struct sock *sk)
{
	if (sk->sk_prot->destroy)
		sk->sk_prot->destroy(sk);

	/*
	 * Observation: when sock_common_release is called, processes have
	 * no access to socket. But net still has.
	 * Step one, detach it from networking:
	 *
	 * A. Remove from hash tables.
	 */

	sk->sk_prot->unhash(sk);

	/*
	 * In this point socket cannot receive new packets, but it is possible
	 * that some packets are in flight because some CPU runs receiver and
	 * did hash table lookup before we unhashed socket. They will achieve
	 * receive queue and will be purged by socket destructor.
	 *
	 * Also we still have packets pending on receive queue and probably,
	 * our own packets waiting in device queues. sock_destroy will drain
	 * receive queue, but transmitted packets will delay socket destruction
	 * until the last reference will be released.
	 */

	sock_orphan(sk);

	xfrm_sk_free_policy(sk);

	sk_refcnt_debug_release(sk);
	sock_put(sk);
}

EXPORT_SYMBOL(sk_common_release);

static DEFINE_RWLOCK(proto_list_lock);
static LIST_HEAD(proto_list);

#ifdef CONFIG_PROC_FS
#define PROTO_INUSE_NR	64	/* should be enough for the first time */
struct prot_inuse {
	int val[PROTO_INUSE_NR];
};

static DECLARE_BITMAP(proto_inuse_idx, PROTO_INUSE_NR);

#ifdef CONFIG_NET_NS
void sock_prot_inuse_add(struct net *net, struct proto *prot, int val)
{
	int cpu = smp_processor_id();
	per_cpu_ptr(net->core.inuse, cpu)->val[prot->inuse_idx] += val;
}
EXPORT_SYMBOL_GPL(sock_prot_inuse_add);

int sock_prot_inuse_get(struct net *net, struct proto *prot)
{
	int cpu, idx = prot->inuse_idx;
	int res = 0;

	for_each_possible_cpu(cpu)
		res += per_cpu_ptr(net->core.inuse, cpu)->val[idx];

	return res >= 0 ? res : 0;
}
EXPORT_SYMBOL_GPL(sock_prot_inuse_get);

static int sock_inuse_init_net(struct net *net)
{
	net->core.inuse = alloc_percpu(struct prot_inuse);
	return net->core.inuse ? 0 : -ENOMEM;
}

static void sock_inuse_exit_net(struct net *net)
{
	free_percpu(net->core.inuse);
}

static struct pernet_operations net_inuse_ops = {
	.init = sock_inuse_init_net,
	.exit = sock_inuse_exit_net,
};

static __init int net_inuse_init(void)
{
	if (register_pernet_subsys(&net_inuse_ops))
		panic("Cannot initialize net inuse counters");

	return 0;
}

core_initcall(net_inuse_init);
#else
static DEFINE_PER_CPU(struct prot_inuse, prot_inuse);

void sock_prot_inuse_add(struct net *net, struct proto *prot, int val)
{
	__get_cpu_var(prot_inuse).val[prot->inuse_idx] += val;
}
EXPORT_SYMBOL_GPL(sock_prot_inuse_add);

int sock_prot_inuse_get(struct net *net, struct proto *prot)
{
	int cpu, idx = prot->inuse_idx;
	int res = 0;

	for_each_possible_cpu(cpu)
		res += per_cpu(prot_inuse, cpu).val[idx];

	return res >= 0 ? res : 0;
}
EXPORT_SYMBOL_GPL(sock_prot_inuse_get);
#endif

static void assign_proto_idx(struct proto *prot)
{
	prot->inuse_idx = find_first_zero_bit(proto_inuse_idx, PROTO_INUSE_NR);

	if (unlikely(prot->inuse_idx == PROTO_INUSE_NR - 1)) {
		printk(KERN_ERR "PROTO_INUSE_NR exhausted\n");
		return;
	}

	set_bit(prot->inuse_idx, proto_inuse_idx);
}

static void release_proto_idx(struct proto *prot)
{
	if (prot->inuse_idx != PROTO_INUSE_NR - 1)
		clear_bit(prot->inuse_idx, proto_inuse_idx);
}
#else
static inline void assign_proto_idx(struct proto *prot)
{
}

static inline void release_proto_idx(struct proto *prot)
{
}
#endif

int proto_register(struct proto *prot, int alloc_slab)
{
	if (alloc_slab) {
		prot->slab = kmem_cache_create(prot->name, prot->obj_size, 0,
					SLAB_HWCACHE_ALIGN | prot->slab_flags,
					NULL);

		if (prot->slab == NULL) {
			printk(KERN_CRIT "%s: Can't create sock SLAB cache!\n",
			       prot->name);
			goto out;
		}

		if (prot->rsk_prot != NULL) {
			static const char mask[] = "request_sock_%s";

			prot->rsk_prot->slab_name = kmalloc(strlen(prot->name) + sizeof(mask) - 1, GFP_KERNEL);
			if (prot->rsk_prot->slab_name == NULL)
				goto out_free_sock_slab;

			sprintf(prot->rsk_prot->slab_name, mask, prot->name);
			prot->rsk_prot->slab = kmem_cache_create(prot->rsk_prot->slab_name,
								 prot->rsk_prot->obj_size, 0,
								 SLAB_HWCACHE_ALIGN, NULL);

			if (prot->rsk_prot->slab == NULL) {
				printk(KERN_CRIT "%s: Can't create request sock SLAB cache!\n",
				       prot->name);
				goto out_free_request_sock_slab_name;
			}
		}

		if (prot->twsk_prot != NULL) {
			static const char mask[] = "tw_sock_%s";

			prot->twsk_prot->twsk_slab_name = kmalloc(strlen(prot->name) + sizeof(mask) - 1, GFP_KERNEL);

			if (prot->twsk_prot->twsk_slab_name == NULL)
				goto out_free_request_sock_slab;

			sprintf(prot->twsk_prot->twsk_slab_name, mask, prot->name);
			prot->twsk_prot->twsk_slab =
				kmem_cache_create(prot->twsk_prot->twsk_slab_name,
						  prot->twsk_prot->twsk_obj_size,
						  0,
						  SLAB_HWCACHE_ALIGN |
							prot->slab_flags,
						  NULL);
			if (prot->twsk_prot->twsk_slab == NULL)
				goto out_free_timewait_sock_slab_name;
		}
	}

	write_lock(&proto_list_lock);
	list_add(&prot->node, &proto_list);
	assign_proto_idx(prot);
	write_unlock(&proto_list_lock);
	return 0;

out_free_timewait_sock_slab_name:
	kfree(prot->twsk_prot->twsk_slab_name);
out_free_request_sock_slab:
	if (prot->rsk_prot && prot->rsk_prot->slab) {
		kmem_cache_destroy(prot->rsk_prot->slab);
		prot->rsk_prot->slab = NULL;
	}
out_free_request_sock_slab_name:
	kfree(prot->rsk_prot->slab_name);
out_free_sock_slab:
	kmem_cache_destroy(prot->slab);
	prot->slab = NULL;
out:
	return -ENOBUFS;
}

EXPORT_SYMBOL(proto_register);

void proto_unregister(struct proto *prot)
{
	write_lock(&proto_list_lock);
	release_proto_idx(prot);
	list_del(&prot->node);
	write_unlock(&proto_list_lock);

	if (prot->slab != NULL) {
		kmem_cache_destroy(prot->slab);
		prot->slab = NULL;
	}

	if (prot->rsk_prot != NULL && prot->rsk_prot->slab != NULL) {
		kmem_cache_destroy(prot->rsk_prot->slab);
		kfree(prot->rsk_prot->slab_name);
		prot->rsk_prot->slab = NULL;
	}

	if (prot->twsk_prot != NULL && prot->twsk_prot->twsk_slab != NULL) {
		kmem_cache_destroy(prot->twsk_prot->twsk_slab);
		kfree(prot->twsk_prot->twsk_slab_name);
		prot->twsk_prot->twsk_slab = NULL;
	}
}

EXPORT_SYMBOL(proto_unregister);

#ifdef CONFIG_PROC_FS
static void *proto_seq_start(struct seq_file *seq, loff_t *pos)
	__acquires(proto_list_lock)
{
	read_lock(&proto_list_lock);
	return seq_list_start_head(&proto_list, *pos);
}

static void *proto_seq_next(struct seq_file *seq, void *v, loff_t *pos)
{
	return seq_list_next(v, &proto_list, pos);
}

static void proto_seq_stop(struct seq_file *seq, void *v)
	__releases(proto_list_lock)
{
	read_unlock(&proto_list_lock);
}

static char proto_method_implemented(const void *method)
{
	return method == NULL ? 'n' : 'y';
}

static void proto_seq_printf(struct seq_file *seq, struct proto *proto)
{
	seq_printf(seq, "%-9s %4u %6d  %6d   %-3s %6u   %-3s  %-10s "
			"%2c %2c %2c %2c %2c %2c %2c %2c %2c %2c %2c %2c %2c %2c %2c %2c %2c %2c %2c\n",
		   proto->name,
		   proto->obj_size,
		   sock_prot_inuse_get(seq_file_net(seq), proto),
		   proto->memory_allocated != NULL ? atomic_read(proto->memory_allocated) : -1,
		   proto->memory_pressure != NULL ? *proto->memory_pressure ? "yes" : "no" : "NI",
		   proto->max_header,
		   proto->slab == NULL ? "no" : "yes",
		   module_name(proto->owner),
		   proto_method_implemented(proto->close),
		   proto_method_implemented(proto->connect),
		   proto_method_implemented(proto->disconnect),
		   proto_method_implemented(proto->accept),
		   proto_method_implemented(proto->ioctl),
		   proto_method_implemented(proto->init),
		   proto_method_implemented(proto->destroy),
		   proto_method_implemented(proto->shutdown),
		   proto_method_implemented(proto->setsockopt),
		   proto_method_implemented(proto->getsockopt),
		   proto_method_implemented(proto->sendmsg),
		   proto_method_implemented(proto->recvmsg),
		   proto_method_implemented(proto->sendpage),
		   proto_method_implemented(proto->bind),
		   proto_method_implemented(proto->backlog_rcv),
		   proto_method_implemented(proto->hash),
		   proto_method_implemented(proto->unhash),
		   proto_method_implemented(proto->get_port),
		   proto_method_implemented(proto->enter_memory_pressure));
}

static int proto_seq_show(struct seq_file *seq, void *v)
{
	if (v == &proto_list)
		seq_printf(seq, "%-9s %-4s %-8s %-6s %-5s %-7s %-4s %-10s %s",
			   "protocol",
			   "size",
			   "sockets",
			   "memory",
			   "press",
			   "maxhdr",
			   "slab",
			   "module",
			   "cl co di ac io in de sh ss gs se re sp bi br ha uh gp em\n");
	else
		proto_seq_printf(seq, list_entry(v, struct proto, node));
	return 0;
}

static const struct seq_operations proto_seq_ops = {
	.start  = proto_seq_start,
	.next   = proto_seq_next,
	.stop   = proto_seq_stop,
	.show   = proto_seq_show,
};

static int proto_seq_open(struct inode *inode, struct file *file)
{
	return seq_open_net(inode, file, &proto_seq_ops,
			    sizeof(struct seq_net_private));
}

static const struct file_operations proto_seq_fops = {
	.owner		= THIS_MODULE,
	.open		= proto_seq_open,
	.read		= seq_read,
	.llseek		= seq_lseek,
	.release	= seq_release_net,
};

static __net_init int proto_init_net(struct net *net)
{
	if (!proc_net_fops_create(net, "protocols", S_IRUGO, &proto_seq_fops))
		return -ENOMEM;

	return 0;
}

static __net_exit void proto_exit_net(struct net *net)
{
	proc_net_remove(net, "protocols");
}


static __net_initdata struct pernet_operations proto_net_ops = {
	.init = proto_init_net,
	.exit = proto_exit_net,
};

static int __init proto_init(void)
{
	return register_pernet_subsys(&proto_net_ops);
}

subsys_initcall(proto_init);

#endif /* PROC_FS */

EXPORT_SYMBOL(sk_alloc);
EXPORT_SYMBOL(sk_free);
EXPORT_SYMBOL(sk_send_sigurg);
EXPORT_SYMBOL(sock_alloc_send_skb);
EXPORT_SYMBOL(sock_init_data);
EXPORT_SYMBOL(sock_kfree_s);
EXPORT_SYMBOL(sock_kmalloc);
EXPORT_SYMBOL(sock_no_accept);
EXPORT_SYMBOL(sock_no_bind);
EXPORT_SYMBOL(sock_no_connect);
EXPORT_SYMBOL(sock_no_getname);
EXPORT_SYMBOL(sock_no_getsockopt);
EXPORT_SYMBOL(sock_no_ioctl);
EXPORT_SYMBOL(sock_no_listen);
EXPORT_SYMBOL(sock_no_mmap);
EXPORT_SYMBOL(sock_no_poll);
EXPORT_SYMBOL(sock_no_recvmsg);
EXPORT_SYMBOL(sock_no_sendmsg);
EXPORT_SYMBOL(sock_no_sendpage);
EXPORT_SYMBOL(sock_no_setsockopt);
EXPORT_SYMBOL(sock_no_shutdown);
EXPORT_SYMBOL(sock_no_socketpair);
EXPORT_SYMBOL(sock_rfree);
EXPORT_SYMBOL(sock_setsockopt);
EXPORT_SYMBOL(sock_wfree);
EXPORT_SYMBOL(sock_wmalloc);
EXPORT_SYMBOL(sock_i_uid);
EXPORT_SYMBOL(sock_i_ino);
EXPORT_SYMBOL(sysctl_optmem_max);<|MERGE_RESOLUTION|>--- conflicted
+++ resolved
@@ -696,11 +696,7 @@
 	if (len < 0)
 		return -EINVAL;
 
-<<<<<<< HEAD
-	v.val = 0;
-=======
 	memset(&v, 0, sizeof(v));
->>>>>>> cb065c06
 
 	switch(optname) {
 	case SO_DEBUG:
