/* Bottleneck Bandwidth and RTT (BBR) congestion control
 *
 * BBR congestion control computes the sending rate based on the delivery
 * rate (throughput) estimated from ACKs. In a nutshell:
 *
 *   On each ACK, update our model of the network path:
 *      bottleneck_bandwidth = windowed_max(delivered / elapsed, 10 round trips)
 *      min_rtt = windowed_min(rtt, 10 seconds)
 *   pacing_rate = pacing_gain * bottleneck_bandwidth
 *   cwnd = max(cwnd_gain * bottleneck_bandwidth * min_rtt, 4)
 *
 * The core algorithm does not react directly to packet losses or delays,
 * although BBR may adjust the size of next send per ACK when loss is
 * observed, or adjust the sending rate if it estimates there is a
 * traffic policer, in order to keep the drop rate reasonable.
 *
 * Here is a state transition diagram for BBR:
 *
 *             |
 *             V
 *    +---> STARTUP  ----+
 *    |        |         |
 *    |        V         |
 *    |      DRAIN   ----+
 *    |        |         |
 *    |        V         |
 *    +---> PROBE_BW ----+
 *    |      ^    |      |
 *    |      |    |      |
 *    |      +----+      |
 *    |                  |
 *    +---- PROBE_RTT <--+
 *
 * A BBR flow starts in STARTUP, and ramps up its sending rate quickly.
 * When it estimates the pipe is full, it enters DRAIN to drain the queue.
 * In steady state a BBR flow only uses PROBE_BW and PROBE_RTT.
 * A long-lived BBR flow spends the vast majority of its time remaining
 * (repeatedly) in PROBE_BW, fully probing and utilizing the pipe's bandwidth
 * in a fair manner, with a small, bounded queue. *If* a flow has been
 * continuously sending for the entire min_rtt window, and hasn't seen an RTT
 * sample that matches or decreases its min_rtt estimate for 10 seconds, then
 * it briefly enters PROBE_RTT to cut inflight to a minimum value to re-probe
 * the path's two-way propagation delay (min_rtt). When exiting PROBE_RTT, if
 * we estimated that we reached the full bw of the pipe then we enter PROBE_BW;
 * otherwise we enter STARTUP to try to fill the pipe.
 *
 * BBR is described in detail in:
 *   "BBR: Congestion-Based Congestion Control",
 *   Neal Cardwell, Yuchung Cheng, C. Stephen Gunn, Soheil Hassas Yeganeh,
 *   Van Jacobson. ACM Queue, Vol. 14 No. 5, September-October 2016.
 *
 * There is a public e-mail list for discussing BBR development and testing:
 *   https://groups.google.com/forum/#!forum/bbr-dev
 *
 * NOTE: BBR might be used with the fq qdisc ("man tc-fq") with pacing enabled,
 * otherwise TCP stack falls back to an internal pacing using one high
 * resolution timer per TCP socket and may use more resources.
 */
#include <linux/module.h>
#include <net/tcp.h>
#include <linux/inet_diag.h>
#include <linux/inet.h>
#include <linux/random.h>
#include <linux/win_minmax.h>

/* Scale factor for rate in pkt/uSec unit to avoid truncation in bandwidth
 * estimation. The rate unit ~= (1500 bytes / 1 usec / 2^24) ~= 715 bps.
 * This handles bandwidths from 0.06pps (715bps) to 256Mpps (3Tbps) in a u32.
 * Since the minimum window is >=4 packets, the lower bound isn't
 * an issue. The upper bound isn't an issue with existing technologies.
 */
#define BW_SCALE 24
#define BW_UNIT (1 << BW_SCALE)

#define BBR_SCALE 8	/* scaling factor for fractions in BBR (e.g. gains) */
#define BBR_UNIT (1 << BBR_SCALE)

/* BBR has the following modes for deciding how fast to send: */
enum bbr_mode {
	BBR_STARTUP,	/* ramp up sending rate rapidly to fill pipe */
	BBR_DRAIN,	/* drain any queue created during startup */
	BBR_PROBE_BW,	/* discover, share bw: pace around estimated bw */
	BBR_PROBE_RTT,	/* cut inflight to min to probe min_rtt */
};

/* BBR congestion control block */
struct bbr {
	u32	min_rtt_us;	        /* min RTT in min_rtt_win_sec window */
	u32	min_rtt_stamp;	        /* timestamp of min_rtt_us */
	u32	probe_rtt_done_stamp;   /* end time for BBR_PROBE_RTT mode */
	struct minmax bw;	/* Max recent delivery rate in pkts/uS << 24 */
	u32	rtt_cnt;	    /* count of packet-timed rounds elapsed */
	u32     next_rtt_delivered; /* scb->tx.delivered at end of round */
	u64	cycle_mstamp;	     /* time of this cycle phase start */
	u32     mode:3,		     /* current bbr_mode in state machine */
		prev_ca_state:3,     /* CA state on previous ACK */
		packet_conservation:1,  /* use packet conservation? */
		round_start:1,	     /* start of packet-timed tx->ack round? */
		idle_restart:1,	     /* restarting after idle? */
		probe_rtt_round_done:1,  /* a BBR_PROBE_RTT round at 4 pkts? */
		unused:13,
		lt_is_sampling:1,    /* taking long-term ("LT") samples now? */
		lt_rtt_cnt:7,	     /* round trips in long-term interval */
		lt_use_bw:1;	     /* use lt_bw as our bw estimate? */
	u32	lt_bw;		     /* LT est delivery rate in pkts/uS << 24 */
	u32	lt_last_delivered;   /* LT intvl start: tp->delivered */
	u32	lt_last_stamp;	     /* LT intvl start: tp->delivered_mstamp */
	u32	lt_last_lost;	     /* LT intvl start: tp->lost */
	u32	pacing_gain:10,	/* current gain for setting pacing rate */
		cwnd_gain:10,	/* current gain for setting cwnd */
		full_bw_reached:1,   /* reached full bw in Startup? */
		full_bw_cnt:2,	/* number of rounds without large bw gains */
		cycle_idx:3,	/* current index in pacing_gain cycle array */
		has_seen_rtt:1, /* have we seen an RTT sample yet? */
		unused_b:5;
	u32	prior_cwnd;	/* prior cwnd upon entering loss recovery */
	u32	full_bw;	/* recent bw, to estimate if pipe is full */

	/* For tracking ACK aggregation: */
	u64	ack_epoch_mstamp;	/* start of ACK sampling epoch */
	u16	extra_acked[2];		/* max excess data ACKed in epoch */
	u32	ack_epoch_acked:20,	/* packets (S)ACKed in sampling epoch */
		extra_acked_win_rtts:5,	/* age of extra_acked, in round trips */
		extra_acked_win_idx:1,	/* current index in extra_acked array */
		unused_c:6;
};

#define CYCLE_LEN	8	/* number of phases in a pacing gain cycle */

/* Window length of bw filter (in rounds): */
static const int bbr_bw_rtts = CYCLE_LEN + 2;
/* Window length of min_rtt filter (in sec): */
static const u32 bbr_min_rtt_win_sec = 10;
/* Minimum time (in ms) spent at bbr_cwnd_min_target in BBR_PROBE_RTT mode: */
static const u32 bbr_probe_rtt_mode_ms = 200;
/* Skip TSO below the following bandwidth (bits/sec): */
static const int bbr_min_tso_rate = 1200000;

/* We use a high_gain value of 2/ln(2) because it's the smallest pacing gain
 * that will allow a smoothly increasing pacing rate that will double each RTT
 * and send the same number of packets per RTT that an un-paced, slow-starting
 * Reno or CUBIC flow would:
 */
static const int bbr_high_gain  = BBR_UNIT * 2885 / 1000 + 1;
/* The pacing gain of 1/high_gain in BBR_DRAIN is calculated to typically drain
 * the queue created in BBR_STARTUP in a single round:
 */
static const int bbr_drain_gain = BBR_UNIT * 1000 / 2885;
/* The gain for deriving steady-state cwnd tolerates delayed/stretched ACKs: */
static const int bbr_cwnd_gain  = BBR_UNIT * 2;
/* The pacing_gain values for the PROBE_BW gain cycle, to discover/share bw: */
static const int bbr_pacing_gain[] = {
	BBR_UNIT * 5 / 4,	/* probe for more available bw */
	BBR_UNIT * 3 / 4,	/* drain queue and/or yield bw to other flows */
	BBR_UNIT, BBR_UNIT, BBR_UNIT,	/* cruise at 1.0*bw to utilize pipe, */
	BBR_UNIT, BBR_UNIT, BBR_UNIT	/* without creating excess queue... */
};
/* Randomize the starting gain cycling phase over N phases: */
static const u32 bbr_cycle_rand = 7;

/* Try to keep at least this many packets in flight, if things go smoothly. For
 * smooth functioning, a sliding window protocol ACKing every other packet
 * needs at least 4 packets in flight:
 */
static const u32 bbr_cwnd_min_target = 4;

/* To estimate if BBR_STARTUP mode (i.e. high_gain) has filled pipe... */
/* If bw has increased significantly (1.25x), there may be more bw available: */
static const u32 bbr_full_bw_thresh = BBR_UNIT * 5 / 4;
/* But after 3 rounds w/o significant bw growth, estimate pipe is full: */
static const u32 bbr_full_bw_cnt = 3;

/* "long-term" ("LT") bandwidth estimator parameters... */
/* The minimum number of rounds in an LT bw sampling interval: */
static const u32 bbr_lt_intvl_min_rtts = 4;
/* If lost/delivered ratio > 20%, interval is "lossy" and we may be policed: */
static const u32 bbr_lt_loss_thresh = 50;
/* If 2 intervals have a bw ratio <= 1/8, their bw is "consistent": */
static const u32 bbr_lt_bw_ratio = BBR_UNIT / 8;
/* If 2 intervals have a bw diff <= 4 Kbit/sec their bw is "consistent": */
static const u32 bbr_lt_bw_diff = 4000 / 8;
/* If we estimate we're policed, use lt_bw for this many round trips: */
static const u32 bbr_lt_bw_max_rtts = 48;

/* Gain factor for adding extra_acked to target cwnd: */
static const int bbr_extra_acked_gain = BBR_UNIT;
/* Window length of extra_acked window. */
static const u32 bbr_extra_acked_win_rtts = 5;
/* Max allowed val for ack_epoch_acked, after which sampling epoch is reset */
static const u32 bbr_ack_epoch_acked_reset_thresh = 1U << 20;
/* Time period for clamping cwnd increment due to ack aggregation */
static const u32 bbr_extra_acked_max_us = 100 * 1000;

static void bbr_check_probe_rtt_done(struct sock *sk);

/* Do we estimate that STARTUP filled the pipe? */
static bool bbr_full_bw_reached(const struct sock *sk)
{
	const struct bbr *bbr = inet_csk_ca(sk);

	return bbr->full_bw_reached;
}

/* Return the windowed max recent bandwidth sample, in pkts/uS << BW_SCALE. */
static u32 bbr_max_bw(const struct sock *sk)
{
	struct bbr *bbr = inet_csk_ca(sk);

	return minmax_get(&bbr->bw);
}

/* Return the estimated bandwidth of the path, in pkts/uS << BW_SCALE. */
static u32 bbr_bw(const struct sock *sk)
{
	struct bbr *bbr = inet_csk_ca(sk);

	return bbr->lt_use_bw ? bbr->lt_bw : bbr_max_bw(sk);
}

/* Return maximum extra acked in past k-2k round trips,
 * where k = bbr_extra_acked_win_rtts.
 */
static u16 bbr_extra_acked(const struct sock *sk)
{
	struct bbr *bbr = inet_csk_ca(sk);

	return max(bbr->extra_acked[0], bbr->extra_acked[1]);
}

/* Return rate in bytes per second, optionally with a gain.
 * The order here is chosen carefully to avoid overflow of u64. This should
 * work for input rates of up to 2.9Tbit/sec and gain of 2.89x.
 */
static u64 bbr_rate_bytes_per_sec(struct sock *sk, u64 rate, int gain)
{
	unsigned int mss = tcp_sk(sk)->mss_cache;

	if (!tcp_needs_internal_pacing(sk))
		mss = tcp_mss_to_mtu(sk, mss);
	rate *= mss;
	rate *= gain;
	rate >>= BBR_SCALE;
	rate *= USEC_PER_SEC;
	return rate >> BW_SCALE;
}

/* Convert a BBR bw and gain factor to a pacing rate in bytes per second. */
static u32 bbr_bw_to_pacing_rate(struct sock *sk, u32 bw, int gain)
{
	u64 rate = bw;

	rate = bbr_rate_bytes_per_sec(sk, rate, gain);
	rate = min_t(u64, rate, sk->sk_max_pacing_rate);
	return rate;
}

/* Initialize pacing rate to: high_gain * init_cwnd / RTT. */
static void bbr_init_pacing_rate_from_rtt(struct sock *sk)
{
	struct tcp_sock *tp = tcp_sk(sk);
	struct bbr *bbr = inet_csk_ca(sk);
	u64 bw;
	u32 rtt_us;

	if (tp->srtt_us) {		/* any RTT sample yet? */
		rtt_us = max(tp->srtt_us >> 3, 1U);
		bbr->has_seen_rtt = 1;
	} else {			 /* no RTT sample yet */
		rtt_us = USEC_PER_MSEC;	 /* use nominal default RTT */
	}
	bw = (u64)tp->snd_cwnd * BW_UNIT;
	do_div(bw, rtt_us);
	sk->sk_pacing_rate = bbr_bw_to_pacing_rate(sk, bw, bbr_high_gain);
}

/* Pace using current bw estimate and a gain factor. In order to help drive the
 * network toward lower queues while maintaining high utilization and low
 * latency, the average pacing rate aims to be slightly (~1%) lower than the
 * estimated bandwidth. This is an important aspect of the design. In this
 * implementation this slightly lower pacing rate is achieved implicitly by not
 * including link-layer headers in the packet size used for the pacing rate.
 */
static void bbr_set_pacing_rate(struct sock *sk, u32 bw, int gain)
{
	struct tcp_sock *tp = tcp_sk(sk);
	struct bbr *bbr = inet_csk_ca(sk);
	u32 rate = bbr_bw_to_pacing_rate(sk, bw, gain);

	if (unlikely(!bbr->has_seen_rtt && tp->srtt_us))
		bbr_init_pacing_rate_from_rtt(sk);
	if (bbr_full_bw_reached(sk) || rate > sk->sk_pacing_rate)
		sk->sk_pacing_rate = rate;
}

/* override sysctl_tcp_min_tso_segs */
static u32 bbr_min_tso_segs(struct sock *sk)
{
	return sk->sk_pacing_rate < (bbr_min_tso_rate >> 3) ? 1 : 2;
}

static u32 bbr_tso_segs_goal(struct sock *sk)
{
	struct tcp_sock *tp = tcp_sk(sk);
	u32 segs, bytes;

	/* Sort of tcp_tso_autosize() but ignoring
	 * driver provided sk_gso_max_size.
	 */
	bytes = min_t(u32, sk->sk_pacing_rate >> sk->sk_pacing_shift,
		      GSO_MAX_SIZE - 1 - MAX_TCP_HEADER);
	segs = max_t(u32, bytes / tp->mss_cache, bbr_min_tso_segs(sk));

	return min(segs, 0x7FU);
}

/* Save "last known good" cwnd so we can restore it after losses or PROBE_RTT */
static void bbr_save_cwnd(struct sock *sk)
{
	struct tcp_sock *tp = tcp_sk(sk);
	struct bbr *bbr = inet_csk_ca(sk);

	if (bbr->prev_ca_state < TCP_CA_Recovery && bbr->mode != BBR_PROBE_RTT)
		bbr->prior_cwnd = tp->snd_cwnd;  /* this cwnd is good enough */
	else  /* loss recovery or BBR_PROBE_RTT have temporarily cut cwnd */
		bbr->prior_cwnd = max(bbr->prior_cwnd, tp->snd_cwnd);
}

static void bbr_cwnd_event(struct sock *sk, enum tcp_ca_event event)
{
	struct tcp_sock *tp = tcp_sk(sk);
	struct bbr *bbr = inet_csk_ca(sk);

	if (event == CA_EVENT_TX_START && tp->app_limited) {
		bbr->idle_restart = 1;
		bbr->ack_epoch_mstamp = tp->tcp_mstamp;
		bbr->ack_epoch_acked = 0;
		/* Avoid pointless buffer overflows: pace at est. bw if we don't
		 * need more speed (we're restarting from idle and app-limited).
		 */
		if (bbr->mode == BBR_PROBE_BW)
			bbr_set_pacing_rate(sk, bbr_bw(sk), BBR_UNIT);
		else if (bbr->mode == BBR_PROBE_RTT)
			bbr_check_probe_rtt_done(sk);
	}
}

/* Calculate bdp based on min RTT and the estimated bottleneck bandwidth:
 *
<<<<<<< HEAD
 * bdp = bw * min_rtt * gain
=======
 * bdp = ceil(bw * min_rtt * gain)
>>>>>>> d3113db9
 *
 * The key factor, gain, controls the amount of queue. While a small gain
 * builds a smaller queue, it becomes more vulnerable to noise in RTT
 * measurements (e.g., delayed ACKs or other ACK compression effects). This
 * noise may cause BBR to under-estimate the rate.
 */
static u32 bbr_bdp(struct sock *sk, u32 bw, int gain)
{
	struct bbr *bbr = inet_csk_ca(sk);
	u32 bdp;
	u64 w;

	/* If we've never had a valid RTT sample, cap cwnd at the initial
	 * default. This should only happen when the connection is not using TCP
	 * timestamps and has retransmitted all of the SYN/SYNACK/data packets
	 * ACKed so far. In this case, an RTO can cut cwnd to 1, in which
	 * case we need to slow-start up toward something safe: TCP_INIT_CWND.
	 */
	if (unlikely(bbr->min_rtt_us == ~0U))	 /* no valid RTT samples yet? */
		return TCP_INIT_CWND;  /* be safe: cap at default initial cwnd*/

	w = (u64)bw * bbr->min_rtt_us;

<<<<<<< HEAD
	/* Apply a gain to the given value, then remove the BW_SCALE shift. */
=======
	/* Apply a gain to the given value, remove the BW_SCALE shift, and
	 * round the value up to avoid a negative feedback loop.
	 */
>>>>>>> d3113db9
	bdp = (((w * gain) >> BBR_SCALE) + BW_UNIT - 1) / BW_UNIT;

	return bdp;
}

/* To achieve full performance in high-speed paths, we budget enough cwnd to
 * fit full-sized skbs in-flight on both end hosts to fully utilize the path:
 *   - one skb in sending host Qdisc,
 *   - one skb in sending host TSO/GSO engine
 *   - one skb being received by receiver host LRO/GRO/delayed-ACK engine
 * Don't worry, at low rates (bbr_min_tso_rate) this won't bloat cwnd because
 * in such cases tso_segs_goal is 1. The minimum cwnd is 4 packets,
 * which allows 2 outstanding 2-packet sequences, to try to keep pipe
 * full even with ACK-every-other-packet delayed ACKs.
 */
<<<<<<< HEAD
static u32 bbr_quantization_budget(struct sock *sk, u32 cwnd, int gain)
=======
static u32 bbr_quantization_budget(struct sock *sk, u32 cwnd)
>>>>>>> d3113db9
{
	struct bbr *bbr = inet_csk_ca(sk);

	/* Allow enough full-sized skbs in flight to utilize end systems. */
	cwnd += 3 * bbr_tso_segs_goal(sk);

	/* Reduce delayed ACKs by rounding up cwnd to the next even number. */
	cwnd = (cwnd + 1) & ~1U;

	/* Ensure gain cycling gets inflight above BDP even for small BDPs. */
	if (bbr->mode == BBR_PROBE_BW && bbr->cycle_idx == 0)
		cwnd += 2;

	return cwnd;
}

/* Find inflight based on min RTT and the estimated bottleneck bandwidth. */
static u32 bbr_inflight(struct sock *sk, u32 bw, int gain)
{
	u32 inflight;

	inflight = bbr_bdp(sk, bw, gain);
<<<<<<< HEAD
	inflight = bbr_quantization_budget(sk, inflight, gain);
=======
	inflight = bbr_quantization_budget(sk, inflight);
>>>>>>> d3113db9

	return inflight;
}

/* Find the cwnd increment based on estimate of ack aggregation */
static u32 bbr_ack_aggregation_cwnd(struct sock *sk)
{
	u32 max_aggr_cwnd, aggr_cwnd = 0;

	if (bbr_extra_acked_gain && bbr_full_bw_reached(sk)) {
		max_aggr_cwnd = ((u64)bbr_bw(sk) * bbr_extra_acked_max_us)
				/ BW_UNIT;
		aggr_cwnd = (bbr_extra_acked_gain * bbr_extra_acked(sk))
			     >> BBR_SCALE;
		aggr_cwnd = min(aggr_cwnd, max_aggr_cwnd);
	}

	return aggr_cwnd;
}

/* An optimization in BBR to reduce losses: On the first round of recovery, we
 * follow the packet conservation principle: send P packets per P packets acked.
 * After that, we slow-start and send at most 2*P packets per P packets acked.
 * After recovery finishes, or upon undo, we restore the cwnd we had when
 * recovery started (capped by the target cwnd based on estimated BDP).
 *
 * TODO(ycheng/ncardwell): implement a rate-based approach.
 */
static bool bbr_set_cwnd_to_recover_or_restore(
	struct sock *sk, const struct rate_sample *rs, u32 acked, u32 *new_cwnd)
{
	struct tcp_sock *tp = tcp_sk(sk);
	struct bbr *bbr = inet_csk_ca(sk);
	u8 prev_state = bbr->prev_ca_state, state = inet_csk(sk)->icsk_ca_state;
	u32 cwnd = tp->snd_cwnd;

	/* An ACK for P pkts should release at most 2*P packets. We do this
	 * in two steps. First, here we deduct the number of lost packets.
	 * Then, in bbr_set_cwnd() we slow start up toward the target cwnd.
	 */
	if (rs->losses > 0)
		cwnd = max_t(s32, cwnd - rs->losses, 1);

	if (state == TCP_CA_Recovery && prev_state != TCP_CA_Recovery) {
		/* Starting 1st round of Recovery, so do packet conservation. */
		bbr->packet_conservation = 1;
		bbr->next_rtt_delivered = tp->delivered;  /* start round now */
		/* Cut unused cwnd from app behavior, TSQ, or TSO deferral: */
		cwnd = tcp_packets_in_flight(tp) + acked;
	} else if (prev_state >= TCP_CA_Recovery && state < TCP_CA_Recovery) {
		/* Exiting loss recovery; restore cwnd saved before recovery. */
		cwnd = max(cwnd, bbr->prior_cwnd);
		bbr->packet_conservation = 0;
	}
	bbr->prev_ca_state = state;

	if (bbr->packet_conservation) {
		*new_cwnd = max(cwnd, tcp_packets_in_flight(tp) + acked);
		return true;	/* yes, using packet conservation */
	}
	*new_cwnd = cwnd;
	return false;
}

/* Slow-start up toward target cwnd (if bw estimate is growing, or packet loss
 * has drawn us down below target), or snap down to target if we're above it.
 */
static void bbr_set_cwnd(struct sock *sk, const struct rate_sample *rs,
			 u32 acked, u32 bw, int gain)
{
	struct tcp_sock *tp = tcp_sk(sk);
	struct bbr *bbr = inet_csk_ca(sk);
	u32 cwnd = tp->snd_cwnd, target_cwnd = 0;

	if (!acked)
		goto done;  /* no packet fully ACKed; just apply caps */

	if (bbr_set_cwnd_to_recover_or_restore(sk, rs, acked, &cwnd))
		goto done;

	target_cwnd = bbr_bdp(sk, bw, gain);

	/* Increment the cwnd to account for excess ACKed data that seems
	 * due to aggregation (of data and/or ACKs) visible in the ACK stream.
	 */
	target_cwnd += bbr_ack_aggregation_cwnd(sk);
<<<<<<< HEAD
	target_cwnd = bbr_quantization_budget(sk, target_cwnd, gain);
=======
	target_cwnd = bbr_quantization_budget(sk, target_cwnd);
>>>>>>> d3113db9

	/* If we're below target cwnd, slow start cwnd toward target cwnd. */
	if (bbr_full_bw_reached(sk))  /* only cut cwnd if we filled the pipe */
		cwnd = min(cwnd + acked, target_cwnd);
	else if (cwnd < target_cwnd || tp->delivered < TCP_INIT_CWND)
		cwnd = cwnd + acked;
	cwnd = max(cwnd, bbr_cwnd_min_target);

done:
	tp->snd_cwnd = min(cwnd, tp->snd_cwnd_clamp);	/* apply global cap */
	if (bbr->mode == BBR_PROBE_RTT)  /* drain queue, refresh min_rtt */
		tp->snd_cwnd = min(tp->snd_cwnd, bbr_cwnd_min_target);
}

/* End cycle phase if it's time and/or we hit the phase's in-flight target. */
static bool bbr_is_next_cycle_phase(struct sock *sk,
				    const struct rate_sample *rs)
{
	struct tcp_sock *tp = tcp_sk(sk);
	struct bbr *bbr = inet_csk_ca(sk);
	bool is_full_length =
		tcp_stamp_us_delta(tp->delivered_mstamp, bbr->cycle_mstamp) >
		bbr->min_rtt_us;
	u32 inflight, bw;

	/* The pacing_gain of 1.0 paces at the estimated bw to try to fully
	 * use the pipe without increasing the queue.
	 */
	if (bbr->pacing_gain == BBR_UNIT)
		return is_full_length;		/* just use wall clock time */

	inflight = rs->prior_in_flight;  /* what was in-flight before ACK? */
	bw = bbr_max_bw(sk);

	/* A pacing_gain > 1.0 probes for bw by trying to raise inflight to at
	 * least pacing_gain*BDP; this may take more than min_rtt if min_rtt is
	 * small (e.g. on a LAN). We do not persist if packets are lost, since
	 * a path with small buffers may not hold that much.
	 */
	if (bbr->pacing_gain > BBR_UNIT)
		return is_full_length &&
			(rs->losses ||  /* perhaps pacing_gain*BDP won't fit */
			 inflight >= bbr_inflight(sk, bw, bbr->pacing_gain));

	/* A pacing_gain < 1.0 tries to drain extra queue we added if bw
	 * probing didn't find more bw. If inflight falls to match BDP then we
	 * estimate queue is drained; persisting would underutilize the pipe.
	 */
	return is_full_length ||
		inflight <= bbr_inflight(sk, bw, BBR_UNIT);
}

static void bbr_advance_cycle_phase(struct sock *sk)
{
	struct tcp_sock *tp = tcp_sk(sk);
	struct bbr *bbr = inet_csk_ca(sk);

	bbr->cycle_idx = (bbr->cycle_idx + 1) & (CYCLE_LEN - 1);
	bbr->cycle_mstamp = tp->delivered_mstamp;
}

/* Gain cycling: cycle pacing gain to converge to fair share of available bw. */
static void bbr_update_cycle_phase(struct sock *sk,
				   const struct rate_sample *rs)
{
	struct bbr *bbr = inet_csk_ca(sk);

	if (bbr->mode == BBR_PROBE_BW && bbr_is_next_cycle_phase(sk, rs))
		bbr_advance_cycle_phase(sk);
}

static void bbr_reset_startup_mode(struct sock *sk)
{
	struct bbr *bbr = inet_csk_ca(sk);

	bbr->mode = BBR_STARTUP;
}

static void bbr_reset_probe_bw_mode(struct sock *sk)
{
	struct bbr *bbr = inet_csk_ca(sk);

	bbr->mode = BBR_PROBE_BW;
	bbr->cycle_idx = CYCLE_LEN - 1 - prandom_u32_max(bbr_cycle_rand);
	bbr_advance_cycle_phase(sk);	/* flip to next phase of gain cycle */
}

static void bbr_reset_mode(struct sock *sk)
{
	if (!bbr_full_bw_reached(sk))
		bbr_reset_startup_mode(sk);
	else
		bbr_reset_probe_bw_mode(sk);
}

/* Start a new long-term sampling interval. */
static void bbr_reset_lt_bw_sampling_interval(struct sock *sk)
{
	struct tcp_sock *tp = tcp_sk(sk);
	struct bbr *bbr = inet_csk_ca(sk);

	bbr->lt_last_stamp = div_u64(tp->delivered_mstamp, USEC_PER_MSEC);
	bbr->lt_last_delivered = tp->delivered;
	bbr->lt_last_lost = tp->lost;
	bbr->lt_rtt_cnt = 0;
}

/* Completely reset long-term bandwidth sampling. */
static void bbr_reset_lt_bw_sampling(struct sock *sk)
{
	struct bbr *bbr = inet_csk_ca(sk);

	bbr->lt_bw = 0;
	bbr->lt_use_bw = 0;
	bbr->lt_is_sampling = false;
	bbr_reset_lt_bw_sampling_interval(sk);
}

/* Long-term bw sampling interval is done. Estimate whether we're policed. */
static void bbr_lt_bw_interval_done(struct sock *sk, u32 bw)
{
	struct bbr *bbr = inet_csk_ca(sk);
	u32 diff;

	if (bbr->lt_bw) {  /* do we have bw from a previous interval? */
		/* Is new bw close to the lt_bw from the previous interval? */
		diff = abs(bw - bbr->lt_bw);
		if ((diff * BBR_UNIT <= bbr_lt_bw_ratio * bbr->lt_bw) ||
		    (bbr_rate_bytes_per_sec(sk, diff, BBR_UNIT) <=
		     bbr_lt_bw_diff)) {
			/* All criteria are met; estimate we're policed. */
			bbr->lt_bw = (bw + bbr->lt_bw) >> 1;  /* avg 2 intvls */
			bbr->lt_use_bw = 1;
			bbr->pacing_gain = BBR_UNIT;  /* try to avoid drops */
			bbr->lt_rtt_cnt = 0;
			return;
		}
	}
	bbr->lt_bw = bw;
	bbr_reset_lt_bw_sampling_interval(sk);
}

/* Token-bucket traffic policers are common (see "An Internet-Wide Analysis of
 * Traffic Policing", SIGCOMM 2016). BBR detects token-bucket policers and
 * explicitly models their policed rate, to reduce unnecessary losses. We
 * estimate that we're policed if we see 2 consecutive sampling intervals with
 * consistent throughput and high packet loss. If we think we're being policed,
 * set lt_bw to the "long-term" average delivery rate from those 2 intervals.
 */
static void bbr_lt_bw_sampling(struct sock *sk, const struct rate_sample *rs)
{
	struct tcp_sock *tp = tcp_sk(sk);
	struct bbr *bbr = inet_csk_ca(sk);
	u32 lost, delivered;
	u64 bw;
	u32 t;

	if (bbr->lt_use_bw) {	/* already using long-term rate, lt_bw? */
		if (bbr->mode == BBR_PROBE_BW && bbr->round_start &&
		    ++bbr->lt_rtt_cnt >= bbr_lt_bw_max_rtts) {
			bbr_reset_lt_bw_sampling(sk);    /* stop using lt_bw */
			bbr_reset_probe_bw_mode(sk);  /* restart gain cycling */
		}
		return;
	}

	/* Wait for the first loss before sampling, to let the policer exhaust
	 * its tokens and estimate the steady-state rate allowed by the policer.
	 * Starting samples earlier includes bursts that over-estimate the bw.
	 */
	if (!bbr->lt_is_sampling) {
		if (!rs->losses)
			return;
		bbr_reset_lt_bw_sampling_interval(sk);
		bbr->lt_is_sampling = true;
	}

	/* To avoid underestimates, reset sampling if we run out of data. */
	if (rs->is_app_limited) {
		bbr_reset_lt_bw_sampling(sk);
		return;
	}

	if (bbr->round_start)
		bbr->lt_rtt_cnt++;	/* count round trips in this interval */
	if (bbr->lt_rtt_cnt < bbr_lt_intvl_min_rtts)
		return;		/* sampling interval needs to be longer */
	if (bbr->lt_rtt_cnt > 4 * bbr_lt_intvl_min_rtts) {
		bbr_reset_lt_bw_sampling(sk);  /* interval is too long */
		return;
	}

	/* End sampling interval when a packet is lost, so we estimate the
	 * policer tokens were exhausted. Stopping the sampling before the
	 * tokens are exhausted under-estimates the policed rate.
	 */
	if (!rs->losses)
		return;

	/* Calculate packets lost and delivered in sampling interval. */
	lost = tp->lost - bbr->lt_last_lost;
	delivered = tp->delivered - bbr->lt_last_delivered;
	/* Is loss rate (lost/delivered) >= lt_loss_thresh? If not, wait. */
	if (!delivered || (lost << BBR_SCALE) < bbr_lt_loss_thresh * delivered)
		return;

	/* Find average delivery rate in this sampling interval. */
	t = div_u64(tp->delivered_mstamp, USEC_PER_MSEC) - bbr->lt_last_stamp;
	if ((s32)t < 1)
		return;		/* interval is less than one ms, so wait */
	/* Check if can multiply without overflow */
	if (t >= ~0U / USEC_PER_MSEC) {
		bbr_reset_lt_bw_sampling(sk);  /* interval too long; reset */
		return;
	}
	t *= USEC_PER_MSEC;
	bw = (u64)delivered * BW_UNIT;
	do_div(bw, t);
	bbr_lt_bw_interval_done(sk, bw);
}

/* Estimate the bandwidth based on how fast packets are delivered */
static void bbr_update_bw(struct sock *sk, const struct rate_sample *rs)
{
	struct tcp_sock *tp = tcp_sk(sk);
	struct bbr *bbr = inet_csk_ca(sk);
	u64 bw;

	bbr->round_start = 0;
	if (rs->delivered < 0 || rs->interval_us <= 0)
		return; /* Not a valid observation */

	/* See if we've reached the next RTT */
	if (!before(rs->prior_delivered, bbr->next_rtt_delivered)) {
		bbr->next_rtt_delivered = tp->delivered;
		bbr->rtt_cnt++;
		bbr->round_start = 1;
		bbr->packet_conservation = 0;
	}

	bbr_lt_bw_sampling(sk, rs);

	/* Divide delivered by the interval to find a (lower bound) bottleneck
	 * bandwidth sample. Delivered is in packets and interval_us in uS and
	 * ratio will be <<1 for most connections. So delivered is first scaled.
	 */
	bw = div64_long((u64)rs->delivered * BW_UNIT, rs->interval_us);

	/* If this sample is application-limited, it is likely to have a very
	 * low delivered count that represents application behavior rather than
	 * the available network rate. Such a sample could drag down estimated
	 * bw, causing needless slow-down. Thus, to continue to send at the
	 * last measured network rate, we filter out app-limited samples unless
	 * they describe the path bw at least as well as our bw model.
	 *
	 * So the goal during app-limited phase is to proceed with the best
	 * network rate no matter how long. We automatically leave this
	 * phase when app writes faster than the network can deliver :)
	 */
	if (!rs->is_app_limited || bw >= bbr_max_bw(sk)) {
		/* Incorporate new sample into our max bw filter. */
		minmax_running_max(&bbr->bw, bbr_bw_rtts, bbr->rtt_cnt, bw);
	}
}

/* Estimates the windowed max degree of ack aggregation.
 * This is used to provision extra in-flight data to keep sending during
 * inter-ACK silences.
 *
 * Degree of ack aggregation is estimated as extra data acked beyond expected.
 *
 * max_extra_acked = "maximum recent excess data ACKed beyond max_bw * interval"
 * cwnd += max_extra_acked
 *
 * Max extra_acked is clamped by cwnd and bw * bbr_extra_acked_max_us (100 ms).
 * Max filter is an approximate sliding window of 5-10 (packet timed) round
 * trips.
 */
static void bbr_update_ack_aggregation(struct sock *sk,
				       const struct rate_sample *rs)
{
	u32 epoch_us, expected_acked, extra_acked;
	struct bbr *bbr = inet_csk_ca(sk);
	struct tcp_sock *tp = tcp_sk(sk);

	if (!bbr_extra_acked_gain || rs->acked_sacked <= 0 ||
	    rs->delivered < 0 || rs->interval_us <= 0)
		return;

	if (bbr->round_start) {
		bbr->extra_acked_win_rtts = min(0x1F,
						bbr->extra_acked_win_rtts + 1);
		if (bbr->extra_acked_win_rtts >= bbr_extra_acked_win_rtts) {
			bbr->extra_acked_win_rtts = 0;
			bbr->extra_acked_win_idx = bbr->extra_acked_win_idx ?
						   0 : 1;
			bbr->extra_acked[bbr->extra_acked_win_idx] = 0;
		}
	}

	/* Compute how many packets we expected to be delivered over epoch. */
	epoch_us = tcp_stamp_us_delta(tp->delivered_mstamp,
				      bbr->ack_epoch_mstamp);
	expected_acked = ((u64)bbr_bw(sk) * epoch_us) / BW_UNIT;

	/* Reset the aggregation epoch if ACK rate is below expected rate or
	 * significantly large no. of ack received since epoch (potentially
	 * quite old epoch).
	 */
	if (bbr->ack_epoch_acked <= expected_acked ||
	    (bbr->ack_epoch_acked + rs->acked_sacked >=
	     bbr_ack_epoch_acked_reset_thresh)) {
		bbr->ack_epoch_acked = 0;
		bbr->ack_epoch_mstamp = tp->delivered_mstamp;
		expected_acked = 0;
	}

	/* Compute excess data delivered, beyond what was expected. */
	bbr->ack_epoch_acked = min_t(u32, 0xFFFFF,
				     bbr->ack_epoch_acked + rs->acked_sacked);
	extra_acked = bbr->ack_epoch_acked - expected_acked;
	extra_acked = min(extra_acked, tp->snd_cwnd);
	if (extra_acked > bbr->extra_acked[bbr->extra_acked_win_idx])
		bbr->extra_acked[bbr->extra_acked_win_idx] = extra_acked;
}

/* Estimate when the pipe is full, using the change in delivery rate: BBR
 * estimates that STARTUP filled the pipe if the estimated bw hasn't changed by
 * at least bbr_full_bw_thresh (25%) after bbr_full_bw_cnt (3) non-app-limited
 * rounds. Why 3 rounds: 1: rwin autotuning grows the rwin, 2: we fill the
 * higher rwin, 3: we get higher delivery rate samples. Or transient
 * cross-traffic or radio noise can go away. CUBIC Hystart shares a similar
 * design goal, but uses delay and inter-ACK spacing instead of bandwidth.
 */
static void bbr_check_full_bw_reached(struct sock *sk,
				      const struct rate_sample *rs)
{
	struct bbr *bbr = inet_csk_ca(sk);
	u32 bw_thresh;

	if (bbr_full_bw_reached(sk) || !bbr->round_start || rs->is_app_limited)
		return;

	bw_thresh = (u64)bbr->full_bw * bbr_full_bw_thresh >> BBR_SCALE;
	if (bbr_max_bw(sk) >= bw_thresh) {
		bbr->full_bw = bbr_max_bw(sk);
		bbr->full_bw_cnt = 0;
		return;
	}
	++bbr->full_bw_cnt;
	bbr->full_bw_reached = bbr->full_bw_cnt >= bbr_full_bw_cnt;
}

/* If pipe is probably full, drain the queue and then enter steady-state. */
static void bbr_check_drain(struct sock *sk, const struct rate_sample *rs)
{
	struct bbr *bbr = inet_csk_ca(sk);

	if (bbr->mode == BBR_STARTUP && bbr_full_bw_reached(sk)) {
		bbr->mode = BBR_DRAIN;	/* drain queue we created */
		tcp_sk(sk)->snd_ssthresh =
				bbr_inflight(sk, bbr_max_bw(sk), BBR_UNIT);
	}	/* fall through to check if in-flight is already small: */
	if (bbr->mode == BBR_DRAIN &&
	    tcp_packets_in_flight(tcp_sk(sk)) <=
	    bbr_inflight(sk, bbr_max_bw(sk), BBR_UNIT))
		bbr_reset_probe_bw_mode(sk);  /* we estimate queue is drained */
}

static void bbr_check_probe_rtt_done(struct sock *sk)
{
	struct tcp_sock *tp = tcp_sk(sk);
	struct bbr *bbr = inet_csk_ca(sk);

	if (!(bbr->probe_rtt_done_stamp &&
	      after(tcp_jiffies32, bbr->probe_rtt_done_stamp)))
		return;

	bbr->min_rtt_stamp = tcp_jiffies32;  /* wait a while until PROBE_RTT */
	tp->snd_cwnd = max(tp->snd_cwnd, bbr->prior_cwnd);
	bbr_reset_mode(sk);
}

/* The goal of PROBE_RTT mode is to have BBR flows cooperatively and
 * periodically drain the bottleneck queue, to converge to measure the true
 * min_rtt (unloaded propagation delay). This allows the flows to keep queues
 * small (reducing queuing delay and packet loss) and achieve fairness among
 * BBR flows.
 *
 * The min_rtt filter window is 10 seconds. When the min_rtt estimate expires,
 * we enter PROBE_RTT mode and cap the cwnd at bbr_cwnd_min_target=4 packets.
 * After at least bbr_probe_rtt_mode_ms=200ms and at least one packet-timed
 * round trip elapsed with that flight size <= 4, we leave PROBE_RTT mode and
 * re-enter the previous mode. BBR uses 200ms to approximately bound the
 * performance penalty of PROBE_RTT's cwnd capping to roughly 2% (200ms/10s).
 *
 * Note that flows need only pay 2% if they are busy sending over the last 10
 * seconds. Interactive applications (e.g., Web, RPCs, video chunks) often have
 * natural silences or low-rate periods within 10 seconds where the rate is low
 * enough for long enough to drain its queue in the bottleneck. We pick up
 * these min RTT measurements opportunistically with our min_rtt filter. :-)
 */
static void bbr_update_min_rtt(struct sock *sk, const struct rate_sample *rs)
{
	struct tcp_sock *tp = tcp_sk(sk);
	struct bbr *bbr = inet_csk_ca(sk);
	bool filter_expired;

	/* Track min RTT seen in the min_rtt_win_sec filter window: */
	filter_expired = after(tcp_jiffies32,
			       bbr->min_rtt_stamp + bbr_min_rtt_win_sec * HZ);
	if (rs->rtt_us >= 0 &&
	    (rs->rtt_us <= bbr->min_rtt_us ||
	     (filter_expired && !rs->is_ack_delayed))) {
		bbr->min_rtt_us = rs->rtt_us;
		bbr->min_rtt_stamp = tcp_jiffies32;
	}

	if (bbr_probe_rtt_mode_ms > 0 && filter_expired &&
	    !bbr->idle_restart && bbr->mode != BBR_PROBE_RTT) {
		bbr->mode = BBR_PROBE_RTT;  /* dip, drain queue */
		bbr_save_cwnd(sk);  /* note cwnd so we can restore it */
		bbr->probe_rtt_done_stamp = 0;
	}

	if (bbr->mode == BBR_PROBE_RTT) {
		/* Ignore low rate samples during this mode. */
		tp->app_limited =
			(tp->delivered + tcp_packets_in_flight(tp)) ? : 1;
		/* Maintain min packets in flight for max(200 ms, 1 round). */
		if (!bbr->probe_rtt_done_stamp &&
		    tcp_packets_in_flight(tp) <= bbr_cwnd_min_target) {
			bbr->probe_rtt_done_stamp = tcp_jiffies32 +
				msecs_to_jiffies(bbr_probe_rtt_mode_ms);
			bbr->probe_rtt_round_done = 0;
			bbr->next_rtt_delivered = tp->delivered;
		} else if (bbr->probe_rtt_done_stamp) {
			if (bbr->round_start)
				bbr->probe_rtt_round_done = 1;
			if (bbr->probe_rtt_round_done)
				bbr_check_probe_rtt_done(sk);
		}
	}
	/* Restart after idle ends only once we process a new S/ACK for data */
	if (rs->delivered > 0)
		bbr->idle_restart = 0;
}

static void bbr_update_gains(struct sock *sk)
{
	struct bbr *bbr = inet_csk_ca(sk);

	switch (bbr->mode) {
	case BBR_STARTUP:
		bbr->pacing_gain = bbr_high_gain;
		bbr->cwnd_gain	 = bbr_high_gain;
		break;
	case BBR_DRAIN:
		bbr->pacing_gain = bbr_drain_gain;	/* slow, to drain */
		bbr->cwnd_gain	 = bbr_high_gain;	/* keep cwnd */
		break;
	case BBR_PROBE_BW:
		bbr->pacing_gain = (bbr->lt_use_bw ?
				    BBR_UNIT :
				    bbr_pacing_gain[bbr->cycle_idx]);
		bbr->cwnd_gain	 = bbr_cwnd_gain;
		break;
	case BBR_PROBE_RTT:
		bbr->pacing_gain = BBR_UNIT;
		bbr->cwnd_gain	 = BBR_UNIT;
		break;
	default:
		WARN_ONCE(1, "BBR bad mode: %u\n", bbr->mode);
		break;
	}
}

static void bbr_update_model(struct sock *sk, const struct rate_sample *rs)
{
	bbr_update_bw(sk, rs);
	bbr_update_ack_aggregation(sk, rs);
	bbr_update_cycle_phase(sk, rs);
	bbr_check_full_bw_reached(sk, rs);
	bbr_check_drain(sk, rs);
	bbr_update_min_rtt(sk, rs);
	bbr_update_gains(sk);
}

static void bbr_main(struct sock *sk, const struct rate_sample *rs)
{
	struct bbr *bbr = inet_csk_ca(sk);
	u32 bw;

	bbr_update_model(sk, rs);

	bw = bbr_bw(sk);
	bbr_set_pacing_rate(sk, bw, bbr->pacing_gain);
	bbr_set_cwnd(sk, rs, rs->acked_sacked, bw, bbr->cwnd_gain);
}

static void bbr_init(struct sock *sk)
{
	struct tcp_sock *tp = tcp_sk(sk);
	struct bbr *bbr = inet_csk_ca(sk);

	bbr->prior_cwnd = 0;
	tp->snd_ssthresh = TCP_INFINITE_SSTHRESH;
	bbr->rtt_cnt = 0;
	bbr->next_rtt_delivered = 0;
	bbr->prev_ca_state = TCP_CA_Open;
	bbr->packet_conservation = 0;

	bbr->probe_rtt_done_stamp = 0;
	bbr->probe_rtt_round_done = 0;
	bbr->min_rtt_us = tcp_min_rtt(tp);
	bbr->min_rtt_stamp = tcp_jiffies32;

	minmax_reset(&bbr->bw, bbr->rtt_cnt, 0);  /* init max bw to 0 */

	bbr->has_seen_rtt = 0;
	bbr_init_pacing_rate_from_rtt(sk);

	bbr->round_start = 0;
	bbr->idle_restart = 0;
	bbr->full_bw_reached = 0;
	bbr->full_bw = 0;
	bbr->full_bw_cnt = 0;
	bbr->cycle_mstamp = 0;
	bbr->cycle_idx = 0;
	bbr_reset_lt_bw_sampling(sk);
	bbr_reset_startup_mode(sk);

	bbr->ack_epoch_mstamp = tp->tcp_mstamp;
	bbr->ack_epoch_acked = 0;
	bbr->extra_acked_win_rtts = 0;
	bbr->extra_acked_win_idx = 0;
	bbr->extra_acked[0] = 0;
	bbr->extra_acked[1] = 0;

	cmpxchg(&sk->sk_pacing_status, SK_PACING_NONE, SK_PACING_NEEDED);
}

static u32 bbr_sndbuf_expand(struct sock *sk)
{
	/* Provision 3 * cwnd since BBR may slow-start even during recovery. */
	return 3;
}

/* In theory BBR does not need to undo the cwnd since it does not
 * always reduce cwnd on losses (see bbr_main()). Keep it for now.
 */
static u32 bbr_undo_cwnd(struct sock *sk)
{
	struct bbr *bbr = inet_csk_ca(sk);

	bbr->full_bw = 0;   /* spurious slow-down; reset full pipe detection */
	bbr->full_bw_cnt = 0;
	bbr_reset_lt_bw_sampling(sk);
	return tcp_sk(sk)->snd_cwnd;
}

/* Entering loss recovery, so save cwnd for when we exit or undo recovery. */
static u32 bbr_ssthresh(struct sock *sk)
{
	bbr_save_cwnd(sk);
	return tcp_sk(sk)->snd_ssthresh;
}

static size_t bbr_get_info(struct sock *sk, u32 ext, int *attr,
			   union tcp_cc_info *info)
{
	if (ext & (1 << (INET_DIAG_BBRINFO - 1)) ||
	    ext & (1 << (INET_DIAG_VEGASINFO - 1))) {
		struct tcp_sock *tp = tcp_sk(sk);
		struct bbr *bbr = inet_csk_ca(sk);
		u64 bw = bbr_bw(sk);

		bw = bw * tp->mss_cache * USEC_PER_SEC >> BW_SCALE;
		memset(&info->bbr, 0, sizeof(info->bbr));
		info->bbr.bbr_bw_lo		= (u32)bw;
		info->bbr.bbr_bw_hi		= (u32)(bw >> 32);
		info->bbr.bbr_min_rtt		= bbr->min_rtt_us;
		info->bbr.bbr_pacing_gain	= bbr->pacing_gain;
		info->bbr.bbr_cwnd_gain		= bbr->cwnd_gain;
		*attr = INET_DIAG_BBRINFO;
		return sizeof(info->bbr);
	}
	return 0;
}

static void bbr_set_state(struct sock *sk, u8 new_state)
{
	struct bbr *bbr = inet_csk_ca(sk);

	if (new_state == TCP_CA_Loss) {
		struct rate_sample rs = { .losses = 1 };

		bbr->prev_ca_state = TCP_CA_Loss;
		bbr->full_bw = 0;
		bbr->round_start = 1;	/* treat RTO like end of a round */
		bbr_lt_bw_sampling(sk, &rs);
	}
}

static struct tcp_congestion_ops tcp_bbr_cong_ops __read_mostly = {
	.flags		= TCP_CONG_NON_RESTRICTED,
	.name		= "bbr",
	.owner		= THIS_MODULE,
	.init		= bbr_init,
	.cong_control	= bbr_main,
	.sndbuf_expand	= bbr_sndbuf_expand,
	.undo_cwnd	= bbr_undo_cwnd,
	.cwnd_event	= bbr_cwnd_event,
	.ssthresh	= bbr_ssthresh,
	.min_tso_segs	= bbr_min_tso_segs,
	.get_info	= bbr_get_info,
	.set_state	= bbr_set_state,
};

static int __init bbr_register(void)
{
	BUILD_BUG_ON(sizeof(struct bbr) > ICSK_CA_PRIV_SIZE);
	return tcp_register_congestion_control(&tcp_bbr_cong_ops);
}

static void __exit bbr_unregister(void)
{
	tcp_unregister_congestion_control(&tcp_bbr_cong_ops);
}

module_init(bbr_register);
module_exit(bbr_unregister);

MODULE_AUTHOR("Van Jacobson <vanj@google.com>");
MODULE_AUTHOR("Neal Cardwell <ncardwell@google.com>");
MODULE_AUTHOR("Yuchung Cheng <ycheng@google.com>");
MODULE_AUTHOR("Soheil Hassas Yeganeh <soheil@google.com>");
MODULE_LICENSE("Dual BSD/GPL");
MODULE_DESCRIPTION("TCP BBR (Bottleneck Bandwidth and RTT)");<|MERGE_RESOLUTION|>--- conflicted
+++ resolved
@@ -346,11 +346,7 @@
 
 /* Calculate bdp based on min RTT and the estimated bottleneck bandwidth:
  *
-<<<<<<< HEAD
- * bdp = bw * min_rtt * gain
-=======
  * bdp = ceil(bw * min_rtt * gain)
->>>>>>> d3113db9
  *
  * The key factor, gain, controls the amount of queue. While a small gain
  * builds a smaller queue, it becomes more vulnerable to noise in RTT
@@ -374,13 +370,9 @@
 
 	w = (u64)bw * bbr->min_rtt_us;
 
-<<<<<<< HEAD
-	/* Apply a gain to the given value, then remove the BW_SCALE shift. */
-=======
 	/* Apply a gain to the given value, remove the BW_SCALE shift, and
 	 * round the value up to avoid a negative feedback loop.
 	 */
->>>>>>> d3113db9
 	bdp = (((w * gain) >> BBR_SCALE) + BW_UNIT - 1) / BW_UNIT;
 
 	return bdp;
@@ -396,11 +388,7 @@
  * which allows 2 outstanding 2-packet sequences, to try to keep pipe
  * full even with ACK-every-other-packet delayed ACKs.
  */
-<<<<<<< HEAD
-static u32 bbr_quantization_budget(struct sock *sk, u32 cwnd, int gain)
-=======
 static u32 bbr_quantization_budget(struct sock *sk, u32 cwnd)
->>>>>>> d3113db9
 {
 	struct bbr *bbr = inet_csk_ca(sk);
 
@@ -423,11 +411,7 @@
 	u32 inflight;
 
 	inflight = bbr_bdp(sk, bw, gain);
-<<<<<<< HEAD
-	inflight = bbr_quantization_budget(sk, inflight, gain);
-=======
 	inflight = bbr_quantization_budget(sk, inflight);
->>>>>>> d3113db9
 
 	return inflight;
 }
@@ -514,11 +498,7 @@
 	 * due to aggregation (of data and/or ACKs) visible in the ACK stream.
 	 */
 	target_cwnd += bbr_ack_aggregation_cwnd(sk);
-<<<<<<< HEAD
-	target_cwnd = bbr_quantization_budget(sk, target_cwnd, gain);
-=======
 	target_cwnd = bbr_quantization_budget(sk, target_cwnd);
->>>>>>> d3113db9
 
 	/* If we're below target cwnd, slow start cwnd toward target cwnd. */
 	if (bbr_full_bw_reached(sk))  /* only cut cwnd if we filled the pipe */
