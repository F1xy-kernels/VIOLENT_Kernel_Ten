--- conflicted
+++ resolved
@@ -49,10 +49,7 @@
 void qmi_rmnet_qos_exit(struct net_device *dev, void *qos);
 void qmi_rmnet_burst_fc_check(struct net_device *dev,
 			      int ip_type, u32 mark, unsigned int len);
-<<<<<<< HEAD
-=======
 int qmi_rmnet_get_queue(struct net_device *dev, struct sk_buff *skb);
->>>>>>> 0482853e
 #else
 static inline void *
 qmi_rmnet_qos_init(struct net_device *real_dev, u8 mux_id)
