/* SPDX-License-Identifier: GPL-2.0 */
#ifndef _LINUX_SCHED_H
#define _LINUX_SCHED_H

/*
 * Define 'struct task_struct' and provide the main scheduler
 * APIs (schedule(), wakeup variants, etc.)
 */

#include <uapi/linux/sched.h>

#include <asm/current.h>

#include <linux/pid.h>
#include <linux/sem.h>
#include <linux/shm.h>
#include <linux/kcov.h>
#include <linux/mutex.h>
#include <linux/plist.h>
#include <linux/hrtimer.h>
#include <linux/seccomp.h>
#include <linux/nodemask.h>
#include <linux/rcupdate.h>
#include <linux/resource.h>
#include <linux/latencytop.h>
#include <linux/sched/prio.h>
#include <linux/signal_types.h>
#include <linux/mm_types_task.h>
#include <linux/task_io_accounting.h>

/* task_struct member predeclarations (sorted alphabetically): */
struct audit_context;
struct backing_dev_info;
struct bio_list;
struct blk_plug;
struct cfs_rq;
struct fs_struct;
struct futex_pi_state;
struct io_context;
struct mempolicy;
struct nameidata;
struct nsproxy;
struct perf_event_context;
struct pid_namespace;
struct pipe_inode_info;
struct rcu_node;
struct reclaim_state;
struct robust_list_head;
struct sched_attr;
struct sched_param;
struct seq_file;
struct sighand_struct;
struct signal_struct;
struct task_delay_info;
struct task_group;

/*
 * Task state bitmask. NOTE! These bits are also
 * encoded in fs/proc/array.c: get_task_state().
 *
 * We have two separate sets of flags: task->state
 * is about runnability, while task->exit_state are
 * about the task exiting. Confusing, but this way
 * modifying one set can't modify the other one by
 * mistake.
 */

/* Used in tsk->state: */
#define TASK_RUNNING			0x0000
#define TASK_INTERRUPTIBLE		0x0001
#define TASK_UNINTERRUPTIBLE		0x0002
#define __TASK_STOPPED			0x0004
#define __TASK_TRACED			0x0008
/* Used in tsk->exit_state: */
#define EXIT_DEAD			0x0010
#define EXIT_ZOMBIE			0x0020
#define EXIT_TRACE			(EXIT_ZOMBIE | EXIT_DEAD)
/* Used in tsk->state again: */
#define TASK_PARKED			0x0040
#define TASK_DEAD			0x0080
#define TASK_WAKEKILL			0x0100
#define TASK_WAKING			0x0200
#define TASK_NOLOAD			0x0400
#define TASK_NEW			0x0800
#define TASK_STATE_MAX			0x1000

/* Convenience macros for the sake of set_current_state: */
#define TASK_KILLABLE			(TASK_WAKEKILL | TASK_UNINTERRUPTIBLE)
#define TASK_STOPPED			(TASK_WAKEKILL | __TASK_STOPPED)
#define TASK_TRACED			(TASK_WAKEKILL | __TASK_TRACED)

#define TASK_IDLE			(TASK_UNINTERRUPTIBLE | TASK_NOLOAD)

/* Convenience macros for the sake of wake_up(): */
#define TASK_NORMAL			(TASK_INTERRUPTIBLE | TASK_UNINTERRUPTIBLE)
#define TASK_ALL			(TASK_NORMAL | __TASK_STOPPED | __TASK_TRACED)

/* get_task_state(): */
#define TASK_REPORT			(TASK_RUNNING | TASK_INTERRUPTIBLE | \
					 TASK_UNINTERRUPTIBLE | __TASK_STOPPED | \
					 __TASK_TRACED | EXIT_DEAD | EXIT_ZOMBIE | \
					 TASK_PARKED)

#define task_is_traced(task)		((task->state & __TASK_TRACED) != 0)

#define task_is_stopped(task)		((task->state & __TASK_STOPPED) != 0)

#define task_is_stopped_or_traced(task)	((task->state & (__TASK_STOPPED | __TASK_TRACED)) != 0)

#define task_contributes_to_load(task)	((task->state & TASK_UNINTERRUPTIBLE) != 0 && \
					 (task->flags & PF_FROZEN) == 0 && \
					 (task->state & TASK_NOLOAD) == 0)

#ifdef CONFIG_DEBUG_ATOMIC_SLEEP

/*
 * Special states are those that do not use the normal wait-loop pattern. See
 * the comment with set_special_state().
 */
#define is_special_task_state(state)				\
	((state) & (__TASK_STOPPED | __TASK_TRACED | TASK_PARKED | TASK_DEAD))

#define __set_current_state(state_value)			\
	do {							\
		WARN_ON_ONCE(is_special_task_state(state_value));\
		current->task_state_change = _THIS_IP_;		\
		current->state = (state_value);			\
	} while (0)

#define set_current_state(state_value)				\
	do {							\
		WARN_ON_ONCE(is_special_task_state(state_value));\
		current->task_state_change = _THIS_IP_;		\
		smp_store_mb(current->state, (state_value));	\
	} while (0)

#define set_special_state(state_value)					\
	do {								\
		unsigned long flags; /* may shadow */			\
		WARN_ON_ONCE(!is_special_task_state(state_value));	\
		raw_spin_lock_irqsave(&current->pi_lock, flags);	\
		current->task_state_change = _THIS_IP_;			\
		current->state = (state_value);				\
		raw_spin_unlock_irqrestore(&current->pi_lock, flags);	\
	} while (0)
#else
/*
 * set_current_state() includes a barrier so that the write of current->state
 * is correctly serialised wrt the caller's subsequent test of whether to
 * actually sleep:
 *
 *   for (;;) {
 *	set_current_state(TASK_UNINTERRUPTIBLE);
 *	if (!need_sleep)
 *		break;
 *
 *	schedule();
 *   }
 *   __set_current_state(TASK_RUNNING);
 *
 * If the caller does not need such serialisation (because, for instance, the
 * condition test and condition change and wakeup are under the same lock) then
 * use __set_current_state().
 *
 * The above is typically ordered against the wakeup, which does:
 *
 *   need_sleep = false;
 *   wake_up_state(p, TASK_UNINTERRUPTIBLE);
 *
 * Where wake_up_state() (and all other wakeup primitives) imply enough
 * barriers to order the store of the variable against wakeup.
 *
 * Wakeup will do: if (@state & p->state) p->state = TASK_RUNNING, that is,
 * once it observes the TASK_UNINTERRUPTIBLE store the waking CPU can issue a
 * TASK_RUNNING store which can collide with __set_current_state(TASK_RUNNING).
 *
 * However, with slightly different timing the wakeup TASK_RUNNING store can
 * also collide with the TASK_UNINTERRUPTIBLE store. Loosing that store is not
 * a problem either because that will result in one extra go around the loop
 * and our @cond test will save the day.
 *
 * Also see the comments of try_to_wake_up().
 */
#define __set_current_state(state_value)				\
	current->state = (state_value)

#define set_current_state(state_value)					\
	smp_store_mb(current->state, (state_value))

/*
 * set_special_state() should be used for those states when the blocking task
 * can not use the regular condition based wait-loop. In that case we must
 * serialize against wakeups such that any possible in-flight TASK_RUNNING stores
 * will not collide with our state change.
 */
#define set_special_state(state_value)					\
	do {								\
		unsigned long flags; /* may shadow */			\
		raw_spin_lock_irqsave(&current->pi_lock, flags);	\
		current->state = (state_value);				\
		raw_spin_unlock_irqrestore(&current->pi_lock, flags);	\
	} while (0)

#endif

/* Task command name length: */
#define TASK_COMM_LEN			16

enum task_event {
	PUT_PREV_TASK   = 0,
	PICK_NEXT_TASK  = 1,
	TASK_WAKE       = 2,
	TASK_MIGRATE    = 3,
	TASK_UPDATE     = 4,
	IRQ_UPDATE	= 5,
};

/* Note: this need to be in sync with migrate_type_names array */
enum migrate_types {
	GROUP_TO_RQ,
	RQ_TO_GROUP,
};

extern cpumask_var_t			cpu_isolated_map;

#ifdef CONFIG_HOTPLUG_CPU
extern int sched_isolate_count(const cpumask_t *mask, bool include_offline);
extern int sched_isolate_cpu(int cpu);
extern int sched_unisolate_cpu(int cpu);
extern int sched_unisolate_cpu_unlocked(int cpu);
#else
static inline int sched_isolate_count(const cpumask_t *mask,
				      bool include_offline)
{
	cpumask_t count_mask;

	if (include_offline)
		cpumask_andnot(&count_mask, mask, cpu_online_mask);
	else
		return 0;

	return cpumask_weight(&count_mask);
}

static inline int sched_isolate_cpu(int cpu)
{
	return 0;
}

static inline int sched_unisolate_cpu(int cpu)
{
	return 0;
}

static inline int sched_unisolate_cpu_unlocked(int cpu)
{
	return 0;
}
#endif

extern void scheduler_tick(void);

#define	MAX_SCHEDULE_TIMEOUT		LONG_MAX

extern long schedule_timeout(long timeout);
extern long schedule_timeout_interruptible(long timeout);
extern long schedule_timeout_killable(long timeout);
extern long schedule_timeout_uninterruptible(long timeout);
extern long schedule_timeout_idle(long timeout);
asmlinkage void schedule(void);
extern void schedule_preempt_disabled(void);

extern int __must_check io_schedule_prepare(void);
extern void io_schedule_finish(int token);
extern long io_schedule_timeout(long timeout);
extern void io_schedule(void);

/**
 * struct prev_cputime - snapshot of system and user cputime
 * @utime: time spent in user mode
 * @stime: time spent in system mode
 * @lock: protects the above two fields
 *
 * Stores previous user/system time values such that we can guarantee
 * monotonicity.
 */
struct prev_cputime {
#ifndef CONFIG_VIRT_CPU_ACCOUNTING_NATIVE
	u64				utime;
	u64				stime;
	raw_spinlock_t			lock;
#endif
};

/**
 * struct task_cputime - collected CPU time counts
 * @utime:		time spent in user mode, in nanoseconds
 * @stime:		time spent in kernel mode, in nanoseconds
 * @sum_exec_runtime:	total time spent on the CPU, in nanoseconds
 *
 * This structure groups together three kinds of CPU time that are tracked for
 * threads and thread groups.  Most things considering CPU time want to group
 * these counts together and treat all three of them in parallel.
 */
struct task_cputime {
	u64				utime;
	u64				stime;
	unsigned long long		sum_exec_runtime;
};

/* Alternate field names when used on cache expirations: */
#define virt_exp			utime
#define prof_exp			stime
#define sched_exp			sum_exec_runtime

enum vtime_state {
	/* Task is sleeping or running in a CPU with VTIME inactive: */
	VTIME_INACTIVE = 0,
	/* Task runs in userspace in a CPU with VTIME active: */
	VTIME_USER,
	/* Task runs in kernelspace in a CPU with VTIME active: */
	VTIME_SYS,
};

struct vtime {
	seqcount_t		seqcount;
	unsigned long long	starttime;
	enum vtime_state	state;
	u64			utime;
	u64			stime;
	u64			gtime;
};

struct sched_info {
#ifdef CONFIG_SCHED_INFO
	/* Cumulative counters: */

	/* # of times we have run on this CPU: */
	unsigned long			pcount;

	/* Time spent waiting on a runqueue: */
	unsigned long long		run_delay;

	/* Timestamps: */

	/* When did we last run on a CPU? */
	unsigned long long		last_arrival;

	/* When were we last queued to run? */
	unsigned long long		last_queued;

#endif /* CONFIG_SCHED_INFO */
};

/*
 * Integer metrics need fixed point arithmetic, e.g., sched/fair
 * has a few: load, load_avg, util_avg, freq, and capacity.
 *
 * We define a basic fixed point arithmetic range, and then formalize
 * all these metrics based on that basic range.
 */
# define SCHED_FIXEDPOINT_SHIFT		10
# define SCHED_FIXEDPOINT_SCALE		(1L << SCHED_FIXEDPOINT_SHIFT)

struct load_weight {
	unsigned long			weight;
	u32				inv_weight;
};

/**
 * struct util_est - Estimation utilization of FAIR tasks
 * @enqueued: instantaneous estimated utilization of a task/cpu
 * @ewma:     the Exponential Weighted Moving Average (EWMA)
 *            utilization of a task
 *
 * Support data structure to track an Exponential Weighted Moving Average
 * (EWMA) of a FAIR task's utilization. New samples are added to the moving
 * average each time a task completes an activation. Sample's weight is chosen
 * so that the EWMA will be relatively insensitive to transient changes to the
 * task's workload.
 *
 * The enqueued attribute has a slightly different meaning for tasks and cpus:
 * - task:   the task's util_avg at last task dequeue time
 * - cfs_rq: the sum of util_est.enqueued for each RUNNABLE task on that CPU
 * Thus, the util_est.enqueued of a task represents the contribution on the
 * estimated utilization of the CPU where that task is currently enqueued.
 *
 * Only for tasks we track a moving average of the past instantaneous
 * estimated utilization. This allows to absorb sporadic drops in utilization
 * of an otherwise almost periodic task.
 */
struct util_est {
	unsigned int			enqueued;
	unsigned int			ewma;
#define UTIL_EST_WEIGHT_SHIFT		2
};

/*
 * The load_avg/util_avg accumulates an infinite geometric series
 * (see __update_load_avg() in kernel/sched/fair.c).
 *
 * [load_avg definition]
 *
 *   load_avg = runnable% * scale_load_down(load)
 *
 * where runnable% is the time ratio that a sched_entity is runnable.
 * For cfs_rq, it is the aggregated load_avg of all runnable and
 * blocked sched_entities.
 *
 * load_avg may also take frequency scaling into account:
 *
 *   load_avg = runnable% * scale_load_down(load) * freq%
 *
 * where freq% is the CPU frequency normalized to the highest frequency.
 *
 * [util_avg definition]
 *
 *   util_avg = running% * SCHED_CAPACITY_SCALE
 *
 * where running% is the time ratio that a sched_entity is running on
 * a CPU. For cfs_rq, it is the aggregated util_avg of all runnable
 * and blocked sched_entities.
 *
 * util_avg may also factor frequency scaling and CPU capacity scaling:
 *
 *   util_avg = running% * SCHED_CAPACITY_SCALE * freq% * capacity%
 *
 * where freq% is the same as above, and capacity% is the CPU capacity
 * normalized to the greatest capacity (due to uarch differences, etc).
 *
 * N.B., the above ratios (runnable%, running%, freq%, and capacity%)
 * themselves are in the range of [0, 1]. To do fixed point arithmetics,
 * we therefore scale them to as large a range as necessary. This is for
 * example reflected by util_avg's SCHED_CAPACITY_SCALE.
 *
 * [Overflow issue]
 *
 * The 64-bit load_sum can have 4353082796 (=2^64/47742/88761) entities
 * with the highest load (=88761), always runnable on a single cfs_rq,
 * and should not overflow as the number already hits PID_MAX_LIMIT.
 *
 * For all other cases (including 32-bit kernels), struct load_weight's
 * weight will overflow first before we do, because:
 *
 *    Max(load_avg) <= Max(load.weight)
 *
 * Then it is the load_weight's responsibility to consider overflow
 * issues.
 */
struct sched_avg {
	u64				last_update_time;
	u64				load_sum;
	u32				util_sum;
	u32				period_contrib;
	unsigned long			load_avg;
	unsigned long			util_avg;
	struct util_est			util_est;
};

struct sched_statistics {
#ifdef CONFIG_SCHEDSTATS
	u64				wait_start;
	u64				wait_max;
	u64				wait_count;
	u64				wait_sum;
	u64				iowait_count;
	u64				iowait_sum;

	u64				sleep_start;
	u64				sleep_max;
	s64				sum_sleep_runtime;

	u64				block_start;
	u64				block_max;
	u64				exec_max;
	u64				slice_max;

	u64				nr_migrations_cold;
	u64				nr_failed_migrations_affine;
	u64				nr_failed_migrations_running;
	u64				nr_failed_migrations_hot;
	u64				nr_forced_migrations;

	u64				nr_wakeups;
	u64				nr_wakeups_sync;
	u64				nr_wakeups_migrate;
	u64				nr_wakeups_local;
	u64				nr_wakeups_remote;
	u64				nr_wakeups_affine;
	u64				nr_wakeups_affine_attempts;
	u64				nr_wakeups_passive;
	u64				nr_wakeups_idle;
#endif
};

struct sched_entity {
	/* For load-balancing: */
	struct load_weight		load;
	struct rb_node			run_node;
	struct list_head		group_node;
	unsigned int			on_rq;

	u64				exec_start;
	u64				sum_exec_runtime;
	u64				vruntime;
	u64				prev_sum_exec_runtime;

	u64				nr_migrations;

	struct sched_statistics		statistics;

#ifdef CONFIG_FAIR_GROUP_SCHED
	int				depth;
	struct sched_entity		*parent;
	/* rq on which this entity is (to be) queued: */
	struct cfs_rq			*cfs_rq;
	/* rq "owned" by this entity/group: */
	struct cfs_rq			*my_q;
#endif

#ifdef CONFIG_SMP
	/*
	 * Per entity load average tracking.
	 *
	 * Put into separate cache line so it does not
	 * collide with read-mostly values above.
	 */
	struct sched_avg		avg ____cacheline_aligned_in_smp;
#endif
};

struct sched_load {
	unsigned long prev_load;
	unsigned long new_task_load;
	unsigned long predicted_load;
};

struct cpu_cycle_counter_cb {
	u64 (*get_cpu_cycle_counter)(int cpu);
};

#define MAX_NUM_CGROUP_COLOC_ID	20

extern DEFINE_PER_CPU_READ_MOSTLY(int, sched_load_boost);

#ifdef CONFIG_SCHED_WALT
extern void sched_exit(struct task_struct *p);
extern int register_cpu_cycle_counter_cb(struct cpu_cycle_counter_cb *cb);
extern void sched_set_io_is_busy(int val);
extern int sched_set_group_id(struct task_struct *p, unsigned int group_id);
extern unsigned int sched_get_group_id(struct task_struct *p);
extern int sched_set_init_task_load(struct task_struct *p, int init_load_pct);
extern u32 sched_get_init_task_load(struct task_struct *p);
extern void sched_update_cpu_freq_min_max(const cpumask_t *cpus, u32 fmin,
					  u32 fmax);
extern int sched_set_boost(int enable);
extern void free_task_load_ptrs(struct task_struct *p);

#define RAVG_HIST_SIZE_MAX  5
#define NUM_BUSY_BUCKETS 10

/* ravg represents frequency scaled cpu-demand of tasks */
struct ravg {
	/*
	 * 'mark_start' marks the beginning of an event (task waking up, task
	 * starting to execute, task being preempted) within a window
	 *
	 * 'sum' represents how runnable a task has been within current
	 * window. It incorporates both running time and wait time and is
	 * frequency scaled.
	 *
	 * 'sum_history' keeps track of history of 'sum' seen over previous
	 * RAVG_HIST_SIZE windows. Windows where task was entirely sleeping are
	 * ignored.
	 *
	 * 'demand' represents maximum sum seen over previous
	 * sysctl_sched_ravg_hist_size windows. 'demand' could drive frequency
	 * demand for tasks.
	 *
	 * 'curr_window_cpu' represents task's contribution to cpu busy time on
	 * various CPUs in the current window
	 *
	 * 'prev_window_cpu' represents task's contribution to cpu busy time on
	 * various CPUs in the previous window
	 *
	 * 'curr_window' represents the sum of all entries in curr_window_cpu
	 *
	 * 'prev_window' represents the sum of all entries in prev_window_cpu
	 *
	 * 'pred_demand' represents task's current predicted cpu busy time
	 *
	 * 'busy_buckets' groups historical busy time into different buckets
	 * used for prediction
	 *
	 * 'demand_scaled' represents task's demand scaled to 1024
	 */
	u64 mark_start;
	u32 sum, demand;
	u32 coloc_demand;
	u32 sum_history[RAVG_HIST_SIZE_MAX];
	u32 *curr_window_cpu, *prev_window_cpu;
	u32 curr_window, prev_window;
	u16 active_windows;
	u32 pred_demand;
	u8 busy_buckets[NUM_BUSY_BUCKETS];
	u16 demand_scaled;
	u16 pred_demand_scaled;
};
#else
static inline void sched_exit(struct task_struct *p) { }
static inline int
register_cpu_cycle_counter_cb(struct cpu_cycle_counter_cb *cb)
{
	return 0;
}
static inline void sched_set_io_is_busy(int val) {};

static inline int sched_set_boost(int enable)
{
	return -EINVAL;
}
static inline void free_task_load_ptrs(struct task_struct *p) { }

static inline void sched_update_cpu_freq_min_max(const cpumask_t *cpus,
					u32 fmin, u32 fmax) { }
#endif /* CONFIG_SCHED_WALT */

struct sched_rt_entity {
	struct list_head		run_list;
	unsigned long			timeout;
	unsigned long			watchdog_stamp;
	unsigned int			time_slice;
	unsigned short			on_rq;
	unsigned short			on_list;

	struct sched_rt_entity		*back;
#ifdef CONFIG_RT_GROUP_SCHED
	struct sched_rt_entity		*parent;
	/* rq on which this entity is (to be) queued: */
	struct rt_rq			*rt_rq;
	/* rq "owned" by this entity/group: */
	struct rt_rq			*my_q;
#endif
} __randomize_layout;

struct sched_dl_entity {
	struct rb_node			rb_node;

	/*
	 * Original scheduling parameters. Copied here from sched_attr
	 * during sched_setattr(), they will remain the same until
	 * the next sched_setattr().
	 */
	u64				dl_runtime;	/* Maximum runtime for each instance	*/
	u64				dl_deadline;	/* Relative deadline of each instance	*/
	u64				dl_period;	/* Separation of two instances (period) */
	u64				dl_bw;		/* dl_runtime / dl_period		*/
	u64				dl_density;	/* dl_runtime / dl_deadline		*/

	/*
	 * Actual scheduling parameters. Initialized with the values above,
	 * they are continously updated during task execution. Note that
	 * the remaining runtime could be < 0 in case we are in overrun.
	 */
	s64				runtime;	/* Remaining runtime for this instance	*/
	u64				deadline;	/* Absolute deadline for this instance	*/
	unsigned int			flags;		/* Specifying the scheduler behaviour	*/

	/*
	 * Some bool flags:
	 *
	 * @dl_throttled tells if we exhausted the runtime. If so, the
	 * task has to wait for a replenishment to be performed at the
	 * next firing of dl_timer.
	 *
	 * @dl_boosted tells if we are boosted due to DI. If so we are
	 * outside bandwidth enforcement mechanism (but only until we
	 * exit the critical section);
	 *
	 * @dl_yielded tells if task gave up the CPU before consuming
	 * all its available runtime during the last job.
	 *
	 * @dl_non_contending tells if the task is inactive while still
	 * contributing to the active utilization. In other words, it
	 * indicates if the inactive timer has been armed and its handler
	 * has not been executed yet. This flag is useful to avoid race
	 * conditions between the inactive timer handler and the wakeup
	 * code.
	 */
	int				dl_throttled;
	int				dl_boosted;
	int				dl_yielded;
	int				dl_non_contending;

	/*
	 * Bandwidth enforcement timer. Each -deadline task has its
	 * own bandwidth to be enforced, thus we need one timer per task.
	 */
	struct hrtimer			dl_timer;

	/*
	 * Inactive timer, responsible for decreasing the active utilization
	 * at the "0-lag time". When a -deadline task blocks, it contributes
	 * to GRUB's active utilization until the "0-lag time", hence a
	 * timer is needed to decrease the active utilization at the correct
	 * time.
	 */
	struct hrtimer inactive_timer;
};

union rcu_special {
	struct {
		u8			blocked;
		u8			need_qs;
		u8			exp_need_qs;

		/* Otherwise the compiler can store garbage here: */
		u8			pad;
	} b; /* Bits. */
	u32 s; /* Set of bits. */
};

enum perf_event_task_context {
	perf_invalid_context = -1,
	perf_hw_context = 0,
	perf_sw_context,
	perf_nr_task_contexts,
};

struct wake_q_node {
	struct wake_q_node *next;
};

struct task_struct {
#ifdef CONFIG_THREAD_INFO_IN_TASK
	/*
	 * For reasons of header soup (see current_thread_info()), this
	 * must be the first element of task_struct.
	 */
	struct thread_info		thread_info;
#endif
	/* -1 unrunnable, 0 runnable, >0 stopped: */
	volatile long			state;

	/*
	 * This begins the randomizable portion of task_struct. Only
	 * scheduling-critical items should be added above here.
	 */
	randomized_struct_fields_start

	void				*stack;
	atomic_t			usage;
	/* Per task flags (PF_*), defined further below: */
	unsigned int			flags;
	unsigned int			ptrace;

#ifdef CONFIG_SMP
	struct llist_node		wake_entry;
	int				on_cpu;
#ifdef CONFIG_THREAD_INFO_IN_TASK
	/* Current CPU: */
	unsigned int			cpu;
#endif
	unsigned int			wakee_flips;
	unsigned long			wakee_flip_decay_ts;
	struct task_struct		*last_wakee;

	int				wake_cpu;
#endif
	int				on_rq;

	int				prio;
	int				static_prio;
	int				normal_prio;
	unsigned int			rt_priority;

	const struct sched_class	*sched_class;
	struct sched_entity		se;
	struct sched_rt_entity		rt;
	u64 last_sleep_ts;
#ifdef CONFIG_SCHED_WALT
	struct ravg ravg;
	/*
	 * 'init_load_pct' represents the initial task load assigned to children
	 * of this task
	 */
	u32 init_load_pct;
	u64 last_wake_ts;
	u64 last_enqueued_ts;
	struct related_thread_group *grp;
	struct list_head grp_list;
	u64 cpu_cycles;
	bool misfit;
#endif

#ifdef CONFIG_CGROUP_SCHED
	struct task_group		*sched_task_group;
#endif
	struct sched_dl_entity		dl;

#ifdef CONFIG_PREEMPT_NOTIFIERS
	/* List of struct preempt_notifier: */
	struct hlist_head		preempt_notifiers;
#endif

#ifdef CONFIG_BLK_DEV_IO_TRACE
	unsigned int			btrace_seq;
#endif

	unsigned int			policy;
	int				nr_cpus_allowed;
	cpumask_t			cpus_allowed;

#ifdef CONFIG_PREEMPT_RCU
	int				rcu_read_lock_nesting;
	union rcu_special		rcu_read_unlock_special;
	struct list_head		rcu_node_entry;
	struct rcu_node			*rcu_blocked_node;
#endif /* #ifdef CONFIG_PREEMPT_RCU */

#ifdef CONFIG_TASKS_RCU
	unsigned long			rcu_tasks_nvcsw;
	u8				rcu_tasks_holdout;
	u8				rcu_tasks_idx;
	int				rcu_tasks_idle_cpu;
	struct list_head		rcu_tasks_holdout_list;
#endif /* #ifdef CONFIG_TASKS_RCU */

	struct sched_info		sched_info;

	struct list_head		tasks;
#ifdef CONFIG_SMP
	struct plist_node		pushable_tasks;
	struct rb_node			pushable_dl_tasks;
#endif

	struct mm_struct		*mm;
	struct mm_struct		*active_mm;

	/* Per-thread vma caching: */
	struct vmacache			vmacache;

#ifdef SPLIT_RSS_COUNTING
	struct task_rss_stat		rss_stat;
#endif
	int				exit_state;
	int				exit_code;
	int				exit_signal;
	/* The signal sent when the parent dies: */
	int				pdeath_signal;
	/* JOBCTL_*, siglock protected: */
	unsigned long			jobctl;

	/* Used for emulating ABI behavior of previous Linux versions: */
	unsigned int			personality;

	/* Scheduler bits, serialized by scheduler locks: */
	unsigned			sched_reset_on_fork:1;
	unsigned			sched_contributes_to_load:1;
	unsigned			sched_migrated:1;
	unsigned			sched_remote_wakeup:1;
	/* Force alignment to the next boundary: */
	unsigned			:0;

	/* Unserialized, strictly 'current' */

	/* Bit to tell LSMs we're in execve(): */
	unsigned			in_execve:1;
	unsigned			in_iowait:1;
#ifndef TIF_RESTORE_SIGMASK
	unsigned			restore_sigmask:1;
#endif
#ifdef CONFIG_MEMCG
	unsigned			memcg_may_oom:1;
#ifndef CONFIG_SLOB
	unsigned			memcg_kmem_skip_account:1;
#endif
#endif
#ifdef CONFIG_COMPAT_BRK
	unsigned			brk_randomized:1;
#endif
#ifdef CONFIG_CGROUPS
	/* disallow userland-initiated cgroup migration */
	unsigned			no_cgroup_migration:1;
#endif

	unsigned long			atomic_flags; /* Flags requiring atomic access. */

	struct restart_block		restart_block;

	pid_t				pid;
	pid_t				tgid;

#ifdef CONFIG_CC_STACKPROTECTOR
	/* Canary value for the -fstack-protector GCC feature: */
	unsigned long			stack_canary;
#endif
	/*
	 * Pointers to the (original) parent process, youngest child, younger sibling,
	 * older sibling, respectively.  (p->father can be replaced with
	 * p->real_parent->pid)
	 */

	/* Real parent process: */
	struct task_struct __rcu	*real_parent;

	/* Recipient of SIGCHLD, wait4() reports: */
	struct task_struct __rcu	*parent;

	/*
	 * Children/sibling form the list of natural children:
	 */
	struct list_head		children;
	struct list_head		sibling;
	struct task_struct		*group_leader;

	/*
	 * 'ptraced' is the list of tasks this task is using ptrace() on.
	 *
	 * This includes both natural children and PTRACE_ATTACH targets.
	 * 'ptrace_entry' is this task's link on the p->parent->ptraced list.
	 */
	struct list_head		ptraced;
	struct list_head		ptrace_entry;

	/* PID/PID hash table linkage. */
	struct pid_link			pids[PIDTYPE_MAX];
	struct list_head		thread_group;
	struct list_head		thread_node;

	struct completion		*vfork_done;

	/* CLONE_CHILD_SETTID: */
	int __user			*set_child_tid;

	/* CLONE_CHILD_CLEARTID: */
	int __user			*clear_child_tid;

	u64				utime;
	u64				stime;
#ifdef CONFIG_ARCH_HAS_SCALED_CPUTIME
	u64				utimescaled;
	u64				stimescaled;
#endif
	u64				gtime;
#ifdef CONFIG_CPU_FREQ_TIMES
	u64				*time_in_state;
	unsigned int			max_state;
#endif
	struct prev_cputime		prev_cputime;
#ifdef CONFIG_VIRT_CPU_ACCOUNTING_GEN
	struct vtime			vtime;
#endif

#ifdef CONFIG_NO_HZ_FULL
	atomic_t			tick_dep_mask;
#endif
	/* Context switch counts: */
	unsigned long			nvcsw;
	unsigned long			nivcsw;

	/* Monotonic time in nsecs: */
	u64				start_time;

	/* Boot based time in nsecs: */
	u64				real_start_time;

	/* MM fault and swap info: this can arguably be seen as either mm-specific or thread-specific: */
	unsigned long			min_flt;
	unsigned long			maj_flt;

#ifdef CONFIG_POSIX_TIMERS
	struct task_cputime		cputime_expires;
	struct list_head		cpu_timers[3];
#endif

	/* Process credentials: */

	/* Tracer's credentials at attach: */
	const struct cred __rcu		*ptracer_cred;

	/* Objective and real subjective task credentials (COW): */
	const struct cred __rcu		*real_cred;

	/* Effective (overridable) subjective task credentials (COW): */
	const struct cred __rcu		*cred;

	/*
	 * executable name, excluding path.
	 *
	 * - normally initialized setup_new_exec()
	 * - access it with [gs]et_task_comm()
	 * - lock it with task_lock()
	 */
	char				comm[TASK_COMM_LEN];

	struct nameidata		*nameidata;

#ifdef CONFIG_SYSVIPC
	struct sysv_sem			sysvsem;
	struct sysv_shm			sysvshm;
#endif
#ifdef CONFIG_DETECT_HUNG_TASK
	/* hung task detection */
	unsigned long			last_switch_count;
	bool hang_detection_enabled;
#endif
	/* Filesystem information: */
	struct fs_struct		*fs;

	/* Open file information: */
	struct files_struct		*files;

	/* Namespaces: */
	struct nsproxy			*nsproxy;

	/* Signal handlers: */
	struct signal_struct		*signal;
	struct sighand_struct		*sighand;
	sigset_t			blocked;
	sigset_t			real_blocked;
	/* Restored if set_restore_sigmask() was used: */
	sigset_t			saved_sigmask;
	struct sigpending		pending;
	unsigned long			sas_ss_sp;
	size_t				sas_ss_size;
	unsigned int			sas_ss_flags;

	struct callback_head		*task_works;

	struct audit_context		*audit_context;
#ifdef CONFIG_AUDITSYSCALL
	kuid_t				loginuid;
	unsigned int			sessionid;
#endif
	struct seccomp			seccomp;

	/* Thread group tracking: */
	u32				parent_exec_id;
	u32				self_exec_id;

	/* Protection against (de-)allocation: mm, files, fs, tty, keyrings, mems_allowed, mempolicy: */
	spinlock_t			alloc_lock;

	/* Protection of the PI data structures: */
	raw_spinlock_t			pi_lock;

	struct wake_q_node		wake_q;

#ifdef CONFIG_RT_MUTEXES
	/* PI waiters blocked on a rt_mutex held by this task: */
	struct rb_root_cached		pi_waiters;
	/* Updated under owner's pi_lock and rq lock */
	struct task_struct		*pi_top_task;
	/* Deadlock detection and priority inheritance handling: */
	struct rt_mutex_waiter		*pi_blocked_on;
#endif

#ifdef CONFIG_DEBUG_MUTEXES
	/* Mutex deadlock detection: */
	struct mutex_waiter		*blocked_on;
#endif

#ifdef CONFIG_TRACE_IRQFLAGS
	unsigned int			irq_events;
	unsigned long			hardirq_enable_ip;
	unsigned long			hardirq_disable_ip;
	unsigned int			hardirq_enable_event;
	unsigned int			hardirq_disable_event;
	int				hardirqs_enabled;
	int				hardirq_context;
	unsigned long			softirq_disable_ip;
	unsigned long			softirq_enable_ip;
	unsigned int			softirq_disable_event;
	unsigned int			softirq_enable_event;
	int				softirqs_enabled;
	int				softirq_context;
#endif

#ifdef CONFIG_LOCKDEP
# define MAX_LOCK_DEPTH			48UL
	u64				curr_chain_key;
	int				lockdep_depth;
	unsigned int			lockdep_recursion;
	struct held_lock		held_locks[MAX_LOCK_DEPTH];
#endif

#ifdef CONFIG_LOCKDEP_CROSSRELEASE
#define MAX_XHLOCKS_NR 64UL
	struct hist_lock *xhlocks; /* Crossrelease history locks */
	unsigned int xhlock_idx;
	/* For restoring at history boundaries */
	unsigned int xhlock_idx_hist[XHLOCK_CTX_NR];
	unsigned int hist_id;
	/* For overwrite check at each context exit */
	unsigned int hist_id_save[XHLOCK_CTX_NR];
#endif

#ifdef CONFIG_UBSAN
	unsigned int			in_ubsan;
#endif

	/* Journalling filesystem info: */
	void				*journal_info;

	/* Stacked block device info: */
	struct bio_list			*bio_list;

#ifdef CONFIG_BLOCK
	/* Stack plugging: */
	struct blk_plug			*plug;
#endif

	/* VM state: */
	struct reclaim_state		*reclaim_state;

	struct backing_dev_info		*backing_dev_info;

	struct io_context		*io_context;

	/* Ptrace state: */
	unsigned long			ptrace_message;
	siginfo_t			*last_siginfo;

	struct task_io_accounting	ioac;
#ifdef CONFIG_TASK_XACCT
	/* Accumulated RSS usage: */
	u64				acct_rss_mem1;
	/* Accumulated virtual memory usage: */
	u64				acct_vm_mem1;
	/* stime + utime since last update: */
	u64				acct_timexpd;
#endif
#ifdef CONFIG_CPUSETS
	/* Protected by ->alloc_lock: */
	nodemask_t			mems_allowed;
	/* Seqence number to catch updates: */
	seqcount_t			mems_allowed_seq;
	int				cpuset_mem_spread_rotor;
	int				cpuset_slab_spread_rotor;
#endif
#ifdef CONFIG_CGROUPS
	/* Control Group info protected by css_set_lock: */
	struct css_set __rcu		*cgroups;
	/* cg_list protected by css_set_lock and tsk->alloc_lock: */
	struct list_head		cg_list;
#endif
#ifdef CONFIG_INTEL_RDT
	u32				closid;
	u32				rmid;
#endif
#ifdef CONFIG_FUTEX
	struct robust_list_head __user	*robust_list;
#ifdef CONFIG_COMPAT
	struct compat_robust_list_head __user *compat_robust_list;
#endif
	struct list_head		pi_state_list;
	struct futex_pi_state		*pi_state_cache;
#endif
#ifdef CONFIG_PERF_EVENTS
	struct perf_event_context	*perf_event_ctxp[perf_nr_task_contexts];
	struct mutex			perf_event_mutex;
	struct list_head		perf_event_list;
#endif
#ifdef CONFIG_DEBUG_PREEMPT
	unsigned long			preempt_disable_ip;
#endif
#ifdef CONFIG_NUMA
	/* Protected by alloc_lock: */
	struct mempolicy		*mempolicy;
	short				il_prev;
	short				pref_node_fork;
#endif
#ifdef CONFIG_NUMA_BALANCING
	int				numa_scan_seq;
	unsigned int			numa_scan_period;
	unsigned int			numa_scan_period_max;
	int				numa_preferred_nid;
	unsigned long			numa_migrate_retry;
	/* Migration stamp: */
	u64				node_stamp;
	u64				last_task_numa_placement;
	u64				last_sum_exec_runtime;
	struct callback_head		numa_work;

	struct list_head		numa_entry;
	struct numa_group		*numa_group;

	/*
	 * numa_faults is an array split into four regions:
	 * faults_memory, faults_cpu, faults_memory_buffer, faults_cpu_buffer
	 * in this precise order.
	 *
	 * faults_memory: Exponential decaying average of faults on a per-node
	 * basis. Scheduling placement decisions are made based on these
	 * counts. The values remain static for the duration of a PTE scan.
	 * faults_cpu: Track the nodes the process was running on when a NUMA
	 * hinting fault was incurred.
	 * faults_memory_buffer and faults_cpu_buffer: Record faults per node
	 * during the current scan window. When the scan completes, the counts
	 * in faults_memory and faults_cpu decay and these values are copied.
	 */
	unsigned long			*numa_faults;
	unsigned long			total_numa_faults;

	/*
	 * numa_faults_locality tracks if faults recorded during the last
	 * scan window were remote/local or failed to migrate. The task scan
	 * period is adapted based on the locality of the faults with different
	 * weights depending on whether they were shared or private faults
	 */
	unsigned long			numa_faults_locality[3];

	unsigned long			numa_pages_migrated;
#endif /* CONFIG_NUMA_BALANCING */

	struct tlbflush_unmap_batch	tlb_ubc;

	struct rcu_head			rcu;

	/* Cache last used pipe for splice(): */
	struct pipe_inode_info		*splice_pipe;

	struct page_frag		task_frag;

#ifdef CONFIG_TASK_DELAY_ACCT
	struct task_delay_info		*delays;
#endif

#ifdef CONFIG_FAULT_INJECTION
	int				make_it_fail;
	unsigned int			fail_nth;
#endif
	/*
	 * When (nr_dirtied >= nr_dirtied_pause), it's time to call
	 * balance_dirty_pages() for a dirty throttling pause:
	 */
	int				nr_dirtied;
	int				nr_dirtied_pause;
	/* Start of a write-and-pause period: */
	unsigned long			dirty_paused_when;

#ifdef CONFIG_LATENCYTOP
	int				latency_record_count;
	struct latency_record		latency_record[LT_SAVECOUNT];
#endif
	/*
	 * Time slack values; these are used to round up poll() and
	 * select() etc timeout values. These are in nanoseconds.
	 */
	u64				timer_slack_ns;
	u64				default_timer_slack_ns;

#ifdef CONFIG_KASAN
	unsigned int			kasan_depth;
#endif

#ifdef CONFIG_FUNCTION_GRAPH_TRACER
	/* Index of current stored address in ret_stack: */
	int				curr_ret_stack;

	/* Stack of return addresses for return function tracing: */
	struct ftrace_ret_stack		*ret_stack;

	/* Timestamp for last schedule: */
	unsigned long long		ftrace_timestamp;

	/*
	 * Number of functions that haven't been traced
	 * because of depth overrun:
	 */
	atomic_t			trace_overrun;

	/* Pause tracing: */
	atomic_t			tracing_graph_pause;
#endif

#ifdef CONFIG_TRACING
	/* State flags for use by tracers: */
	unsigned long			trace;

	/* Bitmask and counter of trace recursion: */
	unsigned long			trace_recursion;
#endif /* CONFIG_TRACING */

#ifdef CONFIG_KCOV
	/* Coverage collection mode enabled for this task (0 if disabled): */
	enum kcov_mode			kcov_mode;

	/* Size of the kcov_area: */
	unsigned int			kcov_size;

	/* Buffer for coverage collection: */
	void				*kcov_area;

	/* KCOV descriptor wired with this task or NULL: */
	struct kcov			*kcov;
#endif

#ifdef CONFIG_MEMCG
	struct mem_cgroup		*memcg_in_oom;
	gfp_t				memcg_oom_gfp_mask;
	int				memcg_oom_order;

	/* Number of pages to reclaim on returning to userland: */
	unsigned int			memcg_nr_pages_over_high;
#endif

#ifdef CONFIG_UPROBES
	struct uprobe_task		*utask;
#endif
#if defined(CONFIG_BCACHE) || defined(CONFIG_BCACHE_MODULE)
	unsigned int			sequential_io;
	unsigned int			sequential_io_avg;
#endif
#ifdef CONFIG_DEBUG_ATOMIC_SLEEP
	unsigned long			task_state_change;
#endif
	int				pagefault_disabled;
#ifdef CONFIG_MMU
	struct task_struct		*oom_reaper_list;
#endif
#ifdef CONFIG_VMAP_STACK
	struct vm_struct		*stack_vm_area;
#endif
#ifdef CONFIG_THREAD_INFO_IN_TASK
	/* A live task holds one reference: */
	atomic_t			stack_refcount;
#endif
#ifdef CONFIG_LIVEPATCH
	int patch_state;
#endif
#ifdef CONFIG_SECURITY
	/* Used by LSM modules for access restriction: */
	void				*security;
#endif

	/*
	 * New fields for task_struct should be added above here, so that
	 * they are included in the randomized portion of task_struct.
	 */
	randomized_struct_fields_end

	/* CPU-specific state of this task: */
	struct thread_struct		thread;

	/*
	 * WARNING: on x86, 'thread_struct' contains a variable-sized
	 * structure.  It *MUST* be at the end of 'task_struct'.
	 *
	 * Do not put anything below here!
	 */
};

static inline struct pid *task_pid(struct task_struct *task)
{
	return task->pids[PIDTYPE_PID].pid;
}

static inline struct pid *task_tgid(struct task_struct *task)
{
	return task->group_leader->pids[PIDTYPE_PID].pid;
}

/*
 * Without tasklist or RCU lock it is not safe to dereference
 * the result of task_pgrp/task_session even if task == current,
 * we can race with another thread doing sys_setsid/sys_setpgid.
 */
static inline struct pid *task_pgrp(struct task_struct *task)
{
	return task->group_leader->pids[PIDTYPE_PGID].pid;
}

static inline struct pid *task_session(struct task_struct *task)
{
	return task->group_leader->pids[PIDTYPE_SID].pid;
}

/*
 * the helpers to get the task's different pids as they are seen
 * from various namespaces
 *
 * task_xid_nr()     : global id, i.e. the id seen from the init namespace;
 * task_xid_vnr()    : virtual id, i.e. the id seen from the pid namespace of
 *                     current.
 * task_xid_nr_ns()  : id seen from the ns specified;
 *
 * see also pid_nr() etc in include/linux/pid.h
 */
pid_t __task_pid_nr_ns(struct task_struct *task, enum pid_type type, struct pid_namespace *ns);

static inline pid_t task_pid_nr(struct task_struct *tsk)
{
	return tsk->pid;
}

static inline pid_t task_pid_nr_ns(struct task_struct *tsk, struct pid_namespace *ns)
{
	return __task_pid_nr_ns(tsk, PIDTYPE_PID, ns);
}

static inline pid_t task_pid_vnr(struct task_struct *tsk)
{
	return __task_pid_nr_ns(tsk, PIDTYPE_PID, NULL);
}


static inline pid_t task_tgid_nr(struct task_struct *tsk)
{
	return tsk->tgid;
}

/**
 * pid_alive - check that a task structure is not stale
 * @p: Task structure to be checked.
 *
 * Test if a process is not yet dead (at most zombie state)
 * If pid_alive fails, then pointers within the task structure
 * can be stale and must not be dereferenced.
 *
 * Return: 1 if the process is alive. 0 otherwise.
 */
static inline int pid_alive(const struct task_struct *p)
{
	return p->pids[PIDTYPE_PID].pid != NULL;
}

static inline pid_t task_pgrp_nr_ns(struct task_struct *tsk, struct pid_namespace *ns)
{
	return __task_pid_nr_ns(tsk, PIDTYPE_PGID, ns);
}

static inline pid_t task_pgrp_vnr(struct task_struct *tsk)
{
	return __task_pid_nr_ns(tsk, PIDTYPE_PGID, NULL);
}


static inline pid_t task_session_nr_ns(struct task_struct *tsk, struct pid_namespace *ns)
{
	return __task_pid_nr_ns(tsk, PIDTYPE_SID, ns);
}

static inline pid_t task_session_vnr(struct task_struct *tsk)
{
	return __task_pid_nr_ns(tsk, PIDTYPE_SID, NULL);
}

static inline pid_t task_tgid_nr_ns(struct task_struct *tsk, struct pid_namespace *ns)
{
	return __task_pid_nr_ns(tsk, __PIDTYPE_TGID, ns);
}

static inline pid_t task_tgid_vnr(struct task_struct *tsk)
{
	return __task_pid_nr_ns(tsk, __PIDTYPE_TGID, NULL);
}

static inline pid_t task_ppid_nr_ns(const struct task_struct *tsk, struct pid_namespace *ns)
{
	pid_t pid = 0;

	rcu_read_lock();
	if (pid_alive(tsk))
		pid = task_tgid_nr_ns(rcu_dereference(tsk->real_parent), ns);
	rcu_read_unlock();

	return pid;
}

static inline pid_t task_ppid_nr(const struct task_struct *tsk)
{
	return task_ppid_nr_ns(tsk, &init_pid_ns);
}

/* Obsolete, do not use: */
static inline pid_t task_pgrp_nr(struct task_struct *tsk)
{
	return task_pgrp_nr_ns(tsk, &init_pid_ns);
}

#define TASK_REPORT_IDLE	(TASK_REPORT + 1)
#define TASK_REPORT_MAX		(TASK_REPORT_IDLE << 1)

static inline unsigned int __get_task_state(struct task_struct *tsk)
{
	unsigned int tsk_state = READ_ONCE(tsk->state);
	unsigned int state = (tsk_state | tsk->exit_state) & TASK_REPORT;

	BUILD_BUG_ON_NOT_POWER_OF_2(TASK_REPORT_MAX);

	if (tsk_state == TASK_IDLE)
		state = TASK_REPORT_IDLE;

	return fls(state);
}

static inline char __task_state_to_char(unsigned int state)
{
	static const char state_char[] = "RSDTtXZPI";

	BUILD_BUG_ON(1 + ilog2(TASK_REPORT_MAX) != sizeof(state_char) - 1);

	return state_char[state];
}

static inline char task_state_to_char(struct task_struct *tsk)
{
	return __task_state_to_char(__get_task_state(tsk));
}

/**
 * is_global_init - check if a task structure is init. Since init
 * is free to have sub-threads we need to check tgid.
 * @tsk: Task structure to be checked.
 *
 * Check if a task structure is the first user space task the kernel created.
 *
 * Return: 1 if the task structure is init. 0 otherwise.
 */
static inline int is_global_init(struct task_struct *tsk)
{
	return task_tgid_nr(tsk) == 1;
}

extern struct pid *cad_pid;

/*
 * Per process flags
 */
#define PF_IDLE			0x00000002	/* I am an IDLE thread */
#define PF_EXITING		0x00000004	/* Getting shut down */
#define PF_EXITPIDONE		0x00000008	/* PI exit done on shut down */
#define PF_VCPU			0x00000010	/* I'm a virtual CPU */
#define PF_WQ_WORKER		0x00000020	/* I'm a workqueue worker */
#define PF_FORKNOEXEC		0x00000040	/* Forked but didn't exec */
#define PF_MCE_PROCESS		0x00000080      /* Process policy on mce errors */
#define PF_SUPERPRIV		0x00000100	/* Used super-user privileges */
#define PF_DUMPCORE		0x00000200	/* Dumped core */
#define PF_SIGNALED		0x00000400	/* Killed by a signal */
#define PF_MEMALLOC		0x00000800	/* Allocating memory */
#define PF_NPROC_EXCEEDED	0x00001000	/* set_user() noticed that RLIMIT_NPROC was exceeded */
#define PF_USED_MATH		0x00002000	/* If unset the fpu must be initialized before use */
#define PF_USED_ASYNC		0x00004000	/* Used async_schedule*(), used by module init */
#define PF_NOFREEZE		0x00008000	/* This thread should not be frozen */
#define PF_FROZEN		0x00010000	/* Frozen for system suspend */
#define PF_KSWAPD		0x00020000	/* I am kswapd */
#define PF_MEMALLOC_NOFS	0x00040000	/* All allocation requests will inherit GFP_NOFS */
#define PF_MEMALLOC_NOIO	0x00080000	/* All allocation requests will inherit GFP_NOIO */
#define PF_LESS_THROTTLE	0x00100000	/* Throttle me less: I clean memory */
#define PF_KTHREAD		0x00200000	/* I am a kernel thread */
#define PF_RANDOMIZE		0x00400000	/* Randomize virtual address space */
#define PF_SWAPWRITE		0x00800000	/* Allowed to write to swap */
#define PF_WAKE_UP_IDLE         0x01000000	/* TTWU on an idle CPU */
#define PF_NO_SETAFFINITY	0x04000000	/* Userland is not allowed to meddle with cpus_allowed */
#define PF_MCE_EARLY		0x08000000      /* Early kill for mce process policy */
#define PF_MUTEX_TESTER		0x20000000	/* Thread belongs to the rt mutex tester */
#define PF_FREEZER_SKIP		0x40000000	/* Freezer should not count it as freezable */
#define PF_SUSPEND_TASK		0x80000000      /* This thread called freeze_processes() and should not be frozen */

/*
 * Only the _current_ task can read/write to tsk->flags, but other
 * tasks can access tsk->flags in readonly mode for example
 * with tsk_used_math (like during threaded core dumping).
 * There is however an exception to this rule during ptrace
 * or during fork: the ptracer task is allowed to write to the
 * child->flags of its traced child (same goes for fork, the parent
 * can write to the child->flags), because we're guaranteed the
 * child is not running and in turn not changing child->flags
 * at the same time the parent does it.
 */
#define clear_stopped_child_used_math(child)	do { (child)->flags &= ~PF_USED_MATH; } while (0)
#define set_stopped_child_used_math(child)	do { (child)->flags |= PF_USED_MATH; } while (0)
#define clear_used_math()			clear_stopped_child_used_math(current)
#define set_used_math()				set_stopped_child_used_math(current)

#define conditional_stopped_child_used_math(condition, child) \
	do { (child)->flags &= ~PF_USED_MATH, (child)->flags |= (condition) ? PF_USED_MATH : 0; } while (0)

#define conditional_used_math(condition)	conditional_stopped_child_used_math(condition, current)

#define copy_to_stopped_child_used_math(child) \
	do { (child)->flags &= ~PF_USED_MATH, (child)->flags |= current->flags & PF_USED_MATH; } while (0)

/* NOTE: this will return 0 or PF_USED_MATH, it will never return 1 */
#define tsk_used_math(p)			((p)->flags & PF_USED_MATH)
#define used_math()				tsk_used_math(current)

static inline bool is_percpu_thread(void)
{
#ifdef CONFIG_SMP
	return (current->flags & PF_NO_SETAFFINITY) &&
		(current->nr_cpus_allowed  == 1);
#else
	return true;
#endif
}

/* Per-process atomic flags. */
#define PFA_NO_NEW_PRIVS		0	/* May not gain new privileges. */
#define PFA_SPREAD_PAGE			1	/* Spread page cache over cpuset */
#define PFA_SPREAD_SLAB			2	/* Spread some slab caches over cpuset */
#define PFA_SPEC_SSB_DISABLE		3	/* Speculative Store Bypass disabled */
#define PFA_SPEC_SSB_FORCE_DISABLE	4	/* Speculative Store Bypass force disabled*/
<<<<<<< HEAD
#define PFA_LMK_WAITING			5	/* Lowmemorykiller is waiting */

=======
#define PFA_SPEC_IB_DISABLE		5	/* Indirect branch speculation restricted */
#define PFA_SPEC_IB_FORCE_DISABLE	6	/* Indirect branch speculation permanently restricted */
>>>>>>> 8629d9bd

#define TASK_PFA_TEST(name, func)					\
	static inline bool task_##func(struct task_struct *p)		\
	{ return test_bit(PFA_##name, &p->atomic_flags); }

#define TASK_PFA_SET(name, func)					\
	static inline void task_set_##func(struct task_struct *p)	\
	{ set_bit(PFA_##name, &p->atomic_flags); }

#define TASK_PFA_CLEAR(name, func)					\
	static inline void task_clear_##func(struct task_struct *p)	\
	{ clear_bit(PFA_##name, &p->atomic_flags); }

TASK_PFA_TEST(NO_NEW_PRIVS, no_new_privs)
TASK_PFA_SET(NO_NEW_PRIVS, no_new_privs)

TASK_PFA_TEST(SPREAD_PAGE, spread_page)
TASK_PFA_SET(SPREAD_PAGE, spread_page)
TASK_PFA_CLEAR(SPREAD_PAGE, spread_page)

TASK_PFA_TEST(SPREAD_SLAB, spread_slab)
TASK_PFA_SET(SPREAD_SLAB, spread_slab)
TASK_PFA_CLEAR(SPREAD_SLAB, spread_slab)

TASK_PFA_TEST(SPEC_SSB_DISABLE, spec_ssb_disable)
TASK_PFA_SET(SPEC_SSB_DISABLE, spec_ssb_disable)
TASK_PFA_CLEAR(SPEC_SSB_DISABLE, spec_ssb_disable)

TASK_PFA_TEST(SPEC_SSB_FORCE_DISABLE, spec_ssb_force_disable)
TASK_PFA_SET(SPEC_SSB_FORCE_DISABLE, spec_ssb_force_disable)

<<<<<<< HEAD
TASK_PFA_TEST(LMK_WAITING, lmk_waiting)
TASK_PFA_SET(LMK_WAITING, lmk_waiting)
=======
TASK_PFA_TEST(SPEC_IB_DISABLE, spec_ib_disable)
TASK_PFA_SET(SPEC_IB_DISABLE, spec_ib_disable)
TASK_PFA_CLEAR(SPEC_IB_DISABLE, spec_ib_disable)

TASK_PFA_TEST(SPEC_IB_FORCE_DISABLE, spec_ib_force_disable)
TASK_PFA_SET(SPEC_IB_FORCE_DISABLE, spec_ib_force_disable)
>>>>>>> 8629d9bd

static inline void
current_restore_flags(unsigned long orig_flags, unsigned long flags)
{
	current->flags &= ~flags;
	current->flags |= orig_flags & flags;
}

extern int cpuset_cpumask_can_shrink(const struct cpumask *cur, const struct cpumask *trial);
extern int task_can_attach(struct task_struct *p, const struct cpumask *cs_cpus_allowed);
#ifdef CONFIG_SMP
extern void do_set_cpus_allowed(struct task_struct *p, const struct cpumask *new_mask);
extern int set_cpus_allowed_ptr(struct task_struct *p, const struct cpumask *new_mask);
extern bool cpupri_check_rt(void);
#else
static inline void do_set_cpus_allowed(struct task_struct *p, const struct cpumask *new_mask)
{
}
static inline int set_cpus_allowed_ptr(struct task_struct *p, const struct cpumask *new_mask)
{
	if (!cpumask_test_cpu(0, new_mask))
		return -EINVAL;
	return 0;
}
static inline bool cpupri_check_rt(void)
{
	return false;
}
#endif

#ifndef cpu_relax_yield
#define cpu_relax_yield() cpu_relax()
#endif

extern int yield_to(struct task_struct *p, bool preempt);
extern void set_user_nice(struct task_struct *p, long nice);
extern int task_prio(const struct task_struct *p);

/**
 * task_nice - return the nice value of a given task.
 * @p: the task in question.
 *
 * Return: The nice value [ -20 ... 0 ... 19 ].
 */
static inline int task_nice(const struct task_struct *p)
{
	return PRIO_TO_NICE((p)->static_prio);
}

extern int can_nice(const struct task_struct *p, const int nice);
extern int task_curr(const struct task_struct *p);
extern int idle_cpu(int cpu);
extern int sched_setscheduler(struct task_struct *, int, const struct sched_param *);
extern int sched_setscheduler_nocheck(struct task_struct *, int, const struct sched_param *);
extern int sched_setattr(struct task_struct *, const struct sched_attr *);
extern struct task_struct *idle_task(int cpu);

/**
 * is_idle_task - is the specified task an idle task?
 * @p: the task in question.
 *
 * Return: 1 if @p is an idle task. 0 otherwise.
 */
static inline bool is_idle_task(const struct task_struct *p)
{
	return !!(p->flags & PF_IDLE);
}

extern struct task_struct *curr_task(int cpu);
extern void ia64_set_curr_task(int cpu, struct task_struct *p);

void yield(void);

union thread_union {
#ifndef CONFIG_THREAD_INFO_IN_TASK
	struct thread_info thread_info;
#endif
	unsigned long stack[THREAD_SIZE/sizeof(long)];
};

#ifdef CONFIG_THREAD_INFO_IN_TASK
static inline struct thread_info *task_thread_info(struct task_struct *task)
{
	return &task->thread_info;
}
#elif !defined(__HAVE_THREAD_FUNCTIONS)
# define task_thread_info(task)	((struct thread_info *)(task)->stack)
#endif

/*
 * find a task by one of its numerical ids
 *
 * find_task_by_pid_ns():
 *      finds a task by its pid in the specified namespace
 * find_task_by_vpid():
 *      finds a task by its virtual pid
 *
 * see also find_vpid() etc in include/linux/pid.h
 */

extern struct task_struct *find_task_by_vpid(pid_t nr);
extern struct task_struct *find_task_by_pid_ns(pid_t nr, struct pid_namespace *ns);

extern int wake_up_state(struct task_struct *tsk, unsigned int state);
extern int wake_up_process(struct task_struct *tsk);
extern void wake_up_new_task(struct task_struct *tsk);

#ifdef CONFIG_SMP
extern void kick_process(struct task_struct *tsk);
#else
static inline void kick_process(struct task_struct *tsk) { }
#endif

extern void __set_task_comm(struct task_struct *tsk, const char *from, bool exec);

static inline void set_task_comm(struct task_struct *tsk, const char *from)
{
	__set_task_comm(tsk, from, false);
}

extern char *__get_task_comm(char *to, size_t len, struct task_struct *tsk);
#define get_task_comm(buf, tsk) ({			\
	BUILD_BUG_ON(sizeof(buf) != TASK_COMM_LEN);	\
	__get_task_comm(buf, sizeof(buf), tsk);		\
})

#ifdef CONFIG_SMP
void scheduler_ipi(void);
extern unsigned long wait_task_inactive(struct task_struct *, long match_state);
#else
static inline void scheduler_ipi(void) { }
static inline unsigned long wait_task_inactive(struct task_struct *p, long match_state)
{
	return 1;
}
#endif

/*
 * Set thread flags in other task's structures.
 * See asm/thread_info.h for TIF_xxxx flags available:
 */
static inline void set_tsk_thread_flag(struct task_struct *tsk, int flag)
{
	set_ti_thread_flag(task_thread_info(tsk), flag);
}

static inline void clear_tsk_thread_flag(struct task_struct *tsk, int flag)
{
	clear_ti_thread_flag(task_thread_info(tsk), flag);
}

static inline int test_and_set_tsk_thread_flag(struct task_struct *tsk, int flag)
{
	return test_and_set_ti_thread_flag(task_thread_info(tsk), flag);
}

static inline int test_and_clear_tsk_thread_flag(struct task_struct *tsk, int flag)
{
	return test_and_clear_ti_thread_flag(task_thread_info(tsk), flag);
}

static inline int test_tsk_thread_flag(struct task_struct *tsk, int flag)
{
	return test_ti_thread_flag(task_thread_info(tsk), flag);
}

static inline void set_tsk_need_resched(struct task_struct *tsk)
{
	set_tsk_thread_flag(tsk,TIF_NEED_RESCHED);
}

static inline void clear_tsk_need_resched(struct task_struct *tsk)
{
	clear_tsk_thread_flag(tsk,TIF_NEED_RESCHED);
}

static inline int test_tsk_need_resched(struct task_struct *tsk)
{
	return unlikely(test_tsk_thread_flag(tsk,TIF_NEED_RESCHED));
}

/*
 * cond_resched() and cond_resched_lock(): latency reduction via
 * explicit rescheduling in places that are safe. The return
 * value indicates whether a reschedule was done in fact.
 * cond_resched_lock() will drop the spinlock before scheduling,
 * cond_resched_softirq() will enable bhs before scheduling.
 */
#ifndef CONFIG_PREEMPT
extern int _cond_resched(void);
#else
static inline int _cond_resched(void) { return 0; }
#endif

#define cond_resched() ({			\
	___might_sleep(__FILE__, __LINE__, 0);	\
	_cond_resched();			\
})

extern int __cond_resched_lock(spinlock_t *lock);

#define cond_resched_lock(lock) ({				\
	___might_sleep(__FILE__, __LINE__, PREEMPT_LOCK_OFFSET);\
	__cond_resched_lock(lock);				\
})

extern int __cond_resched_softirq(void);

#define cond_resched_softirq() ({					\
	___might_sleep(__FILE__, __LINE__, SOFTIRQ_DISABLE_OFFSET);	\
	__cond_resched_softirq();					\
})

static inline void cond_resched_rcu(void)
{
#if defined(CONFIG_DEBUG_ATOMIC_SLEEP) || !defined(CONFIG_PREEMPT_RCU)
	rcu_read_unlock();
	cond_resched();
	rcu_read_lock();
#endif
}

/*
 * Does a critical section need to be broken due to another
 * task waiting?: (technically does not depend on CONFIG_PREEMPT,
 * but a general need for low latency)
 */
static inline int spin_needbreak(spinlock_t *lock)
{
#ifdef CONFIG_PREEMPT
	return spin_is_contended(lock);
#else
	return 0;
#endif
}

static __always_inline bool need_resched(void)
{
	return unlikely(tif_need_resched());
}

/*
 * Wrappers for p->thread_info->cpu access. No-op on UP.
 */
#ifdef CONFIG_SMP

static inline unsigned int task_cpu(const struct task_struct *p)
{
#ifdef CONFIG_THREAD_INFO_IN_TASK
	return p->cpu;
#else
	return task_thread_info(p)->cpu;
#endif
}

extern void set_task_cpu(struct task_struct *p, unsigned int cpu);

#else

static inline unsigned int task_cpu(const struct task_struct *p)
{
	return 0;
}

static inline void set_task_cpu(struct task_struct *p, unsigned int cpu)
{
}

#endif /* CONFIG_SMP */

/*
 * In order to reduce various lock holder preemption latencies provide an
 * interface to see if a vCPU is currently running or not.
 *
 * This allows us to terminate optimistic spin loops and block, analogous to
 * the native optimistic spin heuristic of testing if the lock owner task is
 * running or not.
 */
#ifndef vcpu_is_preempted
# define vcpu_is_preempted(cpu)	false
#endif

extern long msm_sched_setaffinity(pid_t pid, struct cpumask *new_mask);
extern long sched_setaffinity(pid_t pid, const struct cpumask *new_mask);
extern long sched_getaffinity(pid_t pid, struct cpumask *mask);

#ifndef TASK_SIZE_OF
#define TASK_SIZE_OF(tsk)	TASK_SIZE
#endif

static inline u32 sched_get_wake_up_idle(struct task_struct *p)
{
	u32 enabled = p->flags & PF_WAKE_UP_IDLE;

	return !!enabled;
}

static inline int sched_set_wake_up_idle(struct task_struct *p,
						int wake_up_idle)
{
	int enable = !!wake_up_idle;

	if (enable)
		p->flags |= PF_WAKE_UP_IDLE;
	else
		p->flags &= ~PF_WAKE_UP_IDLE;

	return 0;
}

static inline void set_wake_up_idle(bool enabled)
{
	if (enabled)
		current->flags |= PF_WAKE_UP_IDLE;
	else
		current->flags &= ~PF_WAKE_UP_IDLE;
}

#endif<|MERGE_RESOLUTION|>--- conflicted
+++ resolved
@@ -1603,13 +1603,9 @@
 #define PFA_SPREAD_SLAB			2	/* Spread some slab caches over cpuset */
 #define PFA_SPEC_SSB_DISABLE		3	/* Speculative Store Bypass disabled */
 #define PFA_SPEC_SSB_FORCE_DISABLE	4	/* Speculative Store Bypass force disabled*/
-<<<<<<< HEAD
-#define PFA_LMK_WAITING			5	/* Lowmemorykiller is waiting */
-
-=======
 #define PFA_SPEC_IB_DISABLE		5	/* Indirect branch speculation restricted */
 #define PFA_SPEC_IB_FORCE_DISABLE	6	/* Indirect branch speculation permanently restricted */
->>>>>>> 8629d9bd
+#define PFA_LMK_WAITING			7	/* Lowmemorykiller is waiting */
 
 #define TASK_PFA_TEST(name, func)					\
 	static inline bool task_##func(struct task_struct *p)		\
@@ -1641,17 +1637,15 @@
 TASK_PFA_TEST(SPEC_SSB_FORCE_DISABLE, spec_ssb_force_disable)
 TASK_PFA_SET(SPEC_SSB_FORCE_DISABLE, spec_ssb_force_disable)
 
-<<<<<<< HEAD
-TASK_PFA_TEST(LMK_WAITING, lmk_waiting)
-TASK_PFA_SET(LMK_WAITING, lmk_waiting)
-=======
 TASK_PFA_TEST(SPEC_IB_DISABLE, spec_ib_disable)
 TASK_PFA_SET(SPEC_IB_DISABLE, spec_ib_disable)
 TASK_PFA_CLEAR(SPEC_IB_DISABLE, spec_ib_disable)
 
 TASK_PFA_TEST(SPEC_IB_FORCE_DISABLE, spec_ib_force_disable)
 TASK_PFA_SET(SPEC_IB_FORCE_DISABLE, spec_ib_force_disable)
->>>>>>> 8629d9bd
+
+TASK_PFA_TEST(LMK_WAITING, lmk_waiting)
+TASK_PFA_SET(LMK_WAITING, lmk_waiting)
 
 static inline void
 current_restore_flags(unsigned long orig_flags, unsigned long flags)
