/*
 *  kernel/sched/core.c
 *
 *  Core kernel scheduler code and related syscalls
 *
 *  Copyright (C) 1991-2002  Linus Torvalds
 */
#include <linux/sched.h>
#include <linux/sched/clock.h>
#include <uapi/linux/sched/types.h>
#include <linux/sched/loadavg.h>
#include <linux/sched/hotplug.h>
#include <linux/wait_bit.h>
#include <linux/cpuset.h>
#include <linux/delayacct.h>
#include <linux/init_task.h>
#include <linux/context_tracking.h>
#include <linux/rcupdate_wait.h>

#include <linux/blkdev.h>
#include <linux/cpufreq_times.h>
#include <linux/kprobes.h>
#include <linux/mmu_context.h>
#include <linux/module.h>
#include <linux/nmi.h>
#include <linux/prefetch.h>
#include <linux/profile.h>
#include <linux/security.h>
#include <linux/syscalls.h>
#include <linux/irq.h>

#include <linux/kthread.h>

#include <asm/switch_to.h>
#include <asm/tlb.h>
#ifdef CONFIG_PARAVIRT
#include <asm/paravirt.h>
#endif

#include "sched.h"
#include "walt.h"
#include "../workqueue_internal.h"
#include "../smpboot.h"

#define CREATE_TRACE_POINTS
#include <trace/events/sched.h>

DEFINE_PER_CPU_SHARED_ALIGNED(struct rq, runqueues);

/*
 * Debugging: various feature bits
 */

#define SCHED_FEAT(name, enabled)	\
	(1UL << __SCHED_FEAT_##name) * enabled |

const_debug unsigned int sysctl_sched_features =
#include "features.h"
	0;

#undef SCHED_FEAT

/*
 * Number of tasks to iterate in a single balance run.
 * Limited because this is done with IRQs disabled.
 */
const_debug unsigned int sysctl_sched_nr_migrate = 32;

/*
 * period over which we average the RT time consumption, measured
 * in ms.
 *
 * default: 1s
 */
const_debug unsigned int sysctl_sched_time_avg = MSEC_PER_SEC;

/*
 * period over which we measure -rt task CPU usage in us.
 * default: 1s
 */
unsigned int sysctl_sched_rt_period = 1000000;

__read_mostly int scheduler_running;

/*
 * part of the period that we allow rt tasks to run in us.
 * default: 0.95s
 */
int sysctl_sched_rt_runtime = 950000;

/* CPUs with isolated domains */
cpumask_var_t cpu_isolated_map;

/*
 * __task_rq_lock - lock the rq @p resides on.
 */
struct rq *__task_rq_lock(struct task_struct *p, struct rq_flags *rf)
	__acquires(rq->lock)
{
	struct rq *rq;

	lockdep_assert_held(&p->pi_lock);

	for (;;) {
		rq = task_rq(p);
		raw_spin_lock(&rq->lock);
		if (likely(rq == task_rq(p) && !task_on_rq_migrating(p))) {
			rq_pin_lock(rq, rf);
			return rq;
		}
		raw_spin_unlock(&rq->lock);

		while (unlikely(task_on_rq_migrating(p)))
			cpu_relax();
	}
}

/*
 * task_rq_lock - lock p->pi_lock and lock the rq @p resides on.
 */
struct rq *task_rq_lock(struct task_struct *p, struct rq_flags *rf)
	__acquires(p->pi_lock)
	__acquires(rq->lock)
{
	struct rq *rq;

	for (;;) {
		raw_spin_lock_irqsave(&p->pi_lock, rf->flags);
		rq = task_rq(p);
		raw_spin_lock(&rq->lock);
		/*
		 *	move_queued_task()		task_rq_lock()
		 *
		 *	ACQUIRE (rq->lock)
		 *	[S] ->on_rq = MIGRATING		[L] rq = task_rq()
		 *	WMB (__set_task_cpu())		ACQUIRE (rq->lock);
		 *	[S] ->cpu = new_cpu		[L] task_rq()
		 *					[L] ->on_rq
		 *	RELEASE (rq->lock)
		 *
		 * If we observe the old cpu in task_rq_lock, the acquire of
		 * the old rq->lock will fully serialize against the stores.
		 *
		 * If we observe the new CPU in task_rq_lock, the acquire will
		 * pair with the WMB to ensure we must then also see migrating.
		 */
		if (likely(rq == task_rq(p) && !task_on_rq_migrating(p))) {
			rq_pin_lock(rq, rf);
			return rq;
		}
		raw_spin_unlock(&rq->lock);
		raw_spin_unlock_irqrestore(&p->pi_lock, rf->flags);

		while (unlikely(task_on_rq_migrating(p)))
			cpu_relax();
	}
}

/*
 * RQ-clock updating methods:
 */

static void update_rq_clock_task(struct rq *rq, s64 delta)
{
/*
 * In theory, the compile should just see 0 here, and optimize out the call
 * to sched_rt_avg_update. But I don't trust it...
 */
#if defined(CONFIG_IRQ_TIME_ACCOUNTING) || defined(CONFIG_PARAVIRT_TIME_ACCOUNTING)
	s64 steal = 0, irq_delta = 0;
#endif
#ifdef CONFIG_IRQ_TIME_ACCOUNTING
	irq_delta = irq_time_read(cpu_of(rq)) - rq->prev_irq_time;

	/*
	 * Since irq_time is only updated on {soft,}irq_exit, we might run into
	 * this case when a previous update_rq_clock() happened inside a
	 * {soft,}irq region.
	 *
	 * When this happens, we stop ->clock_task and only update the
	 * prev_irq_time stamp to account for the part that fit, so that a next
	 * update will consume the rest. This ensures ->clock_task is
	 * monotonic.
	 *
	 * It does however cause some slight miss-attribution of {soft,}irq
	 * time, a more accurate solution would be to update the irq_time using
	 * the current rq->clock timestamp, except that would require using
	 * atomic ops.
	 */
	if (irq_delta > delta)
		irq_delta = delta;

	rq->prev_irq_time += irq_delta;
	delta -= irq_delta;
#endif
#ifdef CONFIG_PARAVIRT_TIME_ACCOUNTING
	if (static_key_false((&paravirt_steal_rq_enabled))) {
		steal = paravirt_steal_clock(cpu_of(rq));
		steal -= rq->prev_steal_time_rq;

		if (unlikely(steal > delta))
			steal = delta;

		rq->prev_steal_time_rq += steal;
		delta -= steal;
	}
#endif

	rq->clock_task += delta;

#if defined(CONFIG_IRQ_TIME_ACCOUNTING) || defined(CONFIG_PARAVIRT_TIME_ACCOUNTING)
	if ((irq_delta + steal) && sched_feat(NONTASK_CAPACITY))
		sched_rt_avg_update(rq, irq_delta + steal);
#endif
}

void update_rq_clock(struct rq *rq)
{
	s64 delta;

	lockdep_assert_held(&rq->lock);

	if (rq->clock_update_flags & RQCF_ACT_SKIP)
		return;

#ifdef CONFIG_SCHED_DEBUG
	if (sched_feat(WARN_DOUBLE_CLOCK))
		SCHED_WARN_ON(rq->clock_update_flags & RQCF_UPDATED);
	rq->clock_update_flags |= RQCF_UPDATED;
#endif

	delta = sched_clock_cpu(cpu_of(rq)) - rq->clock;
	if (delta < 0)
		return;
	rq->clock += delta;
	update_rq_clock_task(rq, delta);
}


#ifdef CONFIG_SCHED_HRTICK
/*
 * Use HR-timers to deliver accurate preemption points.
 */

static void hrtick_clear(struct rq *rq)
{
	if (hrtimer_active(&rq->hrtick_timer))
		hrtimer_cancel(&rq->hrtick_timer);
}

/*
 * High-resolution timer tick.
 * Runs from hardirq context with interrupts disabled.
 */
static enum hrtimer_restart hrtick(struct hrtimer *timer)
{
	struct rq *rq = container_of(timer, struct rq, hrtick_timer);
	struct rq_flags rf;

	WARN_ON_ONCE(cpu_of(rq) != smp_processor_id());

	rq_lock(rq, &rf);
	update_rq_clock(rq);
	rq->curr->sched_class->task_tick(rq, rq->curr, 1);
	rq_unlock(rq, &rf);

	return HRTIMER_NORESTART;
}

#ifdef CONFIG_SMP

static void __hrtick_restart(struct rq *rq)
{
	struct hrtimer *timer = &rq->hrtick_timer;

	hrtimer_start_expires(timer, HRTIMER_MODE_ABS_PINNED);
}

/*
 * called from hardirq (IPI) context
 */
static void __hrtick_start(void *arg)
{
	struct rq *rq = arg;
	struct rq_flags rf;

	rq_lock(rq, &rf);
	__hrtick_restart(rq);
	rq->hrtick_csd_pending = 0;
	rq_unlock(rq, &rf);
}

/*
 * Called to set the hrtick timer state.
 *
 * called with rq->lock held and irqs disabled
 */
void hrtick_start(struct rq *rq, u64 delay)
{
	struct hrtimer *timer = &rq->hrtick_timer;
	ktime_t time;
	s64 delta;

	/*
	 * Don't schedule slices shorter than 10000ns, that just
	 * doesn't make sense and can cause timer DoS.
	 */
	delta = max_t(s64, delay, 10000LL);
	time = ktime_add_ns(timer->base->get_time(), delta);

	hrtimer_set_expires(timer, time);

	if (rq == this_rq()) {
		__hrtick_restart(rq);
	} else if (!rq->hrtick_csd_pending) {
		smp_call_function_single_async(cpu_of(rq), &rq->hrtick_csd);
		rq->hrtick_csd_pending = 1;
	}
}

#else
/*
 * Called to set the hrtick timer state.
 *
 * called with rq->lock held and irqs disabled
 */
void hrtick_start(struct rq *rq, u64 delay)
{
	/*
	 * Don't schedule slices shorter than 10000ns, that just
	 * doesn't make sense. Rely on vruntime for fairness.
	 */
	delay = max_t(u64, delay, 10000LL);
	hrtimer_start(&rq->hrtick_timer, ns_to_ktime(delay),
		      HRTIMER_MODE_REL_PINNED);
}
#endif /* CONFIG_SMP */

static void init_rq_hrtick(struct rq *rq)
{
#ifdef CONFIG_SMP
	rq->hrtick_csd_pending = 0;

	rq->hrtick_csd.flags = 0;
	rq->hrtick_csd.func = __hrtick_start;
	rq->hrtick_csd.info = rq;
#endif

	hrtimer_init(&rq->hrtick_timer, CLOCK_MONOTONIC, HRTIMER_MODE_REL);
	rq->hrtick_timer.function = hrtick;
}
#else	/* CONFIG_SCHED_HRTICK */
static inline void hrtick_clear(struct rq *rq)
{
}

static inline void init_rq_hrtick(struct rq *rq)
{
}
#endif	/* CONFIG_SCHED_HRTICK */

/*
 * cmpxchg based fetch_or, macro so it works for different integer types
 */
#define fetch_or(ptr, mask)						\
	({								\
		typeof(ptr) _ptr = (ptr);				\
		typeof(mask) _mask = (mask);				\
		typeof(*_ptr) _old, _val = *_ptr;			\
									\
		for (;;) {						\
			_old = cmpxchg(_ptr, _val, _val | _mask);	\
			if (_old == _val)				\
				break;					\
			_val = _old;					\
		}							\
	_old;								\
})

#if defined(CONFIG_SMP) && defined(TIF_POLLING_NRFLAG)
/*
 * Atomically set TIF_NEED_RESCHED and test for TIF_POLLING_NRFLAG,
 * this avoids any races wrt polling state changes and thereby avoids
 * spurious IPIs.
 */
static bool set_nr_and_not_polling(struct task_struct *p)
{
	struct thread_info *ti = task_thread_info(p);
	return !(fetch_or(&ti->flags, _TIF_NEED_RESCHED) & _TIF_POLLING_NRFLAG);
}

/*
 * Atomically set TIF_NEED_RESCHED if TIF_POLLING_NRFLAG is set.
 *
 * If this returns true, then the idle task promises to call
 * sched_ttwu_pending() and reschedule soon.
 */
static bool set_nr_if_polling(struct task_struct *p)
{
	struct thread_info *ti = task_thread_info(p);
	typeof(ti->flags) old, val = READ_ONCE(ti->flags);

	for (;;) {
		if (!(val & _TIF_POLLING_NRFLAG))
			return false;
		if (val & _TIF_NEED_RESCHED)
			return true;
		old = cmpxchg(&ti->flags, val, val | _TIF_NEED_RESCHED);
		if (old == val)
			break;
		val = old;
	}
	return true;
}

#else
static bool set_nr_and_not_polling(struct task_struct *p)
{
	set_tsk_need_resched(p);
	return true;
}

#ifdef CONFIG_SMP
static bool set_nr_if_polling(struct task_struct *p)
{
	return false;
}
#endif
#endif

void wake_q_add(struct wake_q_head *head, struct task_struct *task)
{
	struct wake_q_node *node = &task->wake_q;

	/*
	 * Atomically grab the task, if ->wake_q is !nil already it means
	 * its already queued (either by us or someone else) and will get the
	 * wakeup due to that.
	 *
	 * This cmpxchg() implies a full barrier, which pairs with the write
	 * barrier implied by the wakeup in wake_up_q().
	 */
	if (cmpxchg(&node->next, NULL, WAKE_Q_TAIL))
		return;

	head->count++;

	get_task_struct(task);

	/*
	 * The head is context local, there can be no concurrency.
	 */
	*head->lastp = node;
	head->lastp = &node->next;
}

static int
try_to_wake_up(struct task_struct *p, unsigned int state, int wake_flags,
	       int sibling_count_hint);

void wake_up_q(struct wake_q_head *head)
{
	struct wake_q_node *node = head->first;

	while (node != WAKE_Q_TAIL) {
		struct task_struct *task;

		task = container_of(node, struct task_struct, wake_q);
		BUG_ON(!task);
		/* Task can safely be re-inserted now: */
		node = node->next;
		task->wake_q.next = NULL;

		/*
		 * try_to_wake_up() implies a wmb() to pair with the queueing
		 * in wake_q_add() so as not to miss wakeups.
		 */
		try_to_wake_up(task, TASK_NORMAL, 0, head->count);
		put_task_struct(task);
	}
}

/*
 * resched_curr - mark rq's current task 'to be rescheduled now'.
 *
 * On UP this means the setting of the need_resched flag, on SMP it
 * might also involve a cross-CPU call to trigger the scheduler on
 * the target CPU.
 */
void resched_curr(struct rq *rq)
{
	struct task_struct *curr = rq->curr;
	int cpu;

	lockdep_assert_held(&rq->lock);

	if (test_tsk_need_resched(curr))
		return;

	cpu = cpu_of(rq);

	if (cpu == smp_processor_id()) {
		set_tsk_need_resched(curr);
		set_preempt_need_resched();
		return;
	}

	if (set_nr_and_not_polling(curr))
		smp_send_reschedule(cpu);
	else
		trace_sched_wake_idle_without_ipi(cpu);
}

void resched_cpu(int cpu)
{
	struct rq *rq = cpu_rq(cpu);
	unsigned long flags;

	raw_spin_lock_irqsave(&rq->lock, flags);
	if (cpu_online(cpu) || cpu == smp_processor_id())
		resched_curr(rq);
	raw_spin_unlock_irqrestore(&rq->lock, flags);
}

#ifdef CONFIG_SMP
#ifdef CONFIG_NO_HZ_COMMON
/*
 * In the semi idle case, use the nearest busy CPU for migrating timers
 * from an idle CPU.  This is good for power-savings.
 *
 * We don't do similar optimization for completely idle system, as
 * selecting an idle CPU will add more delays to the timers than intended
 * (as that CPU's timer base may not be uptodate wrt jiffies etc).
 */
int get_nohz_timer_target(void)
{
	int i, cpu = smp_processor_id();
	struct sched_domain *sd;

	if (!idle_cpu(cpu) && is_housekeeping_cpu(cpu))
		return cpu;

	rcu_read_lock();
	for_each_domain(cpu, sd) {
		for_each_cpu(i, sched_domain_span(sd)) {
			if (cpu == i)
				continue;

			if (!idle_cpu(i) && is_housekeeping_cpu(i)) {
				cpu = i;
				goto unlock;
			}
		}
	}

	if (!is_housekeeping_cpu(cpu))
		cpu = housekeeping_any_cpu();
unlock:
	rcu_read_unlock();
	return cpu;
}

/*
 * When add_timer_on() enqueues a timer into the timer wheel of an
 * idle CPU then this timer might expire before the next timer event
 * which is scheduled to wake up that CPU. In case of a completely
 * idle system the next event might even be infinite time into the
 * future. wake_up_idle_cpu() ensures that the CPU is woken up and
 * leaves the inner idle loop so the newly added timer is taken into
 * account when the CPU goes back to idle and evaluates the timer
 * wheel for the next timer event.
 */
static void wake_up_idle_cpu(int cpu)
{
	struct rq *rq = cpu_rq(cpu);

	if (cpu == smp_processor_id())
		return;

	if (set_nr_and_not_polling(rq->idle))
		smp_send_reschedule(cpu);
	else
		trace_sched_wake_idle_without_ipi(cpu);
}

static bool wake_up_full_nohz_cpu(int cpu)
{
	/*
	 * We just need the target to call irq_exit() and re-evaluate
	 * the next tick. The nohz full kick at least implies that.
	 * If needed we can still optimize that later with an
	 * empty IRQ.
	 */
	if (cpu_is_offline(cpu))
		return true;  /* Don't try to wake offline CPUs. */
	if (tick_nohz_full_cpu(cpu)) {
		if (cpu != smp_processor_id() ||
		    tick_nohz_tick_stopped())
			tick_nohz_full_kick_cpu(cpu);
		return true;
	}

	return false;
}

/*
 * Wake up the specified CPU.  If the CPU is going offline, it is the
 * caller's responsibility to deal with the lost wakeup, for example,
 * by hooking into the CPU_DEAD notifier like timers and hrtimers do.
 */
void wake_up_nohz_cpu(int cpu)
{
	if (!wake_up_full_nohz_cpu(cpu))
		wake_up_idle_cpu(cpu);
}

static inline bool got_nohz_idle_kick(void)
{
	int cpu = smp_processor_id();

	if (!test_bit(NOHZ_BALANCE_KICK, nohz_flags(cpu)))
		return false;

	if (idle_cpu(cpu) && !need_resched())
		return true;

	/*
	 * We can't run Idle Load Balance on this CPU for this time so we
	 * cancel it and clear NOHZ_BALANCE_KICK
	 */
	clear_bit(NOHZ_BALANCE_KICK, nohz_flags(cpu));
	return false;
}

#else /* CONFIG_NO_HZ_COMMON */

static inline bool got_nohz_idle_kick(void)
{
	return false;
}

#endif /* CONFIG_NO_HZ_COMMON */

#ifdef CONFIG_NO_HZ_FULL
bool sched_can_stop_tick(struct rq *rq)
{
	int fifo_nr_running;

	/* Deadline tasks, even if single, need the tick */
	if (rq->dl.dl_nr_running)
		return false;

	/*
	 * If there are more than one RR tasks, we need the tick to effect the
	 * actual RR behaviour.
	 */
	if (rq->rt.rr_nr_running) {
		if (rq->rt.rr_nr_running == 1)
			return true;
		else
			return false;
	}

	/*
	 * If there's no RR tasks, but FIFO tasks, we can skip the tick, no
	 * forced preemption between FIFO tasks.
	 */
	fifo_nr_running = rq->rt.rt_nr_running - rq->rt.rr_nr_running;
	if (fifo_nr_running)
		return true;

	/*
	 * If there are no DL,RR/FIFO tasks, there must only be CFS tasks left;
	 * if there's more than one we need the tick for involuntary
	 * preemption.
	 */
	if (rq->nr_running > 1)
		return false;

	return true;
}
#endif /* CONFIG_NO_HZ_FULL */

void sched_avg_update(struct rq *rq)
{
	s64 period = sched_avg_period();

	while ((s64)(rq_clock(rq) - rq->age_stamp) > period) {
		/*
		 * Inline assembly required to prevent the compiler
		 * optimising this loop into a divmod call.
		 * See __iter_div_u64_rem() for another example of this.
		 */
		asm("" : "+rm" (rq->age_stamp));
		rq->age_stamp += period;
		rq->rt_avg /= 2;
	}
}

#endif /* CONFIG_SMP */

#if defined(CONFIG_RT_GROUP_SCHED) || (defined(CONFIG_FAIR_GROUP_SCHED) && \
			(defined(CONFIG_SMP) || defined(CONFIG_CFS_BANDWIDTH)))
/*
 * Iterate task_group tree rooted at *from, calling @down when first entering a
 * node and @up when leaving it for the final time.
 *
 * Caller must hold rcu_lock or sufficient equivalent.
 */
int walk_tg_tree_from(struct task_group *from,
			     tg_visitor down, tg_visitor up, void *data)
{
	struct task_group *parent, *child;
	int ret;

	parent = from;

down:
	ret = (*down)(parent, data);
	if (ret)
		goto out;
	list_for_each_entry_rcu(child, &parent->children, siblings) {
		parent = child;
		goto down;

up:
		continue;
	}
	ret = (*up)(parent, data);
	if (ret || parent == from)
		goto out;

	child = parent;
	parent = parent->parent;
	if (parent)
		goto up;
out:
	return ret;
}

int tg_nop(struct task_group *tg, void *data)
{
	return 0;
}
#endif

static void set_load_weight(struct task_struct *p)
{
	int prio = p->static_prio - MAX_RT_PRIO;
	struct load_weight *load = &p->se.load;

	/*
	 * SCHED_IDLE tasks get minimal weight:
	 */
	if (idle_policy(p->policy)) {
		load->weight = scale_load(WEIGHT_IDLEPRIO);
		load->inv_weight = WMULT_IDLEPRIO;
		return;
	}

	load->weight = scale_load(sched_prio_to_weight[prio]);
	load->inv_weight = sched_prio_to_wmult[prio];
}

static inline void enqueue_task(struct rq *rq, struct task_struct *p, int flags)
{
	if (!(flags & ENQUEUE_NOCLOCK))
		update_rq_clock(rq);

	if (!(flags & ENQUEUE_RESTORE))
		sched_info_queued(rq, p);

	p->sched_class->enqueue_task(rq, p, flags);
	walt_update_last_enqueue(p);
	trace_sched_enq_deq_task(p, 1, cpumask_bits(&p->cpus_allowed)[0]);
}

static inline void dequeue_task(struct rq *rq, struct task_struct *p, int flags)
{
	if (!(flags & DEQUEUE_NOCLOCK))
		update_rq_clock(rq);

	if (!(flags & DEQUEUE_SAVE))
		sched_info_dequeued(rq, p);

	p->sched_class->dequeue_task(rq, p, flags);
	trace_sched_enq_deq_task(p, 0, cpumask_bits(&p->cpus_allowed)[0]);
}

void activate_task(struct rq *rq, struct task_struct *p, int flags)
{
	if (task_contributes_to_load(p))
		rq->nr_uninterruptible--;

	enqueue_task(rq, p, flags);
}

void deactivate_task(struct rq *rq, struct task_struct *p, int flags)
{
	if (task_contributes_to_load(p))
		rq->nr_uninterruptible++;

	if (flags & DEQUEUE_SLEEP)
		clear_ed_task(p, rq);

	dequeue_task(rq, p, flags);
}

/*
 * __normal_prio - return the priority that is based on the static prio
 */
static inline int __normal_prio(struct task_struct *p)
{
	return p->static_prio;
}

/*
 * Calculate the expected normal priority: i.e. priority
 * without taking RT-inheritance into account. Might be
 * boosted by interactivity modifiers. Changes upon fork,
 * setprio syscalls, and whenever the interactivity
 * estimator recalculates.
 */
static inline int normal_prio(struct task_struct *p)
{
	int prio;

	if (task_has_dl_policy(p))
		prio = MAX_DL_PRIO-1;
	else if (task_has_rt_policy(p))
		prio = MAX_RT_PRIO-1 - p->rt_priority;
	else
		prio = __normal_prio(p);
	return prio;
}

/*
 * Calculate the current priority, i.e. the priority
 * taken into account by the scheduler. This value might
 * be boosted by RT tasks, or might be boosted by
 * interactivity modifiers. Will be RT if the task got
 * RT-boosted. If not then it returns p->normal_prio.
 */
static int effective_prio(struct task_struct *p)
{
	p->normal_prio = normal_prio(p);
	/*
	 * If we are RT tasks or we were boosted to RT priority,
	 * keep the priority unchanged. Otherwise, update priority
	 * to the normal priority:
	 */
	if (!rt_prio(p->prio))
		return p->normal_prio;
	return p->prio;
}

/**
 * task_curr - is this task currently executing on a CPU?
 * @p: the task in question.
 *
 * Return: 1 if the task is currently executing. 0 otherwise.
 */
inline int task_curr(const struct task_struct *p)
{
	return cpu_curr(task_cpu(p)) == p;
}

/*
 * switched_from, switched_to and prio_changed must _NOT_ drop rq->lock,
 * use the balance_callback list if you want balancing.
 *
 * this means any call to check_class_changed() must be followed by a call to
 * balance_callback().
 */
static inline void check_class_changed(struct rq *rq, struct task_struct *p,
				       const struct sched_class *prev_class,
				       int oldprio)
{
	if (prev_class != p->sched_class) {
		if (prev_class->switched_from)
			prev_class->switched_from(rq, p);

		p->sched_class->switched_to(rq, p);
	} else if (oldprio != p->prio || dl_task(p))
		p->sched_class->prio_changed(rq, p, oldprio);
}

void check_preempt_curr(struct rq *rq, struct task_struct *p, int flags)
{
	const struct sched_class *class;

	if (p->sched_class == rq->curr->sched_class) {
		rq->curr->sched_class->check_preempt_curr(rq, p, flags);
	} else {
		for_each_class(class) {
			if (class == rq->curr->sched_class)
				break;
			if (class == p->sched_class) {
				resched_curr(rq);
				break;
			}
		}
	}

	/*
	 * A queue event has occurred, and we're going to schedule.  In
	 * this case, we can save a useless back to back clock update.
	 */
	if (task_on_rq_queued(rq->curr) && test_tsk_need_resched(rq->curr))
		rq_clock_skip_update(rq, true);
}

#ifdef CONFIG_SMP

static inline bool is_per_cpu_kthread(struct task_struct *p)
{
	if (!(p->flags & PF_KTHREAD))
		return false;

	if (p->nr_cpus_allowed != 1)
		return false;

	return true;
}

/*
 * Per-CPU kthreads are allowed to run on !actie && online CPUs, see
 * __set_cpus_allowed_ptr() and select_fallback_rq().
 */
static inline bool is_cpu_allowed(struct task_struct *p, int cpu)
{
	if (!cpumask_test_cpu(cpu, &p->cpus_allowed))
		return false;

	if (is_per_cpu_kthread(p))
		return cpu_online(cpu);

	return cpu_active(cpu);
}

/*
 * This is how migration works:
 *
 * 1) we invoke migration_cpu_stop() on the target CPU using
 *    stop_one_cpu().
 * 2) stopper starts to run (implicitly forcing the migrated thread
 *    off the CPU)
 * 3) it checks whether the migrated task is still in the wrong runqueue.
 * 4) if it's in the wrong runqueue then the migration thread removes
 *    it and puts it into the right queue.
 * 5) stopper completes and stop_one_cpu() returns and the migration
 *    is done.
 */

/*
 * move_queued_task - move a queued task to new rq.
 *
 * Returns (locked) new rq. Old rq's lock is released.
 */
static struct rq *move_queued_task(struct rq *rq, struct rq_flags *rf,
				   struct task_struct *p, int new_cpu)
{
	lockdep_assert_held(&rq->lock);

	p->on_rq = TASK_ON_RQ_MIGRATING;
	dequeue_task(rq, p, DEQUEUE_NOCLOCK);
	double_lock_balance(rq, cpu_rq(new_cpu));
	set_task_cpu(p, new_cpu);
	double_rq_unlock(cpu_rq(new_cpu), rq);

	rq = cpu_rq(new_cpu);

	rq_lock(rq, rf);
	BUG_ON(task_cpu(p) != new_cpu);
	enqueue_task(rq, p, 0);
	p->on_rq = TASK_ON_RQ_QUEUED;
	check_preempt_curr(rq, p, 0);

	return rq;
}

struct migration_arg {
	struct task_struct *task;
	int dest_cpu;
};

/*
 * Move (not current) task off this CPU, onto the destination CPU. We're doing
 * this because either it can't run here any more (set_cpus_allowed()
 * away from this CPU, or CPU going down), or because we're
 * attempting to rebalance this task on exec (sched_exec).
 *
 * So we race with normal scheduler movements, but that's OK, as long
 * as the task is no longer on this CPU.
 */
static struct rq *__migrate_task(struct rq *rq, struct rq_flags *rf,
				 struct task_struct *p, int dest_cpu)
{
	/* Affinity changed (again). */
	if (!is_cpu_allowed(p, dest_cpu))
		return rq;

	update_rq_clock(rq);
	rq = move_queued_task(rq, rf, p, dest_cpu);

	return rq;
}

/*
 * migration_cpu_stop - this will be executed by a highprio stopper thread
 * and performs thread migration by bumping thread off CPU then
 * 'pushing' onto another runqueue.
 */
static int migration_cpu_stop(void *data)
{
	struct migration_arg *arg = data;
	struct task_struct *p = arg->task;
	struct rq *rq = this_rq();
	struct rq_flags rf;

	/*
	 * The original target CPU might have gone down and we might
	 * be on another CPU but it doesn't matter.
	 */
	local_irq_disable();
	/*
	 * We need to explicitly wake pending tasks before running
	 * __migrate_task() such that we will not miss enforcing cpus_allowed
	 * during wakeups, see set_cpus_allowed_ptr()'s TASK_WAKING test.
	 */
	sched_ttwu_pending();

	raw_spin_lock(&p->pi_lock);
	rq_lock(rq, &rf);
	/*
	 * If task_rq(p) != rq, it cannot be migrated here, because we're
	 * holding rq->lock, if p->on_rq == 0 it cannot get enqueued because
	 * we're holding p->pi_lock.
	 */
	if (task_rq(p) == rq) {
		if (task_on_rq_queued(p))
			rq = __migrate_task(rq, &rf, p, arg->dest_cpu);
		else
			p->wake_cpu = arg->dest_cpu;
	}
	rq_unlock(rq, &rf);
	raw_spin_unlock(&p->pi_lock);

	local_irq_enable();
	return 0;
}

/*
 * sched_class::set_cpus_allowed must do the below, but is not required to
 * actually call this function.
 */
void set_cpus_allowed_common(struct task_struct *p, const struct cpumask *new_mask)
{
	cpumask_copy(&p->cpus_allowed, new_mask);
	p->nr_cpus_allowed = cpumask_weight(new_mask);
}

void do_set_cpus_allowed(struct task_struct *p, const struct cpumask *new_mask)
{
	struct rq *rq = task_rq(p);
	bool queued, running;

	lockdep_assert_held(&p->pi_lock);

	queued = task_on_rq_queued(p);
	running = task_current(rq, p);

	if (queued) {
		/*
		 * Because __kthread_bind() calls this on blocked tasks without
		 * holding rq->lock.
		 */
		lockdep_assert_held(&rq->lock);
		dequeue_task(rq, p, DEQUEUE_SAVE | DEQUEUE_NOCLOCK);
	}
	if (running)
		put_prev_task(rq, p);

	p->sched_class->set_cpus_allowed(p, new_mask);

	if (queued)
		enqueue_task(rq, p, ENQUEUE_RESTORE | ENQUEUE_NOCLOCK);
	if (running)
		set_curr_task(rq, p);
}

/*
 * Change a given task's CPU affinity. Migrate the thread to a
 * proper CPU and schedule it away if the CPU it's executing on
 * is removed from the allowed bitmask.
 *
 * NOTE: the caller must have a valid reference to the task, the
 * task must not exit() & deallocate itself prematurely. The
 * call is not atomic; no spinlocks may be held.
 */
static int __set_cpus_allowed_ptr(struct task_struct *p,
				  const struct cpumask *new_mask, bool check)
{
	const struct cpumask *cpu_valid_mask = cpu_active_mask;
	unsigned int dest_cpu;
	struct rq_flags rf;
	struct rq *rq;
	int ret = 0;
	cpumask_t allowed_mask;

	rq = task_rq_lock(p, &rf);
	update_rq_clock(rq);

	if (p->flags & PF_KTHREAD) {
		/*
		 * Kernel threads are allowed on online && !active CPUs
		 */
		cpu_valid_mask = cpu_online_mask;
	}

	/*
	 * Must re-check here, to close a race against __kthread_bind(),
	 * sched_setaffinity() is not guaranteed to observe the flag.
	 */
	if (check && (p->flags & PF_NO_SETAFFINITY)) {
		ret = -EINVAL;
		goto out;
	}

	if (cpumask_equal(&p->cpus_allowed, new_mask))
		goto out;

	cpumask_andnot(&allowed_mask, new_mask, cpu_isolated_mask);
	cpumask_and(&allowed_mask, &allowed_mask, cpu_valid_mask);

	dest_cpu = cpumask_any(&allowed_mask);
	if (dest_cpu >= nr_cpu_ids) {
		cpumask_and(&allowed_mask, cpu_valid_mask, new_mask);
		dest_cpu = cpumask_any(&allowed_mask);
		if (!cpumask_intersects(new_mask, cpu_valid_mask)) {
			ret = -EINVAL;
			goto out;
		}
	}

	do_set_cpus_allowed(p, new_mask);

	if (p->flags & PF_KTHREAD) {
		/*
		 * For kernel threads that do indeed end up on online &&
		 * !active we want to ensure they are strict per-CPU threads.
		 */
		WARN_ON(cpumask_intersects(new_mask, cpu_online_mask) &&
			!cpumask_intersects(new_mask, cpu_active_mask) &&
			p->nr_cpus_allowed != 1);
	}

	/* Can the task run on the task's current CPU? If so, we're done */
	if (cpumask_test_cpu(task_cpu(p), &allowed_mask))
		goto out;

	if (task_running(rq, p) || p->state == TASK_WAKING) {
		struct migration_arg arg = { p, dest_cpu };
		/* Need help from migration thread: drop lock and wait. */
		task_rq_unlock(rq, p, &rf);
		stop_one_cpu(cpu_of(rq), migration_cpu_stop, &arg);
		tlb_migrate_finish(p->mm);
		return 0;
	} else if (task_on_rq_queued(p)) {
		/*
		 * OK, since we're going to drop the lock immediately
		 * afterwards anyway.
		 */
		rq = move_queued_task(rq, &rf, p, dest_cpu);
	}
out:
	task_rq_unlock(rq, p, &rf);

	return ret;
}

int set_cpus_allowed_ptr(struct task_struct *p, const struct cpumask *new_mask)
{
	return __set_cpus_allowed_ptr(p, new_mask, false);
}
EXPORT_SYMBOL_GPL(set_cpus_allowed_ptr);

void set_task_cpu(struct task_struct *p, unsigned int new_cpu)
{
#ifdef CONFIG_SCHED_DEBUG
	/*
	 * We should never call set_task_cpu() on a blocked task,
	 * ttwu() will sort out the placement.
	 */
	WARN_ON_ONCE(p->state != TASK_RUNNING && p->state != TASK_WAKING &&
			!p->on_rq);

	/*
	 * Migrating fair class task must have p->on_rq = TASK_ON_RQ_MIGRATING,
	 * because schedstat_wait_{start,end} rebase migrating task's wait_start
	 * time relying on p->on_rq.
	 */
	WARN_ON_ONCE(p->state == TASK_RUNNING &&
		     p->sched_class == &fair_sched_class &&
		     (p->on_rq && !task_on_rq_migrating(p)));

#ifdef CONFIG_LOCKDEP
	/*
	 * The caller should hold either p->pi_lock or rq->lock, when changing
	 * a task's CPU. ->pi_lock for waking tasks, rq->lock for runnable tasks.
	 *
	 * sched_move_task() holds both and thus holding either pins the cgroup,
	 * see task_group().
	 *
	 * Furthermore, all task_rq users should acquire both locks, see
	 * task_rq_lock().
	 */
	WARN_ON_ONCE(debug_locks && !(lockdep_is_held(&p->pi_lock) ||
				      lockdep_is_held(&task_rq(p)->lock)));
#endif
	/*
	 * Clearly, migrating tasks to offline CPUs is a fairly daft thing.
	 */
	WARN_ON_ONCE(!cpu_online(new_cpu));
#endif

	trace_sched_migrate_task(p, new_cpu);

	if (task_cpu(p) != new_cpu) {
		if (p->sched_class->migrate_task_rq)
			p->sched_class->migrate_task_rq(p);
		p->se.nr_migrations++;
		perf_event_task_migrate(p);

		fixup_busy_time(p, new_cpu);
	}

	__set_task_cpu(p, new_cpu);
}

static void __migrate_swap_task(struct task_struct *p, int cpu)
{
	if (task_on_rq_queued(p)) {
		struct rq *src_rq, *dst_rq;
		struct rq_flags srf, drf;

		src_rq = task_rq(p);
		dst_rq = cpu_rq(cpu);

		rq_pin_lock(src_rq, &srf);
		rq_pin_lock(dst_rq, &drf);

		p->on_rq = TASK_ON_RQ_MIGRATING;
		deactivate_task(src_rq, p, 0);
		set_task_cpu(p, cpu);
		activate_task(dst_rq, p, 0);
		p->on_rq = TASK_ON_RQ_QUEUED;
		check_preempt_curr(dst_rq, p, 0);

		rq_unpin_lock(dst_rq, &drf);
		rq_unpin_lock(src_rq, &srf);

	} else {
		/*
		 * Task isn't running anymore; make it appear like we migrated
		 * it before it went to sleep. This means on wakeup we make the
		 * previous CPU our target instead of where it really is.
		 */
		p->wake_cpu = cpu;
	}
}

struct migration_swap_arg {
	struct task_struct *src_task, *dst_task;
	int src_cpu, dst_cpu;
};

static int migrate_swap_stop(void *data)
{
	struct migration_swap_arg *arg = data;
	struct rq *src_rq, *dst_rq;
	int ret = -EAGAIN;

	if (!cpu_active(arg->src_cpu) || !cpu_active(arg->dst_cpu))
		return -EAGAIN;

	src_rq = cpu_rq(arg->src_cpu);
	dst_rq = cpu_rq(arg->dst_cpu);

	double_raw_lock(&arg->src_task->pi_lock,
			&arg->dst_task->pi_lock);
	double_rq_lock(src_rq, dst_rq);

	if (task_cpu(arg->dst_task) != arg->dst_cpu)
		goto unlock;

	if (task_cpu(arg->src_task) != arg->src_cpu)
		goto unlock;

	if (!cpumask_test_cpu(arg->dst_cpu, &arg->src_task->cpus_allowed))
		goto unlock;

	if (!cpumask_test_cpu(arg->src_cpu, &arg->dst_task->cpus_allowed))
		goto unlock;

	__migrate_swap_task(arg->src_task, arg->dst_cpu);
	__migrate_swap_task(arg->dst_task, arg->src_cpu);

	ret = 0;

unlock:
	double_rq_unlock(src_rq, dst_rq);
	raw_spin_unlock(&arg->dst_task->pi_lock);
	raw_spin_unlock(&arg->src_task->pi_lock);

	return ret;
}

/*
 * Cross migrate two tasks
 */
int migrate_swap(struct task_struct *cur, struct task_struct *p)
{
	struct migration_swap_arg arg;
	int ret = -EINVAL;

	arg = (struct migration_swap_arg){
		.src_task = cur,
		.src_cpu = task_cpu(cur),
		.dst_task = p,
		.dst_cpu = task_cpu(p),
	};

	if (arg.src_cpu == arg.dst_cpu)
		goto out;

	/*
	 * These three tests are all lockless; this is OK since all of them
	 * will be re-checked with proper locks held further down the line.
	 */
	if (!cpu_active(arg.src_cpu) || !cpu_active(arg.dst_cpu))
		goto out;

	if (!cpumask_test_cpu(arg.dst_cpu, &arg.src_task->cpus_allowed))
		goto out;

	if (!cpumask_test_cpu(arg.src_cpu, &arg.dst_task->cpus_allowed))
		goto out;

	trace_sched_swap_numa(cur, arg.src_cpu, p, arg.dst_cpu);
	ret = stop_two_cpus(arg.dst_cpu, arg.src_cpu, migrate_swap_stop, &arg);

out:
	return ret;
}

/*
 * wait_task_inactive - wait for a thread to unschedule.
 *
 * If @match_state is nonzero, it's the @p->state value just checked and
 * not expected to change.  If it changes, i.e. @p might have woken up,
 * then return zero.  When we succeed in waiting for @p to be off its CPU,
 * we return a positive number (its total switch count).  If a second call
 * a short while later returns the same number, the caller can be sure that
 * @p has remained unscheduled the whole time.
 *
 * The caller must ensure that the task *will* unschedule sometime soon,
 * else this function might spin for a *long* time. This function can't
 * be called with interrupts off, or it may introduce deadlock with
 * smp_call_function() if an IPI is sent by the same process we are
 * waiting to become inactive.
 */
unsigned long wait_task_inactive(struct task_struct *p, long match_state)
{
	int running, queued;
	struct rq_flags rf;
	unsigned long ncsw;
	struct rq *rq;

	for (;;) {
		/*
		 * We do the initial early heuristics without holding
		 * any task-queue locks at all. We'll only try to get
		 * the runqueue lock when things look like they will
		 * work out!
		 */
		rq = task_rq(p);

		/*
		 * If the task is actively running on another CPU
		 * still, just relax and busy-wait without holding
		 * any locks.
		 *
		 * NOTE! Since we don't hold any locks, it's not
		 * even sure that "rq" stays as the right runqueue!
		 * But we don't care, since "task_running()" will
		 * return false if the runqueue has changed and p
		 * is actually now running somewhere else!
		 */
		while (task_running(rq, p)) {
			if (match_state && unlikely(p->state != match_state))
				return 0;
			cpu_relax();
		}

		/*
		 * Ok, time to look more closely! We need the rq
		 * lock now, to be *sure*. If we're wrong, we'll
		 * just go back and repeat.
		 */
		rq = task_rq_lock(p, &rf);
		trace_sched_wait_task(p);
		running = task_running(rq, p);
		queued = task_on_rq_queued(p);
		ncsw = 0;
		if (!match_state || p->state == match_state)
			ncsw = p->nvcsw | LONG_MIN; /* sets MSB */
		task_rq_unlock(rq, p, &rf);

		/*
		 * If it changed from the expected state, bail out now.
		 */
		if (unlikely(!ncsw))
			break;

		/*
		 * Was it really running after all now that we
		 * checked with the proper locks actually held?
		 *
		 * Oops. Go back and try again..
		 */
		if (unlikely(running)) {
			cpu_relax();
			continue;
		}

		/*
		 * It's not enough that it's not actively running,
		 * it must be off the runqueue _entirely_, and not
		 * preempted!
		 *
		 * So if it was still runnable (but just not actively
		 * running right now), it's preempted, and we should
		 * yield - it could be a while.
		 */
		if (unlikely(queued)) {
			ktime_t to = NSEC_PER_SEC / HZ;

			set_current_state(TASK_UNINTERRUPTIBLE);
			schedule_hrtimeout(&to, HRTIMER_MODE_REL);
			continue;
		}

		/*
		 * Ahh, all good. It wasn't running, and it wasn't
		 * runnable, which means that it will never become
		 * running in the future either. We're all done!
		 */
		break;
	}

	return ncsw;
}

/***
 * kick_process - kick a running thread to enter/exit the kernel
 * @p: the to-be-kicked thread
 *
 * Cause a process which is running on another CPU to enter
 * kernel-mode, without any delay. (to get signals handled.)
 *
 * NOTE: this function doesn't have to take the runqueue lock,
 * because all it wants to ensure is that the remote task enters
 * the kernel. If the IPI races and the task has been migrated
 * to another CPU then no harm is done and the purpose has been
 * achieved as well.
 */
void kick_process(struct task_struct *p)
{
	int cpu;

	preempt_disable();
	cpu = task_cpu(p);
	if ((cpu != smp_processor_id()) && task_curr(p))
		smp_send_reschedule(cpu);
	preempt_enable();
}
EXPORT_SYMBOL_GPL(kick_process);

/*
 * ->cpus_allowed is protected by both rq->lock and p->pi_lock
 *
 * A few notes on cpu_active vs cpu_online:
 *
 *  - cpu_active must be a subset of cpu_online
 *
 *  - on cpu-up we allow per-cpu kthreads on the online && !active cpu,
 *    see __set_cpus_allowed_ptr(). At this point the newly online
 *    CPU isn't yet part of the sched domains, and balancing will not
 *    see it.
 *
 *  - on CPU-down we clear cpu_active() to mask the sched domains and
 *    avoid the load balancer to place new tasks on the to be removed
 *    CPU. Existing tasks will remain running there and will be taken
 *    off.
 *
 * This means that fallback selection must not select !active CPUs.
 * And can assume that any active CPU must be online. Conversely
 * select_task_rq() below may allow selection of !active CPUs in order
 * to satisfy the above rules.
 */
static int select_fallback_rq(int cpu, struct task_struct *p, bool allow_iso)
{
	int nid = cpu_to_node(cpu);
	const struct cpumask *nodemask = NULL;
	enum { cpuset, possible, fail, bug } state = cpuset;
	int dest_cpu;
	int isolated_candidate = -1;

	/*
	 * If the node that the CPU is on has been offlined, cpu_to_node()
	 * will return -1. There is no CPU on the node, and we should
	 * select the CPU on the other node.
	 */
	if (nid != -1) {
		nodemask = cpumask_of_node(nid);

		/* Look for allowed, online CPU in same node. */
		for_each_cpu(dest_cpu, nodemask) {
			if (!cpu_active(dest_cpu))
				continue;
			if (cpu_isolated(dest_cpu))
				continue;
			if (cpumask_test_cpu(dest_cpu, &p->cpus_allowed))
				return dest_cpu;
		}
	}

	for (;;) {
		/* Any allowed, online CPU? */
		for_each_cpu(dest_cpu, &p->cpus_allowed) {
			if (!is_cpu_allowed(p, dest_cpu))
				continue;
<<<<<<< HEAD
			if (cpu_isolated(dest_cpu)) {
				if (allow_iso)
					isolated_candidate = dest_cpu;
				continue;
			}
			goto out;
		}

		if (isolated_candidate != -1) {
			dest_cpu = isolated_candidate;
=======

>>>>>>> a6d69138
			goto out;
		}

		/* No more Mr. Nice Guy. */
		switch (state) {
		case cpuset:
			if (IS_ENABLED(CONFIG_CPUSETS)) {
				cpuset_cpus_allowed_fallback(p);
				state = possible;
				break;
			}
			/* Fall-through */
		case possible:
			do_set_cpus_allowed(p, cpu_possible_mask);
			state = fail;
			break;

		case fail:
			allow_iso = true;
			state = bug;
			break;

		case bug:
			BUG();
			break;
		}
	}

out:
	if (state != cpuset) {
		/*
		 * Don't tell them about moving exiting tasks or
		 * kernel threads (both mm NULL), since they never
		 * leave kernel.
		 */
		if (p->mm && printk_ratelimit()) {
			printk_deferred("process %d (%s) no longer affine to cpu%d\n",
					task_pid_nr(p), p->comm, cpu);
		}
	}

	return dest_cpu;
}

/*
 * The caller (fork, wakeup) owns p->pi_lock, ->cpus_allowed is stable.
 */
static inline
int select_task_rq(struct task_struct *p, int cpu, int sd_flags, int wake_flags,
		   int sibling_count_hint)
{
	bool allow_isolated = (p->flags & PF_KTHREAD);

	lockdep_assert_held(&p->pi_lock);

	if (p->nr_cpus_allowed > 1)
		cpu = p->sched_class->select_task_rq(p, cpu, sd_flags, wake_flags,
						     sibling_count_hint);
	else
		cpu = cpumask_any(&p->cpus_allowed);

	/*
	 * In order not to call set_task_cpu() on a blocking task we need
	 * to rely on ttwu() to place the task on a valid ->cpus_allowed
	 * CPU.
	 *
	 * Since this is common to all placement strategies, this lives here.
	 *
	 * [ this allows ->select_task() to simply return task_cpu(p) and
	 *   not worry about this generic constraint ]
	 */
<<<<<<< HEAD
	if (unlikely(!cpumask_test_cpu(cpu, &p->cpus_allowed) ||
		     !cpu_online(cpu)) ||
		     (cpu_isolated(cpu) && !allow_isolated))
		cpu = select_fallback_rq(task_cpu(p), p, allow_isolated);
=======
	if (unlikely(!is_cpu_allowed(p, cpu)))
		cpu = select_fallback_rq(task_cpu(p), p);
>>>>>>> a6d69138

	return cpu;
}

static void update_avg(u64 *avg, u64 sample)
{
	s64 diff = sample - *avg;
	*avg += diff >> 3;
}

void sched_set_stop_task(int cpu, struct task_struct *stop)
{
	struct sched_param param = { .sched_priority = MAX_RT_PRIO - 1 };
	struct task_struct *old_stop = cpu_rq(cpu)->stop;

	if (stop) {
		/*
		 * Make it appear like a SCHED_FIFO task, its something
		 * userspace knows about and won't get confused about.
		 *
		 * Also, it will make PI more or less work without too
		 * much confusion -- but then, stop work should not
		 * rely on PI working anyway.
		 */
		sched_setscheduler_nocheck(stop, SCHED_FIFO, &param);

		stop->sched_class = &stop_sched_class;
	}

	cpu_rq(cpu)->stop = stop;

	if (old_stop) {
		/*
		 * Reset it back to a normal scheduling class so that
		 * it can die in pieces.
		 */
		old_stop->sched_class = &rt_sched_class;
	}
}

#else

static inline int __set_cpus_allowed_ptr(struct task_struct *p,
					 const struct cpumask *new_mask, bool check)
{
	return set_cpus_allowed_ptr(p, new_mask);
}

#endif /* CONFIG_SMP */

static void
ttwu_stat(struct task_struct *p, int cpu, int wake_flags)
{
	struct rq *rq;

	if (!schedstat_enabled())
		return;

	rq = this_rq();

#ifdef CONFIG_SMP
	if (cpu == rq->cpu) {
		schedstat_inc(rq->ttwu_local);
		schedstat_inc(p->se.statistics.nr_wakeups_local);
	} else {
		struct sched_domain *sd;

		schedstat_inc(p->se.statistics.nr_wakeups_remote);
		rcu_read_lock();
		for_each_domain(rq->cpu, sd) {
			if (cpumask_test_cpu(cpu, sched_domain_span(sd))) {
				schedstat_inc(sd->ttwu_wake_remote);
				break;
			}
		}
		rcu_read_unlock();
	}

	if (wake_flags & WF_MIGRATED)
		schedstat_inc(p->se.statistics.nr_wakeups_migrate);
#endif /* CONFIG_SMP */

	schedstat_inc(rq->ttwu_count);
	schedstat_inc(p->se.statistics.nr_wakeups);

	if (wake_flags & WF_SYNC)
		schedstat_inc(p->se.statistics.nr_wakeups_sync);
}

static inline void ttwu_activate(struct rq *rq, struct task_struct *p, int en_flags)
{
	activate_task(rq, p, en_flags);
	p->on_rq = TASK_ON_RQ_QUEUED;

	/* If a worker is waking up, notify the workqueue: */
	if (p->flags & PF_WQ_WORKER)
		wq_worker_waking_up(p, cpu_of(rq));
}

/*
 * Mark the task runnable and perform wakeup-preemption.
 */
static void ttwu_do_wakeup(struct rq *rq, struct task_struct *p, int wake_flags,
			   struct rq_flags *rf)
{
	check_preempt_curr(rq, p, wake_flags);
	p->state = TASK_RUNNING;
	trace_sched_wakeup(p);

#ifdef CONFIG_SMP
	if (p->sched_class->task_woken) {
		/*
		 * Our task @p is fully woken up and running; so its safe to
		 * drop the rq->lock, hereafter rq is only used for statistics.
		 */
		rq_unpin_lock(rq, rf);
		p->sched_class->task_woken(rq, p);
		rq_repin_lock(rq, rf);
	}

	if (rq->idle_stamp) {
		u64 delta = rq_clock(rq) - rq->idle_stamp;
		u64 max = 2*rq->max_idle_balance_cost;

		update_avg(&rq->avg_idle, delta);

		if (rq->avg_idle > max)
			rq->avg_idle = max;

		rq->idle_stamp = 0;
	}
#endif
}

static void
ttwu_do_activate(struct rq *rq, struct task_struct *p, int wake_flags,
		 struct rq_flags *rf)
{
	int en_flags = ENQUEUE_WAKEUP | ENQUEUE_NOCLOCK;

	lockdep_assert_held(&rq->lock);

#ifdef CONFIG_SMP
	if (p->sched_contributes_to_load)
		rq->nr_uninterruptible--;

	if (wake_flags & WF_MIGRATED)
		en_flags |= ENQUEUE_MIGRATED;
#endif

	ttwu_activate(rq, p, en_flags);
	ttwu_do_wakeup(rq, p, wake_flags, rf);
}

/*
 * Called in case the task @p isn't fully descheduled from its runqueue,
 * in this case we must do a remote wakeup. Its a 'light' wakeup though,
 * since all we need to do is flip p->state to TASK_RUNNING, since
 * the task is still ->on_rq.
 */
static int ttwu_remote(struct task_struct *p, int wake_flags)
{
	struct rq_flags rf;
	struct rq *rq;
	int ret = 0;

	rq = __task_rq_lock(p, &rf);
	if (task_on_rq_queued(p)) {
		/* check_preempt_curr() may use rq clock */
		update_rq_clock(rq);
		ttwu_do_wakeup(rq, p, wake_flags, &rf);
		ret = 1;
	}
	__task_rq_unlock(rq, &rf);

	return ret;
}

#ifdef CONFIG_SMP
void sched_ttwu_pending(void)
{
	struct rq *rq = this_rq();
	struct llist_node *llist = llist_del_all(&rq->wake_list);
	struct task_struct *p, *t;
	struct rq_flags rf;

	if (!llist)
		return;

	rq_lock_irqsave(rq, &rf);
	update_rq_clock(rq);

	llist_for_each_entry_safe(p, t, llist, wake_entry)
		ttwu_do_activate(rq, p, p->sched_remote_wakeup ? WF_MIGRATED : 0, &rf);

	rq_unlock_irqrestore(rq, &rf);
}

void scheduler_ipi(void)
{
	int cpu = smp_processor_id();
	/*
	 * Fold TIF_NEED_RESCHED into the preempt_count; anybody setting
	 * TIF_NEED_RESCHED remotely (for the first time) will also send
	 * this IPI.
	 */
	preempt_fold_need_resched();

	if (llist_empty(&this_rq()->wake_list) && !got_nohz_idle_kick()
		&& !got_boost_kick())
		return;

	if (got_boost_kick()) {
		struct rq *rq = cpu_rq(cpu);

		if (rq->curr->sched_class == &fair_sched_class)
			check_for_migration(rq, rq->curr);
		clear_boost_kick(cpu);
	}

	/*
	 * Not all reschedule IPI handlers call irq_enter/irq_exit, since
	 * traditionally all their work was done from the interrupt return
	 * path. Now that we actually do some work, we need to make sure
	 * we do call them.
	 *
	 * Some archs already do call them, luckily irq_enter/exit nest
	 * properly.
	 *
	 * Arguably we should visit all archs and update all handlers,
	 * however a fair share of IPIs are still resched only so this would
	 * somewhat pessimize the simple resched case.
	 */
	irq_enter();
	sched_ttwu_pending();

	/*
	 * Check if someone kicked us for doing the nohz idle load balance.
	 */
	if (unlikely(got_nohz_idle_kick()) && !cpu_isolated(cpu)) {
		this_rq()->idle_balance = 1;
		raise_softirq_irqoff(SCHED_SOFTIRQ);
	}
	irq_exit();
}

static void ttwu_queue_remote(struct task_struct *p, int cpu, int wake_flags)
{
	struct rq *rq = cpu_rq(cpu);

	p->sched_remote_wakeup = !!(wake_flags & WF_MIGRATED);

	if (llist_add(&p->wake_entry, &cpu_rq(cpu)->wake_list)) {
		if (!set_nr_if_polling(rq->idle))
			smp_send_reschedule(cpu);
		else
			trace_sched_wake_idle_without_ipi(cpu);
	}
}

void wake_up_if_idle(int cpu)
{
	struct rq *rq = cpu_rq(cpu);
	struct rq_flags rf;

	rcu_read_lock();

	if (!is_idle_task(rcu_dereference(rq->curr)))
		goto out;

	if (set_nr_if_polling(rq->idle)) {
		trace_sched_wake_idle_without_ipi(cpu);
	} else {
		rq_lock_irqsave(rq, &rf);
		if (is_idle_task(rq->curr))
			smp_send_reschedule(cpu);
		/* Else CPU is not idle, do nothing here: */
		rq_unlock_irqrestore(rq, &rf);
	}

out:
	rcu_read_unlock();
}

bool cpus_share_cache(int this_cpu, int that_cpu)
{
	return per_cpu(sd_llc_id, this_cpu) == per_cpu(sd_llc_id, that_cpu);
}
#endif /* CONFIG_SMP */

static void ttwu_queue(struct task_struct *p, int cpu, int wake_flags)
{
	struct rq *rq = cpu_rq(cpu);
	struct rq_flags rf;

#if defined(CONFIG_SMP)
	if (sched_feat(TTWU_QUEUE) && !cpus_share_cache(smp_processor_id(), cpu)) {
		sched_clock_cpu(cpu); /* Sync clocks across CPUs */
		ttwu_queue_remote(p, cpu, wake_flags);
		return;
	}
#endif

	rq_lock(rq, &rf);
	update_rq_clock(rq);
	ttwu_do_activate(rq, p, wake_flags, &rf);
	rq_unlock(rq, &rf);
}

/*
 * Notes on Program-Order guarantees on SMP systems.
 *
 *  MIGRATION
 *
 * The basic program-order guarantee on SMP systems is that when a task [t]
 * migrates, all its activity on its old CPU [c0] happens-before any subsequent
 * execution on its new CPU [c1].
 *
 * For migration (of runnable tasks) this is provided by the following means:
 *
 *  A) UNLOCK of the rq(c0)->lock scheduling out task t
 *  B) migration for t is required to synchronize *both* rq(c0)->lock and
 *     rq(c1)->lock (if not at the same time, then in that order).
 *  C) LOCK of the rq(c1)->lock scheduling in task
 *
 * Transitivity guarantees that B happens after A and C after B.
 * Note: we only require RCpc transitivity.
 * Note: the CPU doing B need not be c0 or c1
 *
 * Example:
 *
 *   CPU0            CPU1            CPU2
 *
 *   LOCK rq(0)->lock
 *   sched-out X
 *   sched-in Y
 *   UNLOCK rq(0)->lock
 *
 *                                   LOCK rq(0)->lock // orders against CPU0
 *                                   dequeue X
 *                                   UNLOCK rq(0)->lock
 *
 *                                   LOCK rq(1)->lock
 *                                   enqueue X
 *                                   UNLOCK rq(1)->lock
 *
 *                   LOCK rq(1)->lock // orders against CPU2
 *                   sched-out Z
 *                   sched-in X
 *                   UNLOCK rq(1)->lock
 *
 *
 *  BLOCKING -- aka. SLEEP + WAKEUP
 *
 * For blocking we (obviously) need to provide the same guarantee as for
 * migration. However the means are completely different as there is no lock
 * chain to provide order. Instead we do:
 *
 *   1) smp_store_release(X->on_cpu, 0)
 *   2) smp_cond_load_acquire(!X->on_cpu)
 *
 * Example:
 *
 *   CPU0 (schedule)  CPU1 (try_to_wake_up) CPU2 (schedule)
 *
 *   LOCK rq(0)->lock LOCK X->pi_lock
 *   dequeue X
 *   sched-out X
 *   smp_store_release(X->on_cpu, 0);
 *
 *                    smp_cond_load_acquire(&X->on_cpu, !VAL);
 *                    X->state = WAKING
 *                    set_task_cpu(X,2)
 *
 *                    LOCK rq(2)->lock
 *                    enqueue X
 *                    X->state = RUNNING
 *                    UNLOCK rq(2)->lock
 *
 *                                          LOCK rq(2)->lock // orders against CPU1
 *                                          sched-out Z
 *                                          sched-in X
 *                                          UNLOCK rq(2)->lock
 *
 *                    UNLOCK X->pi_lock
 *   UNLOCK rq(0)->lock
 *
 *
 * However; for wakeups there is a second guarantee we must provide, namely we
 * must observe the state that lead to our wakeup. That is, not only must our
 * task observe its own prior state, it must also observe the stores prior to
 * its wakeup.
 *
 * This means that any means of doing remote wakeups must order the CPU doing
 * the wakeup against the CPU the task is going to end up running on. This,
 * however, is already required for the regular Program-Order guarantee above,
 * since the waking CPU is the one issueing the ACQUIRE (smp_cond_load_acquire).
 *
 */

#ifdef CONFIG_SMP
#ifdef CONFIG_SCHED_WALT
/* utility function to update walt signals at wakeup */
static inline void walt_try_to_wake_up(struct task_struct *p)
{
	struct rq *rq = cpu_rq(task_cpu(p));
	struct rq_flags rf;
	u64 wallclock;
	unsigned int old_load;
	struct related_thread_group *grp = NULL;

	rq_lock_irqsave(rq, &rf);
	old_load = task_load(p);
	wallclock = ktime_get_ns();
	update_task_ravg(rq->curr, rq, TASK_UPDATE, wallclock, 0);
	update_task_ravg(p, rq, TASK_WAKE, wallclock, 0);
	rq_unlock_irqrestore(rq, &rf);

	rcu_read_lock();
	grp = task_related_thread_group(p);
	if (update_preferred_cluster(grp, p, old_load))
		set_preferred_cluster(grp);
	rcu_read_unlock();
}
#else
#define walt_try_to_wake_up(a) {}
#endif
#endif

/**
 * try_to_wake_up - wake up a thread
 * @p: the thread to be awakened
 * @state: the mask of task states that can be woken
 * @wake_flags: wake modifier flags (WF_*)
 * @sibling_count_hint: A hint at the number of threads that are being woken up
 *                      in this event.
 *
 * If (@state & @p->state) @p->state = TASK_RUNNING.
 *
 * If the task was not queued/runnable, also place it back on a runqueue.
 *
 * Atomic against schedule() which would dequeue a task, also see
 * set_current_state().
 *
 * Return: %true if @p->state changes (an actual wakeup was done),
 *	   %false otherwise.
 */
static int
try_to_wake_up(struct task_struct *p, unsigned int state, int wake_flags,
	       int sibling_count_hint)
{
	unsigned long flags;
	int cpu, success = 0;
#ifdef CONFIG_SMP
	u64 wallclock;
#endif

	/*
	 * If we are going to wake up a thread waiting for CONDITION we
	 * need to ensure that CONDITION=1 done by the caller can not be
	 * reordered with p->state check below. This pairs with mb() in
	 * set_current_state() the waiting thread does.
	 */
	raw_spin_lock_irqsave(&p->pi_lock, flags);
	smp_mb__after_spinlock();
	if (!(p->state & state))
		goto out;

	trace_sched_waking(p);

	/* We're going to change ->state: */
	success = 1;
	cpu = task_cpu(p);

	/*
	 * Ensure we load p->on_rq _after_ p->state, otherwise it would
	 * be possible to, falsely, observe p->on_rq == 0 and get stuck
	 * in smp_cond_load_acquire() below.
	 *
	 * sched_ttwu_pending()                 try_to_wake_up()
	 *   [S] p->on_rq = 1;                  [L] P->state
	 *       UNLOCK rq->lock  -----.
	 *                              \
	 *				 +---   RMB
	 * schedule()                   /
	 *       LOCK rq->lock    -----'
	 *       UNLOCK rq->lock
	 *
	 * [task p]
	 *   [S] p->state = UNINTERRUPTIBLE     [L] p->on_rq
	 *
	 * Pairs with the UNLOCK+LOCK on rq->lock from the
	 * last wakeup of our task and the schedule that got our task
	 * current.
	 */
	smp_rmb();
	if (p->on_rq && ttwu_remote(p, wake_flags))
		goto stat;

#ifdef CONFIG_SMP
	/*
	 * Ensure we load p->on_cpu _after_ p->on_rq, otherwise it would be
	 * possible to, falsely, observe p->on_cpu == 0.
	 *
	 * One must be running (->on_cpu == 1) in order to remove oneself
	 * from the runqueue.
	 *
	 *  [S] ->on_cpu = 1;	[L] ->on_rq
	 *      UNLOCK rq->lock
	 *			RMB
	 *      LOCK   rq->lock
	 *  [S] ->on_rq = 0;    [L] ->on_cpu
	 *
	 * Pairs with the full barrier implied in the UNLOCK+LOCK on rq->lock
	 * from the consecutive calls to schedule(); the first switching to our
	 * task, the second putting it to sleep.
	 */
	smp_rmb();

	/*
	 * If the owning (remote) CPU is still in the middle of schedule() with
	 * this task as prev, wait until its done referencing the task.
	 *
	 * Pairs with the smp_store_release() in finish_lock_switch().
	 *
	 * This ensures that tasks getting woken will be fully ordered against
	 * their previous state and preserve Program Order.
	 */
	smp_cond_load_acquire(&p->on_cpu, !VAL);

	walt_try_to_wake_up(p);

	p->sched_contributes_to_load = !!task_contributes_to_load(p);
	p->state = TASK_WAKING;

	if (p->in_iowait) {
		delayacct_blkio_end(p);
		atomic_dec(&task_rq(p)->nr_iowait);
	}

	cpu = select_task_rq(p, p->wake_cpu, SD_BALANCE_WAKE, wake_flags,
			     sibling_count_hint);
	if (task_cpu(p) != cpu) {
		wake_flags |= WF_MIGRATED;
		set_task_cpu(p, cpu);
	}

	wallclock = ktime_get_ns();
	note_task_waking(p, wallclock);
#else /* CONFIG_SMP */

	if (p->in_iowait) {
		delayacct_blkio_end(p);
		atomic_dec(&task_rq(p)->nr_iowait);
	}

#endif /* CONFIG_SMP */

	ttwu_queue(p, cpu, wake_flags);
stat:
	ttwu_stat(p, cpu, wake_flags);
out:
	raw_spin_unlock_irqrestore(&p->pi_lock, flags);

	if (success && sched_predl) {
		raw_spin_lock_irqsave(&cpu_rq(cpu)->lock, flags);
		if (do_pl_notif(cpu_rq(cpu)))
			cpufreq_update_util(cpu_rq(cpu),
					    SCHED_CPUFREQ_WALT |
					    SCHED_CPUFREQ_PL);
		raw_spin_unlock_irqrestore(&cpu_rq(cpu)->lock, flags);
	}
	return success;
}

/**
 * try_to_wake_up_local - try to wake up a local task with rq lock held
 * @p: the thread to be awakened
 * @rf: request-queue flags for pinning
 *
 * Put @p on the run-queue if it's not already there. The caller must
 * ensure that this_rq() is locked, @p is bound to this_rq() and not
 * the current task.
 */
static void try_to_wake_up_local(struct task_struct *p, struct rq_flags *rf)
{
	struct rq *rq = task_rq(p);

	if (WARN_ON_ONCE(rq != this_rq()) ||
	    WARN_ON_ONCE(p == current))
		return;

	lockdep_assert_held(&rq->lock);

	if (!raw_spin_trylock(&p->pi_lock)) {
		/*
		 * This is OK, because current is on_cpu, which avoids it being
		 * picked for load-balance and preemption/IRQs are still
		 * disabled avoiding further scheduler activity on it and we've
		 * not yet picked a replacement task.
		 */
		rq_unlock(rq, rf);
		raw_spin_lock(&p->pi_lock);
		rq_relock(rq, rf);
	}

	if (!(p->state & TASK_NORMAL))
		goto out;

	trace_sched_waking(p);

	if (!task_on_rq_queued(p)) {
		u64 wallclock = ktime_get_ns();

		update_task_ravg(rq->curr, rq, TASK_UPDATE, wallclock, 0);
		update_task_ravg(p, rq, TASK_WAKE, wallclock, 0);

		if (p->in_iowait) {
			delayacct_blkio_end(p);
			atomic_dec(&rq->nr_iowait);
		}
		ttwu_activate(rq, p, ENQUEUE_WAKEUP | ENQUEUE_NOCLOCK);
		note_task_waking(p, wallclock);
	}

	ttwu_do_wakeup(rq, p, 0, rf);
	ttwu_stat(p, smp_processor_id(), 0);
out:
	raw_spin_unlock(&p->pi_lock);
}

/**
 * wake_up_process - Wake up a specific process
 * @p: The process to be woken up.
 *
 * Attempt to wake up the nominated process and move it to the set of runnable
 * processes.
 *
 * Return: 1 if the process was woken up, 0 if it was already running.
 *
 * It may be assumed that this function implies a write memory barrier before
 * changing the task state if and only if any tasks are woken up.
 */
int wake_up_process(struct task_struct *p)
{
	return try_to_wake_up(p, TASK_NORMAL, 0, 1);
}
EXPORT_SYMBOL(wake_up_process);

int wake_up_state(struct task_struct *p, unsigned int state)
{
	return try_to_wake_up(p, state, 0, 1);
}

/*
 * Perform scheduler related setup for a newly forked process p.
 * p is forked by current.
 *
 * __sched_fork() is basic setup used by init_idle() too:
 */
static void __sched_fork(unsigned long clone_flags, struct task_struct *p)
{
	p->on_rq			= 0;

	p->se.on_rq			= 0;
	p->se.exec_start		= 0;
	p->se.sum_exec_runtime		= 0;
	p->se.prev_sum_exec_runtime	= 0;
	p->se.nr_migrations		= 0;
	p->se.vruntime			= 0;
	p->last_sleep_ts		= 0;
	p->last_cpu_selected_ts		= 0;

	INIT_LIST_HEAD(&p->se.group_node);

#ifdef CONFIG_FAIR_GROUP_SCHED
	p->se.cfs_rq			= NULL;
#endif

#ifdef CONFIG_SCHEDSTATS
	/* Even if schedstat is disabled, there should not be garbage */
	memset(&p->se.statistics, 0, sizeof(p->se.statistics));
#endif

#ifdef CONFIG_CPU_FREQ_TIMES
	cpufreq_task_times_init(p);
#endif

	RB_CLEAR_NODE(&p->dl.rb_node);
	init_dl_task_timer(&p->dl);
	init_dl_inactive_task_timer(&p->dl);
	__dl_clear_params(p);

	INIT_LIST_HEAD(&p->rt.run_list);
	p->rt.timeout		= 0;
	p->rt.time_slice	= sched_rr_timeslice;
	p->rt.on_rq		= 0;
	p->rt.on_list		= 0;

#ifdef CONFIG_PREEMPT_NOTIFIERS
	INIT_HLIST_HEAD(&p->preempt_notifiers);
#endif

#ifdef CONFIG_NUMA_BALANCING
	if (p->mm && atomic_read(&p->mm->mm_users) == 1) {
		p->mm->numa_next_scan = jiffies + msecs_to_jiffies(sysctl_numa_balancing_scan_delay);
		p->mm->numa_scan_seq = 0;
	}

	if (clone_flags & CLONE_VM)
		p->numa_preferred_nid = current->numa_preferred_nid;
	else
		p->numa_preferred_nid = -1;

	p->node_stamp = 0ULL;
	p->numa_scan_seq = p->mm ? p->mm->numa_scan_seq : 0;
	p->numa_scan_period = sysctl_numa_balancing_scan_delay;
	p->numa_work.next = &p->numa_work;
	p->numa_faults = NULL;
	p->last_task_numa_placement = 0;
	p->last_sum_exec_runtime = 0;

	p->numa_group = NULL;
#endif /* CONFIG_NUMA_BALANCING */
}

DEFINE_STATIC_KEY_FALSE(sched_numa_balancing);

#ifdef CONFIG_NUMA_BALANCING

void set_numabalancing_state(bool enabled)
{
	if (enabled)
		static_branch_enable(&sched_numa_balancing);
	else
		static_branch_disable(&sched_numa_balancing);
}

#ifdef CONFIG_PROC_SYSCTL
int sysctl_numa_balancing(struct ctl_table *table, int write,
			 void __user *buffer, size_t *lenp, loff_t *ppos)
{
	struct ctl_table t;
	int err;
	int state = static_branch_likely(&sched_numa_balancing);

	if (write && !capable(CAP_SYS_ADMIN))
		return -EPERM;

	t = *table;
	t.data = &state;
	err = proc_dointvec_minmax(&t, write, buffer, lenp, ppos);
	if (err < 0)
		return err;
	if (write)
		set_numabalancing_state(state);
	return err;
}
#endif
#endif

#ifdef CONFIG_SCHEDSTATS

DEFINE_STATIC_KEY_FALSE(sched_schedstats);
static bool __initdata __sched_schedstats = false;

static void set_schedstats(bool enabled)
{
	if (enabled)
		static_branch_enable(&sched_schedstats);
	else
		static_branch_disable(&sched_schedstats);
}

void force_schedstat_enabled(void)
{
	if (!schedstat_enabled()) {
		pr_info("kernel profiling enabled schedstats, disable via kernel.sched_schedstats.\n");
		static_branch_enable(&sched_schedstats);
	}
}

static int __init setup_schedstats(char *str)
{
	int ret = 0;
	if (!str)
		goto out;

	/*
	 * This code is called before jump labels have been set up, so we can't
	 * change the static branch directly just yet.  Instead set a temporary
	 * variable so init_schedstats() can do it later.
	 */
	if (!strcmp(str, "enable")) {
		__sched_schedstats = true;
		ret = 1;
	} else if (!strcmp(str, "disable")) {
		__sched_schedstats = false;
		ret = 1;
	}
out:
	if (!ret)
		pr_warn("Unable to parse schedstats=\n");

	return ret;
}
__setup("schedstats=", setup_schedstats);

static void __init init_schedstats(void)
{
	set_schedstats(__sched_schedstats);
}

#ifdef CONFIG_PROC_SYSCTL
int sysctl_schedstats(struct ctl_table *table, int write,
			 void __user *buffer, size_t *lenp, loff_t *ppos)
{
	struct ctl_table t;
	int err;
	int state = static_branch_likely(&sched_schedstats);

	if (write && !capable(CAP_SYS_ADMIN))
		return -EPERM;

	t = *table;
	t.data = &state;
	err = proc_dointvec_minmax(&t, write, buffer, lenp, ppos);
	if (err < 0)
		return err;
	if (write)
		set_schedstats(state);
	return err;
}
#endif /* CONFIG_PROC_SYSCTL */
#else  /* !CONFIG_SCHEDSTATS */
static inline void init_schedstats(void) {}
#endif /* CONFIG_SCHEDSTATS */

/*
 * fork()/clone()-time setup:
 */
int sched_fork(unsigned long clone_flags, struct task_struct *p)
{
	unsigned long flags;
	int cpu;

	init_new_task_load(p, false);
	cpu = get_cpu();
	__sched_fork(clone_flags, p);
	/*
	 * We mark the process as NEW here. This guarantees that
	 * nobody will actually run it, and a signal or other external
	 * event cannot wake it up and insert it on the runqueue either.
	 */
	p->state = TASK_NEW;

	/*
	 * Make sure we do not leak PI boosting priority to the child.
	 */
	p->prio = current->normal_prio;

	/*
	 * Revert to default priority/policy on fork if requested.
	 */
	if (unlikely(p->sched_reset_on_fork)) {
		if (task_has_dl_policy(p) || task_has_rt_policy(p)) {
			p->policy = SCHED_NORMAL;
			p->static_prio = NICE_TO_PRIO(0);
			p->rt_priority = 0;
		} else if (PRIO_TO_NICE(p->static_prio) < 0)
			p->static_prio = NICE_TO_PRIO(0);

		p->prio = p->normal_prio = __normal_prio(p);
		set_load_weight(p);

		/*
		 * We don't need the reset flag anymore after the fork. It has
		 * fulfilled its duty:
		 */
		p->sched_reset_on_fork = 0;
	}

	if (dl_prio(p->prio)) {
		put_cpu();
		return -EAGAIN;
	} else if (rt_prio(p->prio)) {
		p->sched_class = &rt_sched_class;
	} else {
		p->sched_class = &fair_sched_class;
	}

	init_entity_runnable_average(&p->se);

	/*
	 * The child is not yet in the pid-hash so no cgroup attach races,
	 * and the cgroup is pinned to this child due to cgroup_fork()
	 * is ran before sched_fork().
	 *
	 * Silence PROVE_RCU.
	 */
	raw_spin_lock_irqsave(&p->pi_lock, flags);
	/*
	 * We're setting the CPU for the first time, we don't migrate,
	 * so use __set_task_cpu().
	 */
	__set_task_cpu(p, cpu);
	if (p->sched_class->task_fork)
		p->sched_class->task_fork(p);
	raw_spin_unlock_irqrestore(&p->pi_lock, flags);

#ifdef CONFIG_SCHED_INFO
	if (likely(sched_info_on()))
		memset(&p->sched_info, 0, sizeof(p->sched_info));
#endif
#if defined(CONFIG_SMP)
	p->on_cpu = 0;
#endif
	init_task_preempt_count(p);
#ifdef CONFIG_SMP
	plist_node_init(&p->pushable_tasks, MAX_PRIO);
	RB_CLEAR_NODE(&p->pushable_dl_tasks);
#endif

	put_cpu();
	return 0;
}

unsigned long to_ratio(u64 period, u64 runtime)
{
	if (runtime == RUNTIME_INF)
		return BW_UNIT;

	/*
	 * Doing this here saves a lot of checks in all
	 * the calling paths, and returning zero seems
	 * safe for them anyway.
	 */
	if (period == 0)
		return 0;

	return div64_u64(runtime << BW_SHIFT, period);
}

/*
 * wake_up_new_task - wake up a newly created task for the first time.
 *
 * This function will do some initial scheduler statistics housekeeping
 * that must be done for every newly created context, then puts the task
 * on the runqueue and wakes it.
 */
void wake_up_new_task(struct task_struct *p)
{
	struct rq_flags rf;
	struct rq *rq;

	add_new_task_to_grp(p);
	raw_spin_lock_irqsave(&p->pi_lock, rf.flags);

	p->state = TASK_RUNNING;
#ifdef CONFIG_SMP
	/*
	 * Fork balancing, do it here and not earlier because:
	 *  - cpus_allowed can change in the fork path
	 *  - any previously selected CPU might disappear through hotplug
	 *
	 * Use __set_task_cpu() to avoid calling sched_class::migrate_task_rq,
	 * as we're not fully set-up yet.
	 */
	__set_task_cpu(p, select_task_rq(p, task_cpu(p), SD_BALANCE_FORK, 0, 1));
#endif
	rq = __task_rq_lock(p, &rf);
	update_rq_clock(rq);
	post_init_entity_util_avg(&p->se);

	mark_task_starting(p);
	activate_task(rq, p, ENQUEUE_NOCLOCK);

	p->on_rq = TASK_ON_RQ_QUEUED;
	trace_sched_wakeup_new(p);
	check_preempt_curr(rq, p, WF_FORK);
#ifdef CONFIG_SMP
	if (p->sched_class->task_woken) {
		/*
		 * Nothing relies on rq->lock after this, so its fine to
		 * drop it.
		 */
		rq_unpin_lock(rq, &rf);
		p->sched_class->task_woken(rq, p);
		rq_repin_lock(rq, &rf);
	}
#endif
	task_rq_unlock(rq, p, &rf);
}

#ifdef CONFIG_PREEMPT_NOTIFIERS

static struct static_key preempt_notifier_key = STATIC_KEY_INIT_FALSE;

void preempt_notifier_inc(void)
{
	static_key_slow_inc(&preempt_notifier_key);
}
EXPORT_SYMBOL_GPL(preempt_notifier_inc);

void preempt_notifier_dec(void)
{
	static_key_slow_dec(&preempt_notifier_key);
}
EXPORT_SYMBOL_GPL(preempt_notifier_dec);

/**
 * preempt_notifier_register - tell me when current is being preempted & rescheduled
 * @notifier: notifier struct to register
 */
void preempt_notifier_register(struct preempt_notifier *notifier)
{
	if (!static_key_false(&preempt_notifier_key))
		WARN(1, "registering preempt_notifier while notifiers disabled\n");

	hlist_add_head(&notifier->link, &current->preempt_notifiers);
}
EXPORT_SYMBOL_GPL(preempt_notifier_register);

/**
 * preempt_notifier_unregister - no longer interested in preemption notifications
 * @notifier: notifier struct to unregister
 *
 * This is *not* safe to call from within a preemption notifier.
 */
void preempt_notifier_unregister(struct preempt_notifier *notifier)
{
	hlist_del(&notifier->link);
}
EXPORT_SYMBOL_GPL(preempt_notifier_unregister);

static void __fire_sched_in_preempt_notifiers(struct task_struct *curr)
{
	struct preempt_notifier *notifier;

	hlist_for_each_entry(notifier, &curr->preempt_notifiers, link)
		notifier->ops->sched_in(notifier, raw_smp_processor_id());
}

static __always_inline void fire_sched_in_preempt_notifiers(struct task_struct *curr)
{
	if (static_key_false(&preempt_notifier_key))
		__fire_sched_in_preempt_notifiers(curr);
}

static void
__fire_sched_out_preempt_notifiers(struct task_struct *curr,
				   struct task_struct *next)
{
	struct preempt_notifier *notifier;

	hlist_for_each_entry(notifier, &curr->preempt_notifiers, link)
		notifier->ops->sched_out(notifier, next);
}

static __always_inline void
fire_sched_out_preempt_notifiers(struct task_struct *curr,
				 struct task_struct *next)
{
	if (static_key_false(&preempt_notifier_key))
		__fire_sched_out_preempt_notifiers(curr, next);
}

#else /* !CONFIG_PREEMPT_NOTIFIERS */

static inline void fire_sched_in_preempt_notifiers(struct task_struct *curr)
{
}

static inline void
fire_sched_out_preempt_notifiers(struct task_struct *curr,
				 struct task_struct *next)
{
}

#endif /* CONFIG_PREEMPT_NOTIFIERS */

/**
 * prepare_task_switch - prepare to switch tasks
 * @rq: the runqueue preparing to switch
 * @prev: the current task that is being switched out
 * @next: the task we are going to switch to.
 *
 * This is called with the rq lock held and interrupts off. It must
 * be paired with a subsequent finish_task_switch after the context
 * switch.
 *
 * prepare_task_switch sets up locking and calls architecture specific
 * hooks.
 */
static inline void
prepare_task_switch(struct rq *rq, struct task_struct *prev,
		    struct task_struct *next)
{
	sched_info_switch(rq, prev, next);
	perf_event_task_sched_out(prev, next);
	fire_sched_out_preempt_notifiers(prev, next);
	prepare_lock_switch(rq, next);
	prepare_arch_switch(next);
}

/**
 * finish_task_switch - clean up after a task-switch
 * @prev: the thread we just switched away from.
 *
 * finish_task_switch must be called after the context switch, paired
 * with a prepare_task_switch call before the context switch.
 * finish_task_switch will reconcile locking set up by prepare_task_switch,
 * and do any other architecture-specific cleanup actions.
 *
 * Note that we may have delayed dropping an mm in context_switch(). If
 * so, we finish that here outside of the runqueue lock. (Doing it
 * with the lock held can cause deadlocks; see schedule() for
 * details.)
 *
 * The context switch have flipped the stack from under us and restored the
 * local variables which were saved when this task called schedule() in the
 * past. prev == current is still correct but we need to recalculate this_rq
 * because prev may have moved to another CPU.
 */
static struct rq *finish_task_switch(struct task_struct *prev)
	__releases(rq->lock)
{
	struct rq *rq = this_rq();
	struct mm_struct *mm = rq->prev_mm;
	long prev_state;

	/*
	 * The previous task will have left us with a preempt_count of 2
	 * because it left us after:
	 *
	 *	schedule()
	 *	  preempt_disable();			// 1
	 *	  __schedule()
	 *	    raw_spin_lock_irq(&rq->lock)	// 2
	 *
	 * Also, see FORK_PREEMPT_COUNT.
	 */
	if (WARN_ONCE(preempt_count() != 2*PREEMPT_DISABLE_OFFSET,
		      "corrupted preempt_count: %s/%d/0x%x\n",
		      current->comm, current->pid, preempt_count()))
		preempt_count_set(FORK_PREEMPT_COUNT);

	rq->prev_mm = NULL;

	/*
	 * A task struct has one reference for the use as "current".
	 * If a task dies, then it sets TASK_DEAD in tsk->state and calls
	 * schedule one last time. The schedule call will never return, and
	 * the scheduled task must drop that reference.
	 *
	 * We must observe prev->state before clearing prev->on_cpu (in
	 * finish_lock_switch), otherwise a concurrent wakeup can get prev
	 * running on another CPU and we could rave with its RUNNING -> DEAD
	 * transition, resulting in a double drop.
	 */
	prev_state = prev->state;
	vtime_task_switch(prev);
	perf_event_task_sched_in(prev, current);
	/*
	 * The membarrier system call requires a full memory barrier
	 * after storing to rq->curr, before going back to user-space.
	 *
	 * TODO: This smp_mb__after_unlock_lock can go away if PPC end
	 * up adding a full barrier to switch_mm(), or we should figure
	 * out if a smp_mb__after_unlock_lock is really the proper API
	 * to use.
	 */
	smp_mb__after_unlock_lock();
	finish_lock_switch(rq, prev);
	finish_arch_post_lock_switch();

	fire_sched_in_preempt_notifiers(current);
	if (mm)
		mmdrop(mm);
	if (unlikely(prev_state  == TASK_DEAD)) {
			if (prev->sched_class->task_dead)
				prev->sched_class->task_dead(prev);

			/*
			 * Remove function-return probe instances associated with this
			 * task and put them back on the free list.
			 */
			kprobe_flush_task(prev);

			/* Task is done with its stack. */
			put_task_stack(prev);

			put_task_struct(prev);

	}

	tick_nohz_task_switch();
	return rq;
}

#ifdef CONFIG_SMP

/* rq->lock is NOT held, but preemption is disabled */
static void __balance_callback(struct rq *rq)
{
	struct callback_head *head, *next;
	void (*func)(struct rq *rq);
	unsigned long flags;

	raw_spin_lock_irqsave(&rq->lock, flags);
	head = rq->balance_callback;
	rq->balance_callback = NULL;
	while (head) {
		func = (void (*)(struct rq *))head->func;
		next = head->next;
		head->next = NULL;
		head = next;

		func(rq);
	}
	raw_spin_unlock_irqrestore(&rq->lock, flags);
}

static inline void balance_callback(struct rq *rq)
{
	if (unlikely(rq->balance_callback))
		__balance_callback(rq);
}

#else

static inline void balance_callback(struct rq *rq)
{
}

#endif

/**
 * schedule_tail - first thing a freshly forked thread must call.
 * @prev: the thread we just switched away from.
 */
asmlinkage __visible void schedule_tail(struct task_struct *prev)
	__releases(rq->lock)
{
	struct rq *rq;

	/*
	 * New tasks start with FORK_PREEMPT_COUNT, see there and
	 * finish_task_switch() for details.
	 *
	 * finish_task_switch() will drop rq->lock() and lower preempt_count
	 * and the preempt_enable() will end up enabling preemption (on
	 * PREEMPT_COUNT kernels).
	 */

	rq = finish_task_switch(prev);
	balance_callback(rq);
	preempt_enable();

	if (current->set_child_tid)
		put_user(task_pid_vnr(current), current->set_child_tid);
}

/*
 * context_switch - switch to the new MM and the new thread's register state.
 */
static __always_inline struct rq *
context_switch(struct rq *rq, struct task_struct *prev,
	       struct task_struct *next, struct rq_flags *rf)
{
	struct mm_struct *mm, *oldmm;

	prepare_task_switch(rq, prev, next);

	mm = next->mm;
	oldmm = prev->active_mm;
	/*
	 * For paravirt, this is coupled with an exit in switch_to to
	 * combine the page table reload and the switch backend into
	 * one hypercall.
	 */
	arch_start_context_switch(prev);

	if (!mm) {
		next->active_mm = oldmm;
		mmgrab(oldmm);
		enter_lazy_tlb(oldmm, next);
	} else
		switch_mm_irqs_off(oldmm, mm, next);

	if (!prev->mm) {
		prev->active_mm = NULL;
		rq->prev_mm = oldmm;
	}

	rq->clock_update_flags &= ~(RQCF_ACT_SKIP|RQCF_REQ_SKIP);

	/*
	 * Since the runqueue lock will be released by the next
	 * task (which is an invalid locking op but in the case
	 * of the scheduler it's an obvious special-case), so we
	 * do an early lockdep release here:
	 */
	rq_unpin_lock(rq, rf);
	spin_release(&rq->lock.dep_map, 1, _THIS_IP_);

	/* Here we just switch the register state and the stack. */
	switch_to(prev, next, prev);
	barrier();

	return finish_task_switch(prev);
}

/*
 * nr_running and nr_context_switches:
 *
 * externally visible scheduler statistics: current number of runnable
 * threads, total number of context switches performed since bootup.
 */
unsigned long nr_running(void)
{
	unsigned long i, sum = 0;

	for_each_online_cpu(i)
		sum += cpu_rq(i)->nr_running;

	return sum;
}

/*
 * Check if only the current task is running on the CPU.
 *
 * Caution: this function does not check that the caller has disabled
 * preemption, thus the result might have a time-of-check-to-time-of-use
 * race.  The caller is responsible to use it correctly, for example:
 *
 * - from a non-preemptable section (of course)
 *
 * - from a thread that is bound to a single CPU
 *
 * - in a loop with very short iterations (e.g. a polling loop)
 */
bool single_task_running(void)
{
	return raw_rq()->nr_running == 1;
}
EXPORT_SYMBOL(single_task_running);

unsigned long long nr_context_switches(void)
{
	int i;
	unsigned long long sum = 0;

	for_each_possible_cpu(i)
		sum += cpu_rq(i)->nr_switches;

	return sum;
}

/*
 * IO-wait accounting, and how its mostly bollocks (on SMP).
 *
 * The idea behind IO-wait account is to account the idle time that we could
 * have spend running if it were not for IO. That is, if we were to improve the
 * storage performance, we'd have a proportional reduction in IO-wait time.
 *
 * This all works nicely on UP, where, when a task blocks on IO, we account
 * idle time as IO-wait, because if the storage were faster, it could've been
 * running and we'd not be idle.
 *
 * This has been extended to SMP, by doing the same for each CPU. This however
 * is broken.
 *
 * Imagine for instance the case where two tasks block on one CPU, only the one
 * CPU will have IO-wait accounted, while the other has regular idle. Even
 * though, if the storage were faster, both could've ran at the same time,
 * utilising both CPUs.
 *
 * This means, that when looking globally, the current IO-wait accounting on
 * SMP is a lower bound, by reason of under accounting.
 *
 * Worse, since the numbers are provided per CPU, they are sometimes
 * interpreted per CPU, and that is nonsensical. A blocked task isn't strictly
 * associated with any one particular CPU, it can wake to another CPU than it
 * blocked on. This means the per CPU IO-wait number is meaningless.
 *
 * Task CPU affinities can make all that even more 'interesting'.
 */

unsigned long nr_iowait(void)
{
	unsigned long i, sum = 0;

	for_each_possible_cpu(i)
		sum += atomic_read(&cpu_rq(i)->nr_iowait);

	return sum;
}

/*
 * Consumers of these two interfaces, like for example the cpufreq menu
 * governor are using nonsensical data. Boosting frequency for a CPU that has
 * IO-wait which might not even end up running the task when it does become
 * runnable.
 */

unsigned long nr_iowait_cpu(int cpu)
{
	struct rq *this = cpu_rq(cpu);
	return atomic_read(&this->nr_iowait);
}

void get_iowait_load(unsigned long *nr_waiters, unsigned long *load)
{
	struct rq *rq = this_rq();
	*nr_waiters = atomic_read(&rq->nr_iowait);
	*load = rq->load.weight;
}

#ifdef CONFIG_SMP

/*
 * sched_exec - execve() is a valuable balancing opportunity, because at
 * this point the task has the smallest effective memory and cache footprint.
 */
void sched_exec(void)
{
	struct task_struct *p = current;
	unsigned long flags;
	int dest_cpu;

	raw_spin_lock_irqsave(&p->pi_lock, flags);
	dest_cpu = p->sched_class->select_task_rq(p, task_cpu(p), SD_BALANCE_EXEC, 0, 1);
	if (dest_cpu == smp_processor_id())
		goto unlock;

	if (likely(cpu_active(dest_cpu) && likely(!cpu_isolated(dest_cpu)))) {
		struct migration_arg arg = { p, dest_cpu };

		raw_spin_unlock_irqrestore(&p->pi_lock, flags);
		stop_one_cpu(task_cpu(p), migration_cpu_stop, &arg);
		return;
	}
unlock:
	raw_spin_unlock_irqrestore(&p->pi_lock, flags);
}

#endif

DEFINE_PER_CPU(struct kernel_stat, kstat);
DEFINE_PER_CPU(struct kernel_cpustat, kernel_cpustat);

EXPORT_PER_CPU_SYMBOL(kstat);
EXPORT_PER_CPU_SYMBOL(kernel_cpustat);

/*
 * The function fair_sched_class.update_curr accesses the struct curr
 * and its field curr->exec_start; when called from task_sched_runtime(),
 * we observe a high rate of cache misses in practice.
 * Prefetching this data results in improved performance.
 */
static inline void prefetch_curr_exec_start(struct task_struct *p)
{
#ifdef CONFIG_FAIR_GROUP_SCHED
	struct sched_entity *curr = (&p->se)->cfs_rq->curr;
#else
	struct sched_entity *curr = (&task_rq(p)->cfs)->curr;
#endif
	prefetch(curr);
	prefetch(&curr->exec_start);
}

/*
 * Return accounted runtime for the task.
 * In case the task is currently running, return the runtime plus current's
 * pending runtime that have not been accounted yet.
 */
unsigned long long task_sched_runtime(struct task_struct *p)
{
	struct rq_flags rf;
	struct rq *rq;
	u64 ns;

#if defined(CONFIG_64BIT) && defined(CONFIG_SMP)
	/*
	 * 64-bit doesn't need locks to atomically read a 64bit value.
	 * So we have a optimization chance when the task's delta_exec is 0.
	 * Reading ->on_cpu is racy, but this is ok.
	 *
	 * If we race with it leaving CPU, we'll take a lock. So we're correct.
	 * If we race with it entering CPU, unaccounted time is 0. This is
	 * indistinguishable from the read occurring a few cycles earlier.
	 * If we see ->on_cpu without ->on_rq, the task is leaving, and has
	 * been accounted, so we're correct here as well.
	 */
	if (!p->on_cpu || !task_on_rq_queued(p))
		return p->se.sum_exec_runtime;
#endif

	rq = task_rq_lock(p, &rf);
	/*
	 * Must be ->curr _and_ ->on_rq.  If dequeued, we would
	 * project cycles that may never be accounted to this
	 * thread, breaking clock_gettime().
	 */
	if (task_current(rq, p) && task_on_rq_queued(p)) {
		prefetch_curr_exec_start(p);
		update_rq_clock(rq);
		p->sched_class->update_curr(rq);
	}
	ns = p->se.sum_exec_runtime;
	task_rq_unlock(rq, p, &rf);

	return ns;
}

unsigned int capacity_margin_freq = 1280; /* ~20% margin */

/*
 * This function gets called by the timer code, with HZ frequency.
 * We call it with interrupts disabled.
 */
void scheduler_tick(void)
{
	int cpu = smp_processor_id();
	struct rq *rq = cpu_rq(cpu);
	struct task_struct *curr = rq->curr;
	struct rq_flags rf;
	u64 wallclock;
	bool early_notif;
	u32 old_load;
	struct related_thread_group *grp;
	unsigned int flag = 0;

	sched_clock_tick();

	rq_lock(rq, &rf);

	old_load = task_load(curr);
	set_window_start(rq);
	wallclock = ktime_get_ns();
	update_task_ravg(rq->curr, rq, TASK_UPDATE, wallclock, 0);
	update_rq_clock(rq);
	curr->sched_class->task_tick(rq, curr, 0);
	cpu_load_update_active(rq);
	calc_global_load_tick(rq);

	early_notif = early_detection_notify(rq, wallclock);
	if (early_notif)
		flag = SCHED_CPUFREQ_WALT | SCHED_CPUFREQ_EARLY_DET;

	cpufreq_update_util(rq, flag);
	rq_unlock(rq, &rf);

	perf_event_task_tick();

#ifdef CONFIG_SMP
	rq->idle_balance = idle_cpu(cpu);
	trigger_load_balance(rq);
#endif
	rq_last_tick_reset(rq);

	rcu_read_lock();
	grp = task_related_thread_group(curr);
	if (update_preferred_cluster(grp, curr, old_load))
		set_preferred_cluster(grp);
	rcu_read_unlock();

	if (curr->sched_class == &fair_sched_class)
		check_for_migration(rq, curr);
}

#ifdef CONFIG_NO_HZ_FULL
/**
 * scheduler_tick_max_deferment
 *
 * Keep at least one tick per second when a single
 * active task is running because the scheduler doesn't
 * yet completely support full dynticks environment.
 *
 * This makes sure that uptime, CFS vruntime, load
 * balancing, etc... continue to move forward, even
 * with a very low granularity.
 *
 * Return: Maximum deferment in nanoseconds.
 */
u64 scheduler_tick_max_deferment(void)
{
	struct rq *rq = this_rq();
	unsigned long next, now = READ_ONCE(jiffies);

	next = rq->last_sched_tick + HZ;

	if (time_before_eq(next, now))
		return 0;

	return jiffies_to_nsecs(next - now);
}
#endif

#if defined(CONFIG_PREEMPT) && (defined(CONFIG_DEBUG_PREEMPT) || \
				defined(CONFIG_PREEMPT_TRACER))
/*
 * preemptoff stack tracing threshold in ns.
 * default: 1ms
 */
unsigned int sysctl_preemptoff_tracing_threshold_ns = 1000000UL;

struct preempt_store {
	u64 ts;
	unsigned long caddr[4];
	bool irqs_disabled;
};

DEFINE_PER_CPU(struct preempt_store, the_ps);
/*
 * If the value passed in is equal to the current preempt count
 * then we just disabled preemption. Start timing the latency.
 */
static inline void preempt_latency_start(int val)
{
	struct preempt_store *ps = &per_cpu(the_ps, raw_smp_processor_id());

	if (preempt_count() == val) {
		unsigned long ip = get_lock_parent_ip();
#ifdef CONFIG_DEBUG_PREEMPT
		current->preempt_disable_ip = ip;
#endif
		ps->ts = sched_clock();
		ps->caddr[0] = CALLER_ADDR0;
		ps->caddr[1] = CALLER_ADDR1;
		ps->caddr[2] = CALLER_ADDR2;
		ps->caddr[3] = CALLER_ADDR3;
		ps->irqs_disabled = irqs_disabled();

		trace_preempt_off(CALLER_ADDR0, ip);
	}
}

void preempt_count_add(int val)
{
#ifdef CONFIG_DEBUG_PREEMPT
	/*
	 * Underflow?
	 */
	if (DEBUG_LOCKS_WARN_ON((preempt_count() < 0)))
		return;
#endif
	__preempt_count_add(val);
#ifdef CONFIG_DEBUG_PREEMPT
	/*
	 * Spinlock count overflowing soon?
	 */
	DEBUG_LOCKS_WARN_ON((preempt_count() & PREEMPT_MASK) >=
				PREEMPT_MASK - 10);
#endif
	preempt_latency_start(val);
}
EXPORT_SYMBOL(preempt_count_add);
NOKPROBE_SYMBOL(preempt_count_add);

/*
 * If the value passed in equals to the current preempt count
 * then we just enabled preemption. Stop timing the latency.
 */
static inline void preempt_latency_stop(int val)
{
	if (preempt_count() == val) {
		struct preempt_store *ps = &per_cpu(the_ps,
				raw_smp_processor_id());
		u64 delta = sched_clock() - ps->ts;

		/*
		 * Trace preempt disable stack if preemption
		 * is disabled for more than the threshold.
		 */
		if (delta > sysctl_preemptoff_tracing_threshold_ns)
			trace_sched_preempt_disable(delta, ps->irqs_disabled,
						ps->caddr[0], ps->caddr[1],
						ps->caddr[2], ps->caddr[3]);
		trace_preempt_on(CALLER_ADDR0, get_lock_parent_ip());
	}
}

void preempt_count_sub(int val)
{
#ifdef CONFIG_DEBUG_PREEMPT
	/*
	 * Underflow?
	 */
	if (DEBUG_LOCKS_WARN_ON(val > preempt_count()))
		return;
	/*
	 * Is the spinlock portion underflowing?
	 */
	if (DEBUG_LOCKS_WARN_ON((val < PREEMPT_MASK) &&
			!(preempt_count() & PREEMPT_MASK)))
		return;
#endif

	preempt_latency_stop(val);
	__preempt_count_sub(val);
}
EXPORT_SYMBOL(preempt_count_sub);
NOKPROBE_SYMBOL(preempt_count_sub);

#else
static inline void preempt_latency_start(int val) { }
static inline void preempt_latency_stop(int val) { }
#endif

static inline unsigned long get_preempt_disable_ip(struct task_struct *p)
{
#ifdef CONFIG_DEBUG_PREEMPT
	return p->preempt_disable_ip;
#else
	return 0;
#endif
}

/*
 * Print scheduling while atomic bug:
 */
static noinline void __schedule_bug(struct task_struct *prev)
{
	/* Save this before calling printk(), since that will clobber it */
	unsigned long preempt_disable_ip = get_preempt_disable_ip(current);

	if (oops_in_progress)
		return;

	printk(KERN_ERR "BUG: scheduling while atomic: %s/%d/0x%08x\n",
		prev->comm, prev->pid, preempt_count());

	debug_show_held_locks(prev);
	print_modules();
	if (irqs_disabled())
		print_irqtrace_events(prev);
	if (IS_ENABLED(CONFIG_DEBUG_PREEMPT)
	    && in_atomic_preempt_off()) {
		pr_err("Preemption disabled at:");
		print_ip_sym(preempt_disable_ip);
		pr_cont("\n");
	}
	if (panic_on_warn)
		panic("scheduling while atomic\n");

#ifdef CONFIG_PANIC_ON_SCHED_BUG
	BUG();
#endif
	dump_stack();
	add_taint(TAINT_WARN, LOCKDEP_STILL_OK);
}

/*
 * Various schedule()-time debugging checks and statistics:
 */
static inline void schedule_debug(struct task_struct *prev)
{
#ifdef CONFIG_SCHED_STACK_END_CHECK
	if (task_stack_end_corrupted(prev))
		panic("corrupted stack end detected inside scheduler\n");
#endif

	if (unlikely(in_atomic_preempt_off())) {
		__schedule_bug(prev);
		preempt_count_set(PREEMPT_DISABLED);
	}
	rcu_sleep_check();

	profile_hit(SCHED_PROFILING, __builtin_return_address(0));

	schedstat_inc(this_rq()->sched_count);
}

/*
 * Pick up the highest-prio task:
 */
static inline struct task_struct *
pick_next_task(struct rq *rq, struct task_struct *prev, struct rq_flags *rf)
{
	const struct sched_class *class;
	struct task_struct *p;

	/*
	 * Optimization: we know that if all tasks are in the fair class we can
	 * call that function directly, but only if the @prev task wasn't of a
	 * higher scheduling class, because otherwise those loose the
	 * opportunity to pull in more work from other CPUs.
	 */
	if (likely((prev->sched_class == &idle_sched_class ||
		    prev->sched_class == &fair_sched_class) &&
		   rq->nr_running == rq->cfs.h_nr_running)) {

		p = fair_sched_class.pick_next_task(rq, prev, rf);
		if (unlikely(p == RETRY_TASK))
			goto again;

		/* Assumes fair_sched_class->next == idle_sched_class */
		if (unlikely(!p))
			p = idle_sched_class.pick_next_task(rq, prev, rf);

		return p;
	}

again:
	for_each_class(class) {
		p = class->pick_next_task(rq, prev, rf);
		if (p) {
			if (unlikely(p == RETRY_TASK))
				goto again;
			return p;
		}
	}

	/* The idle class should always have a runnable task: */
	BUG();
}

/*
 * __schedule() is the main scheduler function.
 *
 * The main means of driving the scheduler and thus entering this function are:
 *
 *   1. Explicit blocking: mutex, semaphore, waitqueue, etc.
 *
 *   2. TIF_NEED_RESCHED flag is checked on interrupt and userspace return
 *      paths. For example, see arch/x86/entry_64.S.
 *
 *      To drive preemption between tasks, the scheduler sets the flag in timer
 *      interrupt handler scheduler_tick().
 *
 *   3. Wakeups don't really cause entry into schedule(). They add a
 *      task to the run-queue and that's it.
 *
 *      Now, if the new task added to the run-queue preempts the current
 *      task, then the wakeup sets TIF_NEED_RESCHED and schedule() gets
 *      called on the nearest possible occasion:
 *
 *       - If the kernel is preemptible (CONFIG_PREEMPT=y):
 *
 *         - in syscall or exception context, at the next outmost
 *           preempt_enable(). (this might be as soon as the wake_up()'s
 *           spin_unlock()!)
 *
 *         - in IRQ context, return from interrupt-handler to
 *           preemptible context
 *
 *       - If the kernel is not preemptible (CONFIG_PREEMPT is not set)
 *         then at the next:
 *
 *          - cond_resched() call
 *          - explicit schedule() call
 *          - return from syscall or exception to user-space
 *          - return from interrupt-handler to user-space
 *
 * WARNING: must be called with preemption disabled!
 */
static void __sched notrace __schedule(bool preempt)
{
	struct task_struct *prev, *next;
	unsigned long *switch_count;
	struct rq_flags rf;
	struct rq *rq;
	int cpu;
	u64 wallclock;

	cpu = smp_processor_id();
	rq = cpu_rq(cpu);
	prev = rq->curr;

	schedule_debug(prev);

	if (sched_feat(HRTICK))
		hrtick_clear(rq);

	local_irq_disable();
	rcu_note_context_switch(preempt);

	/*
	 * Make sure that signal_pending_state()->signal_pending() below
	 * can't be reordered with __set_current_state(TASK_INTERRUPTIBLE)
	 * done by the caller to avoid the race with signal_wake_up().
	 */
	rq_lock(rq, &rf);
	smp_mb__after_spinlock();

	/* Promote REQ to ACT */
	rq->clock_update_flags <<= 1;
	update_rq_clock(rq);

	switch_count = &prev->nivcsw;
	if (!preempt && prev->state) {
		if (unlikely(signal_pending_state(prev->state, prev))) {
			prev->state = TASK_RUNNING;
		} else {
			deactivate_task(rq, prev, DEQUEUE_SLEEP | DEQUEUE_NOCLOCK);
			prev->on_rq = 0;

			if (prev->in_iowait) {
				atomic_inc(&rq->nr_iowait);
				delayacct_blkio_start();
			}

			/*
			 * If a worker went to sleep, notify and ask workqueue
			 * whether it wants to wake up a task to maintain
			 * concurrency.
			 */
			if (prev->flags & PF_WQ_WORKER) {
				struct task_struct *to_wakeup;

				to_wakeup = wq_worker_sleeping(prev);
				if (to_wakeup)
					try_to_wake_up_local(to_wakeup, &rf);
			}
		}
		switch_count = &prev->nvcsw;
	}

	next = pick_next_task(rq, prev, &rf);
	clear_tsk_need_resched(prev);
	clear_preempt_need_resched();

	wallclock = ktime_get_ns();
	if (likely(prev != next)) {
		if (!prev->on_rq)
			prev->last_sleep_ts = wallclock;

		update_task_ravg(prev, rq, PUT_PREV_TASK, wallclock, 0);
		update_task_ravg(next, rq, PICK_NEXT_TASK, wallclock, 0);
		rq->nr_switches++;
		rq->curr = next;
		/*
		 * The membarrier system call requires each architecture
		 * to have a full memory barrier after updating
		 * rq->curr, before returning to user-space. For TSO
		 * (e.g. x86), the architecture must provide its own
		 * barrier in switch_mm(). For weakly ordered machines
		 * for which spin_unlock() acts as a full memory
		 * barrier, finish_lock_switch() in common code takes
		 * care of this barrier. For weakly ordered machines for
		 * which spin_unlock() acts as a RELEASE barrier (only
		 * arm64 and PowerPC), arm64 has a full barrier in
		 * switch_to(), and PowerPC has
		 * smp_mb__after_unlock_lock() before
		 * finish_lock_switch().
		 */
		++*switch_count;

		trace_sched_switch(preempt, prev, next);

		/* Also unlocks the rq: */
		rq = context_switch(rq, prev, next, &rf);
	} else {
		update_task_ravg(prev, rq, TASK_UPDATE, wallclock, 0);
		rq->clock_update_flags &= ~(RQCF_ACT_SKIP|RQCF_REQ_SKIP);
		rq_unlock_irq(rq, &rf);
	}

	balance_callback(rq);
}

void __noreturn do_task_dead(void)
{
	/* Causes final put_task_struct in finish_task_switch(): */
	set_special_state(TASK_DEAD);

	/* Tell freezer to ignore us: */
	current->flags |= PF_NOFREEZE;

	__schedule(false);
	BUG();

	/* Avoid "noreturn function does return" - but don't continue if BUG() is a NOP: */
	for (;;)
		cpu_relax();
}

static inline void sched_submit_work(struct task_struct *tsk)
{
	if (!tsk->state || tsk_is_pi_blocked(tsk))
		return;
	/*
	 * If we are going to sleep and we have plugged IO queued,
	 * make sure to submit it to avoid deadlocks.
	 */
	if (blk_needs_flush_plug(tsk))
		blk_schedule_flush_plug(tsk);
}

asmlinkage __visible void __sched schedule(void)
{
	struct task_struct *tsk = current;

	sched_submit_work(tsk);
	do {
		preempt_disable();
		__schedule(false);
		sched_preempt_enable_no_resched();
	} while (need_resched());
}
EXPORT_SYMBOL(schedule);

/*
 * synchronize_rcu_tasks() makes sure that no task is stuck in preempted
 * state (have scheduled out non-voluntarily) by making sure that all
 * tasks have either left the run queue or have gone into user space.
 * As idle tasks do not do either, they must not ever be preempted
 * (schedule out non-voluntarily).
 *
 * schedule_idle() is similar to schedule_preempt_disable() except that it
 * never enables preemption because it does not call sched_submit_work().
 */
void __sched schedule_idle(void)
{
	/*
	 * As this skips calling sched_submit_work(), which the idle task does
	 * regardless because that function is a nop when the task is in a
	 * TASK_RUNNING state, make sure this isn't used someplace that the
	 * current task can be in any other state. Note, idle is always in the
	 * TASK_RUNNING state.
	 */
	WARN_ON_ONCE(current->state);
	do {
		__schedule(false);
	} while (need_resched());
}

#ifdef CONFIG_CONTEXT_TRACKING
asmlinkage __visible void __sched schedule_user(void)
{
	/*
	 * If we come here after a random call to set_need_resched(),
	 * or we have been woken up remotely but the IPI has not yet arrived,
	 * we haven't yet exited the RCU idle mode. Do it here manually until
	 * we find a better solution.
	 *
	 * NB: There are buggy callers of this function.  Ideally we
	 * should warn if prev_state != CONTEXT_USER, but that will trigger
	 * too frequently to make sense yet.
	 */
	enum ctx_state prev_state = exception_enter();
	schedule();
	exception_exit(prev_state);
}
#endif

/**
 * schedule_preempt_disabled - called with preemption disabled
 *
 * Returns with preemption disabled. Note: preempt_count must be 1
 */
void __sched schedule_preempt_disabled(void)
{
	sched_preempt_enable_no_resched();
	schedule();
	preempt_disable();
}

static void __sched notrace preempt_schedule_common(void)
{
	do {
		/*
		 * Because the function tracer can trace preempt_count_sub()
		 * and it also uses preempt_enable/disable_notrace(), if
		 * NEED_RESCHED is set, the preempt_enable_notrace() called
		 * by the function tracer will call this function again and
		 * cause infinite recursion.
		 *
		 * Preemption must be disabled here before the function
		 * tracer can trace. Break up preempt_disable() into two
		 * calls. One to disable preemption without fear of being
		 * traced. The other to still record the preemption latency,
		 * which can also be traced by the function tracer.
		 */
		preempt_disable_notrace();
		preempt_latency_start(1);
		__schedule(true);
		preempt_latency_stop(1);
		preempt_enable_no_resched_notrace();

		/*
		 * Check again in case we missed a preemption opportunity
		 * between schedule and now.
		 */
	} while (need_resched());
}

#ifdef CONFIG_PREEMPT
/*
 * this is the entry point to schedule() from in-kernel preemption
 * off of preempt_enable. Kernel preemptions off return from interrupt
 * occur there and call schedule directly.
 */
asmlinkage __visible void __sched notrace preempt_schedule(void)
{
	/*
	 * If there is a non-zero preempt_count or interrupts are disabled,
	 * we do not want to preempt the current task. Just return..
	 */
	if (likely(!preemptible()))
		return;

	preempt_schedule_common();
}
NOKPROBE_SYMBOL(preempt_schedule);
EXPORT_SYMBOL(preempt_schedule);

/**
 * preempt_schedule_notrace - preempt_schedule called by tracing
 *
 * The tracing infrastructure uses preempt_enable_notrace to prevent
 * recursion and tracing preempt enabling caused by the tracing
 * infrastructure itself. But as tracing can happen in areas coming
 * from userspace or just about to enter userspace, a preempt enable
 * can occur before user_exit() is called. This will cause the scheduler
 * to be called when the system is still in usermode.
 *
 * To prevent this, the preempt_enable_notrace will use this function
 * instead of preempt_schedule() to exit user context if needed before
 * calling the scheduler.
 */
asmlinkage __visible void __sched notrace preempt_schedule_notrace(void)
{
	enum ctx_state prev_ctx;

	if (likely(!preemptible()))
		return;

	do {
		/*
		 * Because the function tracer can trace preempt_count_sub()
		 * and it also uses preempt_enable/disable_notrace(), if
		 * NEED_RESCHED is set, the preempt_enable_notrace() called
		 * by the function tracer will call this function again and
		 * cause infinite recursion.
		 *
		 * Preemption must be disabled here before the function
		 * tracer can trace. Break up preempt_disable() into two
		 * calls. One to disable preemption without fear of being
		 * traced. The other to still record the preemption latency,
		 * which can also be traced by the function tracer.
		 */
		preempt_disable_notrace();
		preempt_latency_start(1);
		/*
		 * Needs preempt disabled in case user_exit() is traced
		 * and the tracer calls preempt_enable_notrace() causing
		 * an infinite recursion.
		 */
		prev_ctx = exception_enter();
		__schedule(true);
		exception_exit(prev_ctx);

		preempt_latency_stop(1);
		preempt_enable_no_resched_notrace();
	} while (need_resched());
}
EXPORT_SYMBOL_GPL(preempt_schedule_notrace);

#endif /* CONFIG_PREEMPT */

/*
 * this is the entry point to schedule() from kernel preemption
 * off of irq context.
 * Note, that this is called and return with irqs disabled. This will
 * protect us against recursive calling from irq.
 */
asmlinkage __visible void __sched preempt_schedule_irq(void)
{
	enum ctx_state prev_state;

	/* Catch callers which need to be fixed */
	BUG_ON(preempt_count() || !irqs_disabled());

	prev_state = exception_enter();

	do {
		preempt_disable();
		local_irq_enable();
		__schedule(true);
		local_irq_disable();
		sched_preempt_enable_no_resched();
	} while (need_resched());

	exception_exit(prev_state);
}

int default_wake_function(wait_queue_entry_t *curr, unsigned mode, int wake_flags,
			  void *key)
{
	return try_to_wake_up(curr->private, mode, wake_flags, 1);
}
EXPORT_SYMBOL(default_wake_function);

#ifdef CONFIG_RT_MUTEXES

static inline int __rt_effective_prio(struct task_struct *pi_task, int prio)
{
	if (pi_task)
		prio = min(prio, pi_task->prio);

	return prio;
}

static inline int rt_effective_prio(struct task_struct *p, int prio)
{
	struct task_struct *pi_task = rt_mutex_get_top_task(p);

	return __rt_effective_prio(pi_task, prio);
}

/*
 * rt_mutex_setprio - set the current priority of a task
 * @p: task to boost
 * @pi_task: donor task
 *
 * This function changes the 'effective' priority of a task. It does
 * not touch ->normal_prio like __setscheduler().
 *
 * Used by the rt_mutex code to implement priority inheritance
 * logic. Call site only calls if the priority of the task changed.
 */
void rt_mutex_setprio(struct task_struct *p, struct task_struct *pi_task)
{
	int prio, oldprio, queued, running, queue_flag =
		DEQUEUE_SAVE | DEQUEUE_MOVE | DEQUEUE_NOCLOCK;
	const struct sched_class *prev_class;
	struct rq_flags rf;
	struct rq *rq;

	/* XXX used to be waiter->prio, not waiter->task->prio */
	prio = __rt_effective_prio(pi_task, p->normal_prio);

	/*
	 * If nothing changed; bail early.
	 */
	if (p->pi_top_task == pi_task && prio == p->prio && !dl_prio(prio))
		return;

	rq = __task_rq_lock(p, &rf);
	update_rq_clock(rq);
	/*
	 * Set under pi_lock && rq->lock, such that the value can be used under
	 * either lock.
	 *
	 * Note that there is loads of tricky to make this pointer cache work
	 * right. rt_mutex_slowunlock()+rt_mutex_postunlock() work together to
	 * ensure a task is de-boosted (pi_task is set to NULL) before the
	 * task is allowed to run again (and can exit). This ensures the pointer
	 * points to a blocked task -- which guaratees the task is present.
	 */
	p->pi_top_task = pi_task;

	/*
	 * For FIFO/RR we only need to set prio, if that matches we're done.
	 */
	if (prio == p->prio && !dl_prio(prio))
		goto out_unlock;

	/*
	 * Idle task boosting is a nono in general. There is one
	 * exception, when PREEMPT_RT and NOHZ is active:
	 *
	 * The idle task calls get_next_timer_interrupt() and holds
	 * the timer wheel base->lock on the CPU and another CPU wants
	 * to access the timer (probably to cancel it). We can safely
	 * ignore the boosting request, as the idle CPU runs this code
	 * with interrupts disabled and will complete the lock
	 * protected section without being interrupted. So there is no
	 * real need to boost.
	 */
	if (unlikely(p == rq->idle)) {
		WARN_ON(p != rq->curr);
		WARN_ON(p->pi_blocked_on);
		goto out_unlock;
	}

	trace_sched_pi_setprio(p, pi_task);
	oldprio = p->prio;

	if (oldprio == prio)
		queue_flag &= ~DEQUEUE_MOVE;

	prev_class = p->sched_class;
	queued = task_on_rq_queued(p);
	running = task_current(rq, p);
	if (queued)
		dequeue_task(rq, p, queue_flag);
	if (running)
		put_prev_task(rq, p);

	/*
	 * Boosting condition are:
	 * 1. -rt task is running and holds mutex A
	 *      --> -dl task blocks on mutex A
	 *
	 * 2. -dl task is running and holds mutex A
	 *      --> -dl task blocks on mutex A and could preempt the
	 *          running task
	 */
	if (dl_prio(prio)) {
		if (!dl_prio(p->normal_prio) ||
		    (pi_task && dl_entity_preempt(&pi_task->dl, &p->dl))) {
			p->dl.dl_boosted = 1;
			queue_flag |= ENQUEUE_REPLENISH;
		} else
			p->dl.dl_boosted = 0;
		p->sched_class = &dl_sched_class;
	} else if (rt_prio(prio)) {
		if (dl_prio(oldprio))
			p->dl.dl_boosted = 0;
		if (oldprio < prio)
			queue_flag |= ENQUEUE_HEAD;
		p->sched_class = &rt_sched_class;
	} else {
		if (dl_prio(oldprio))
			p->dl.dl_boosted = 0;
		if (rt_prio(oldprio))
			p->rt.timeout = 0;
		p->sched_class = &fair_sched_class;
	}

	p->prio = prio;

	if (queued)
		enqueue_task(rq, p, queue_flag);
	if (running)
		set_curr_task(rq, p);

	check_class_changed(rq, p, prev_class, oldprio);
out_unlock:
	/* Avoid rq from going away on us: */
	preempt_disable();
	__task_rq_unlock(rq, &rf);

	balance_callback(rq);
	preempt_enable();
}
#else
static inline int rt_effective_prio(struct task_struct *p, int prio)
{
	return prio;
}
#endif

void set_user_nice(struct task_struct *p, long nice)
{
	bool queued, running;
	int old_prio, delta;
	struct rq_flags rf;
	struct rq *rq;

	if (task_nice(p) == nice || nice < MIN_NICE || nice > MAX_NICE)
		return;
	/*
	 * We have to be careful, if called from sys_setpriority(),
	 * the task might be in the middle of scheduling on another CPU.
	 */
	rq = task_rq_lock(p, &rf);
	update_rq_clock(rq);

	/*
	 * The RT priorities are set via sched_setscheduler(), but we still
	 * allow the 'normal' nice value to be set - but as expected
	 * it wont have any effect on scheduling until the task is
	 * SCHED_DEADLINE, SCHED_FIFO or SCHED_RR:
	 */
	if (task_has_dl_policy(p) || task_has_rt_policy(p)) {
		p->static_prio = NICE_TO_PRIO(nice);
		goto out_unlock;
	}
	queued = task_on_rq_queued(p);
	running = task_current(rq, p);
	if (queued)
		dequeue_task(rq, p, DEQUEUE_SAVE | DEQUEUE_NOCLOCK);
	if (running)
		put_prev_task(rq, p);

	p->static_prio = NICE_TO_PRIO(nice);
	set_load_weight(p);
	old_prio = p->prio;
	p->prio = effective_prio(p);
	delta = p->prio - old_prio;

	if (queued) {
		enqueue_task(rq, p, ENQUEUE_RESTORE | ENQUEUE_NOCLOCK);
		/*
		 * If the task increased its priority or is running and
		 * lowered its priority, then reschedule its CPU:
		 */
		if (delta < 0 || (delta > 0 && task_running(rq, p)))
			resched_curr(rq);
	}
	if (running)
		set_curr_task(rq, p);
out_unlock:
	task_rq_unlock(rq, p, &rf);
}
EXPORT_SYMBOL(set_user_nice);

/*
 * can_nice - check if a task can reduce its nice value
 * @p: task
 * @nice: nice value
 */
int can_nice(const struct task_struct *p, const int nice)
{
	/* Convert nice value [19,-20] to rlimit style value [1,40]: */
	int nice_rlim = nice_to_rlimit(nice);

	return (nice_rlim <= task_rlimit(p, RLIMIT_NICE) ||
		capable(CAP_SYS_NICE));
}

#ifdef __ARCH_WANT_SYS_NICE

/*
 * sys_nice - change the priority of the current process.
 * @increment: priority increment
 *
 * sys_setpriority is a more generic, but much slower function that
 * does similar things.
 */
SYSCALL_DEFINE1(nice, int, increment)
{
	long nice, retval;

	/*
	 * Setpriority might change our priority at the same moment.
	 * We don't have to worry. Conceptually one call occurs first
	 * and we have a single winner.
	 */
	increment = clamp(increment, -NICE_WIDTH, NICE_WIDTH);
	nice = task_nice(current) + increment;

	nice = clamp_val(nice, MIN_NICE, MAX_NICE);
	if (increment < 0 && !can_nice(current, nice))
		return -EPERM;

	retval = security_task_setnice(current, nice);
	if (retval)
		return retval;

	set_user_nice(current, nice);
	return 0;
}

#endif

/**
 * task_prio - return the priority value of a given task.
 * @p: the task in question.
 *
 * Return: The priority value as seen by users in /proc.
 * RT tasks are offset by -200. Normal tasks are centered
 * around 0, value goes from -16 to +15.
 */
int task_prio(const struct task_struct *p)
{
	return p->prio - MAX_RT_PRIO;
}

/**
 * idle_cpu - is a given CPU idle currently?
 * @cpu: the processor in question.
 *
 * Return: 1 if the CPU is currently idle. 0 otherwise.
 */
int idle_cpu(int cpu)
{
	struct rq *rq = cpu_rq(cpu);

	if (rq->curr != rq->idle)
		return 0;

	if (rq->nr_running)
		return 0;

#ifdef CONFIG_SMP
	if (!llist_empty(&rq->wake_list))
		return 0;
#endif

	return 1;
}

/**
 * idle_task - return the idle task for a given CPU.
 * @cpu: the processor in question.
 *
 * Return: The idle task for the CPU @cpu.
 */
struct task_struct *idle_task(int cpu)
{
	return cpu_rq(cpu)->idle;
}

/**
 * find_process_by_pid - find a process with a matching PID value.
 * @pid: the pid in question.
 *
 * The task of @pid, if found. %NULL otherwise.
 */
static struct task_struct *find_process_by_pid(pid_t pid)
{
	return pid ? find_task_by_vpid(pid) : current;
}

/*
 * sched_setparam() passes in -1 for its policy, to let the functions
 * it calls know not to change it.
 */
#define SETPARAM_POLICY	-1

static void __setscheduler_params(struct task_struct *p,
		const struct sched_attr *attr)
{
	int policy = attr->sched_policy;

	if (policy == SETPARAM_POLICY)
		policy = p->policy;

	p->policy = policy;

	if (dl_policy(policy))
		__setparam_dl(p, attr);
	else if (fair_policy(policy))
		p->static_prio = NICE_TO_PRIO(attr->sched_nice);

	/*
	 * __sched_setscheduler() ensures attr->sched_priority == 0 when
	 * !rt_policy. Always setting this ensures that things like
	 * getparam()/getattr() don't report silly values for !rt tasks.
	 */
	p->rt_priority = attr->sched_priority;
	p->normal_prio = normal_prio(p);
	set_load_weight(p);
}

/* Actually do priority change: must hold pi & rq lock. */
static void __setscheduler(struct rq *rq, struct task_struct *p,
			   const struct sched_attr *attr, bool keep_boost)
{
	__setscheduler_params(p, attr);

	/*
	 * Keep a potential priority boosting if called from
	 * sched_setscheduler().
	 */
	p->prio = normal_prio(p);
	if (keep_boost)
		p->prio = rt_effective_prio(p, p->prio);

	if (dl_prio(p->prio))
		p->sched_class = &dl_sched_class;
	else if (rt_prio(p->prio))
		p->sched_class = &rt_sched_class;
	else
		p->sched_class = &fair_sched_class;
}

/*
 * Check the target process has a UID that matches the current process's:
 */
static bool check_same_owner(struct task_struct *p)
{
	const struct cred *cred = current_cred(), *pcred;
	bool match;

	rcu_read_lock();
	pcred = __task_cred(p);
	match = (uid_eq(cred->euid, pcred->euid) ||
		 uid_eq(cred->euid, pcred->uid));
	rcu_read_unlock();
	return match;
}

static int __sched_setscheduler(struct task_struct *p,
				const struct sched_attr *attr,
				bool user, bool pi)
{
	int newprio = dl_policy(attr->sched_policy) ? MAX_DL_PRIO - 1 :
		      MAX_RT_PRIO - 1 - attr->sched_priority;
	int retval, oldprio, oldpolicy = -1, queued, running;
	int new_effective_prio, policy = attr->sched_policy;
	const struct sched_class *prev_class;
	struct rq_flags rf;
	int reset_on_fork;
	int queue_flags = DEQUEUE_SAVE | DEQUEUE_MOVE | DEQUEUE_NOCLOCK;
	struct rq *rq;

	/* The pi code expects interrupts enabled */
	BUG_ON(pi && in_interrupt());
recheck:
	/* Double check policy once rq lock held: */
	if (policy < 0) {
		reset_on_fork = p->sched_reset_on_fork;
		policy = oldpolicy = p->policy;
	} else {
		reset_on_fork = !!(attr->sched_flags & SCHED_FLAG_RESET_ON_FORK);

		if (!valid_policy(policy))
			return -EINVAL;
	}

	if (attr->sched_flags &
		~(SCHED_FLAG_RESET_ON_FORK | SCHED_FLAG_RECLAIM))
		return -EINVAL;

	/*
	 * Valid priorities for SCHED_FIFO and SCHED_RR are
	 * 1..MAX_USER_RT_PRIO-1, valid priority for SCHED_NORMAL,
	 * SCHED_BATCH and SCHED_IDLE is 0.
	 */
	if ((p->mm && attr->sched_priority > MAX_USER_RT_PRIO-1) ||
	    (!p->mm && attr->sched_priority > MAX_RT_PRIO-1))
		return -EINVAL;
	if ((dl_policy(policy) && !__checkparam_dl(attr)) ||
	    (rt_policy(policy) != (attr->sched_priority != 0)))
		return -EINVAL;

	/*
	 * Allow unprivileged RT tasks to decrease priority:
	 */
	if (user && !capable(CAP_SYS_NICE)) {
		if (fair_policy(policy)) {
			if (attr->sched_nice < task_nice(p) &&
			    !can_nice(p, attr->sched_nice))
				return -EPERM;
		}

		if (rt_policy(policy)) {
			unsigned long rlim_rtprio =
					task_rlimit(p, RLIMIT_RTPRIO);

			/* Can't set/change the rt policy: */
			if (policy != p->policy && !rlim_rtprio)
				return -EPERM;

			/* Can't increase priority: */
			if (attr->sched_priority > p->rt_priority &&
			    attr->sched_priority > rlim_rtprio)
				return -EPERM;
		}

		 /*
		  * Can't set/change SCHED_DEADLINE policy at all for now
		  * (safest behavior); in the future we would like to allow
		  * unprivileged DL tasks to increase their relative deadline
		  * or reduce their runtime (both ways reducing utilization)
		  */
		if (dl_policy(policy))
			return -EPERM;

		/*
		 * Treat SCHED_IDLE as nice 20. Only allow a switch to
		 * SCHED_NORMAL if the RLIMIT_NICE would normally permit it.
		 */
		if (idle_policy(p->policy) && !idle_policy(policy)) {
			if (!can_nice(p, task_nice(p)))
				return -EPERM;
		}

		/* Can't change other user's priorities: */
		if (!check_same_owner(p))
			return -EPERM;

		/* Normal users shall not reset the sched_reset_on_fork flag: */
		if (p->sched_reset_on_fork && !reset_on_fork)
			return -EPERM;
	}

	if (user) {
		retval = security_task_setscheduler(p);
		if (retval)
			return retval;
	}

	/*
	 * Make sure no PI-waiters arrive (or leave) while we are
	 * changing the priority of the task:
	 *
	 * To be able to change p->policy safely, the appropriate
	 * runqueue lock must be held.
	 */
	rq = task_rq_lock(p, &rf);
	update_rq_clock(rq);

	/*
	 * Changing the policy of the stop threads its a very bad idea:
	 */
	if (p == rq->stop) {
		task_rq_unlock(rq, p, &rf);
		return -EINVAL;
	}

	/*
	 * If not changing anything there's no need to proceed further,
	 * but store a possible modification of reset_on_fork.
	 */
	if (unlikely(policy == p->policy)) {
		if (fair_policy(policy) && attr->sched_nice != task_nice(p))
			goto change;
		if (rt_policy(policy) && attr->sched_priority != p->rt_priority)
			goto change;
		if (dl_policy(policy) && dl_param_changed(p, attr))
			goto change;

		p->sched_reset_on_fork = reset_on_fork;
		task_rq_unlock(rq, p, &rf);
		return 0;
	}
change:

	if (user) {
#ifdef CONFIG_RT_GROUP_SCHED
		/*
		 * Do not allow realtime tasks into groups that have no runtime
		 * assigned.
		 */
		if (rt_bandwidth_enabled() && rt_policy(policy) &&
				task_group(p)->rt_bandwidth.rt_runtime == 0 &&
				!task_group_is_autogroup(task_group(p))) {
			task_rq_unlock(rq, p, &rf);
			return -EPERM;
		}
#endif
#ifdef CONFIG_SMP
		if (dl_bandwidth_enabled() && dl_policy(policy)) {
			cpumask_t *span = rq->rd->span;

			/*
			 * Don't allow tasks with an affinity mask smaller than
			 * the entire root_domain to become SCHED_DEADLINE. We
			 * will also fail if there's no bandwidth available.
			 */
			if (!cpumask_subset(span, &p->cpus_allowed) ||
			    rq->rd->dl_bw.bw == 0) {
				task_rq_unlock(rq, p, &rf);
				return -EPERM;
			}
		}
#endif
	}

	/* Re-check policy now with rq lock held: */
	if (unlikely(oldpolicy != -1 && oldpolicy != p->policy)) {
		policy = oldpolicy = -1;
		task_rq_unlock(rq, p, &rf);
		goto recheck;
	}

	/*
	 * If setscheduling to SCHED_DEADLINE (or changing the parameters
	 * of a SCHED_DEADLINE task) we need to check if enough bandwidth
	 * is available.
	 */
	if ((dl_policy(policy) || dl_task(p)) && sched_dl_overflow(p, policy, attr)) {
		task_rq_unlock(rq, p, &rf);
		return -EBUSY;
	}

	p->sched_reset_on_fork = reset_on_fork;
	oldprio = p->prio;

	if (pi) {
		/*
		 * Take priority boosted tasks into account. If the new
		 * effective priority is unchanged, we just store the new
		 * normal parameters and do not touch the scheduler class and
		 * the runqueue. This will be done when the task deboost
		 * itself.
		 */
		new_effective_prio = rt_effective_prio(p, newprio);
		if (new_effective_prio == oldprio)
			queue_flags &= ~DEQUEUE_MOVE;
	}

	queued = task_on_rq_queued(p);
	running = task_current(rq, p);
	if (queued)
		dequeue_task(rq, p, queue_flags);
	if (running)
		put_prev_task(rq, p);

	prev_class = p->sched_class;
	__setscheduler(rq, p, attr, pi);

	if (queued) {
		/*
		 * We enqueue to tail when the priority of a task is
		 * increased (user space view).
		 */
		if (oldprio < p->prio)
			queue_flags |= ENQUEUE_HEAD;

		enqueue_task(rq, p, queue_flags);
	}
	if (running)
		set_curr_task(rq, p);

	check_class_changed(rq, p, prev_class, oldprio);

	/* Avoid rq from going away on us: */
	preempt_disable();
	task_rq_unlock(rq, p, &rf);

	if (pi)
		rt_mutex_adjust_pi(p);

	/* Run balance callbacks after we've adjusted the PI chain: */
	balance_callback(rq);
	preempt_enable();

	return 0;
}

static int _sched_setscheduler(struct task_struct *p, int policy,
			       const struct sched_param *param, bool check)
{
	struct sched_attr attr = {
		.sched_policy   = policy,
		.sched_priority = param->sched_priority,
		.sched_nice	= PRIO_TO_NICE(p->static_prio),
	};

	/* Fixup the legacy SCHED_RESET_ON_FORK hack. */
	if ((policy != SETPARAM_POLICY) && (policy & SCHED_RESET_ON_FORK)) {
		attr.sched_flags |= SCHED_FLAG_RESET_ON_FORK;
		policy &= ~SCHED_RESET_ON_FORK;
		attr.sched_policy = policy;
	}

	return __sched_setscheduler(p, &attr, check, true);
}
/**
 * sched_setscheduler - change the scheduling policy and/or RT priority of a thread.
 * @p: the task in question.
 * @policy: new policy.
 * @param: structure containing the new RT priority.
 *
 * Return: 0 on success. An error code otherwise.
 *
 * NOTE that the task may be already dead.
 */
int sched_setscheduler(struct task_struct *p, int policy,
		       const struct sched_param *param)
{
	return _sched_setscheduler(p, policy, param, true);
}
EXPORT_SYMBOL_GPL(sched_setscheduler);

int sched_setattr(struct task_struct *p, const struct sched_attr *attr)
{
	return __sched_setscheduler(p, attr, true, true);
}
EXPORT_SYMBOL_GPL(sched_setattr);

/**
 * sched_setscheduler_nocheck - change the scheduling policy and/or RT priority of a thread from kernelspace.
 * @p: the task in question.
 * @policy: new policy.
 * @param: structure containing the new RT priority.
 *
 * Just like sched_setscheduler, only don't bother checking if the
 * current context has permission.  For example, this is needed in
 * stop_machine(): we create temporary high priority worker threads,
 * but our caller might not have that capability.
 *
 * Return: 0 on success. An error code otherwise.
 */
int sched_setscheduler_nocheck(struct task_struct *p, int policy,
			       const struct sched_param *param)
{
	return _sched_setscheduler(p, policy, param, false);
}
EXPORT_SYMBOL_GPL(sched_setscheduler_nocheck);

static int
do_sched_setscheduler(pid_t pid, int policy, struct sched_param __user *param)
{
	struct sched_param lparam;
	struct task_struct *p;
	int retval;

	if (!param || pid < 0)
		return -EINVAL;
	if (copy_from_user(&lparam, param, sizeof(struct sched_param)))
		return -EFAULT;

	rcu_read_lock();
	retval = -ESRCH;
	p = find_process_by_pid(pid);
	if (p != NULL)
		retval = sched_setscheduler(p, policy, &lparam);
	rcu_read_unlock();

	return retval;
}

/*
 * Mimics kernel/events/core.c perf_copy_attr().
 */
static int sched_copy_attr(struct sched_attr __user *uattr, struct sched_attr *attr)
{
	u32 size;
	int ret;

	if (!access_ok(VERIFY_WRITE, uattr, SCHED_ATTR_SIZE_VER0))
		return -EFAULT;

	/* Zero the full structure, so that a short copy will be nice: */
	memset(attr, 0, sizeof(*attr));

	ret = get_user(size, &uattr->size);
	if (ret)
		return ret;

	/* Bail out on silly large: */
	if (size > PAGE_SIZE)
		goto err_size;

	/* ABI compatibility quirk: */
	if (!size)
		size = SCHED_ATTR_SIZE_VER0;

	if (size < SCHED_ATTR_SIZE_VER0)
		goto err_size;

	/*
	 * If we're handed a bigger struct than we know of,
	 * ensure all the unknown bits are 0 - i.e. new
	 * user-space does not rely on any kernel feature
	 * extensions we dont know about yet.
	 */
	if (size > sizeof(*attr)) {
		unsigned char __user *addr;
		unsigned char __user *end;
		unsigned char val;

		addr = (void __user *)uattr + sizeof(*attr);
		end  = (void __user *)uattr + size;

		for (; addr < end; addr++) {
			ret = get_user(val, addr);
			if (ret)
				return ret;
			if (val)
				goto err_size;
		}
		size = sizeof(*attr);
	}

	ret = copy_from_user(attr, uattr, size);
	if (ret)
		return -EFAULT;

	/*
	 * XXX: Do we want to be lenient like existing syscalls; or do we want
	 * to be strict and return an error on out-of-bounds values?
	 */
	attr->sched_nice = clamp(attr->sched_nice, MIN_NICE, MAX_NICE);

	return 0;

err_size:
	put_user(sizeof(*attr), &uattr->size);
	return -E2BIG;
}

/**
 * sys_sched_setscheduler - set/change the scheduler policy and RT priority
 * @pid: the pid in question.
 * @policy: new policy.
 * @param: structure containing the new RT priority.
 *
 * Return: 0 on success. An error code otherwise.
 */
SYSCALL_DEFINE3(sched_setscheduler, pid_t, pid, int, policy, struct sched_param __user *, param)
{
	if (policy < 0)
		return -EINVAL;

	return do_sched_setscheduler(pid, policy, param);
}

/**
 * sys_sched_setparam - set/change the RT priority of a thread
 * @pid: the pid in question.
 * @param: structure containing the new RT priority.
 *
 * Return: 0 on success. An error code otherwise.
 */
SYSCALL_DEFINE2(sched_setparam, pid_t, pid, struct sched_param __user *, param)
{
	return do_sched_setscheduler(pid, SETPARAM_POLICY, param);
}

/**
 * sys_sched_setattr - same as above, but with extended sched_attr
 * @pid: the pid in question.
 * @uattr: structure containing the extended parameters.
 * @flags: for future extension.
 */
SYSCALL_DEFINE3(sched_setattr, pid_t, pid, struct sched_attr __user *, uattr,
			       unsigned int, flags)
{
	struct sched_attr attr;
	struct task_struct *p;
	int retval;

	if (!uattr || pid < 0 || flags)
		return -EINVAL;

	retval = sched_copy_attr(uattr, &attr);
	if (retval)
		return retval;

	if ((int)attr.sched_policy < 0)
		return -EINVAL;

	rcu_read_lock();
	retval = -ESRCH;
	p = find_process_by_pid(pid);
	if (p != NULL)
		retval = sched_setattr(p, &attr);
	rcu_read_unlock();

	return retval;
}

/**
 * sys_sched_getscheduler - get the policy (scheduling class) of a thread
 * @pid: the pid in question.
 *
 * Return: On success, the policy of the thread. Otherwise, a negative error
 * code.
 */
SYSCALL_DEFINE1(sched_getscheduler, pid_t, pid)
{
	struct task_struct *p;
	int retval;

	if (pid < 0)
		return -EINVAL;

	retval = -ESRCH;
	rcu_read_lock();
	p = find_process_by_pid(pid);
	if (p) {
		retval = security_task_getscheduler(p);
		if (!retval)
			retval = p->policy
				| (p->sched_reset_on_fork ? SCHED_RESET_ON_FORK : 0);
	}
	rcu_read_unlock();
	return retval;
}

/**
 * sys_sched_getparam - get the RT priority of a thread
 * @pid: the pid in question.
 * @param: structure containing the RT priority.
 *
 * Return: On success, 0 and the RT priority is in @param. Otherwise, an error
 * code.
 */
SYSCALL_DEFINE2(sched_getparam, pid_t, pid, struct sched_param __user *, param)
{
	struct sched_param lp = { .sched_priority = 0 };
	struct task_struct *p;
	int retval;

	if (!param || pid < 0)
		return -EINVAL;

	rcu_read_lock();
	p = find_process_by_pid(pid);
	retval = -ESRCH;
	if (!p)
		goto out_unlock;

	retval = security_task_getscheduler(p);
	if (retval)
		goto out_unlock;

	if (task_has_rt_policy(p))
		lp.sched_priority = p->rt_priority;
	rcu_read_unlock();

	/*
	 * This one might sleep, we cannot do it with a spinlock held ...
	 */
	retval = copy_to_user(param, &lp, sizeof(*param)) ? -EFAULT : 0;

	return retval;

out_unlock:
	rcu_read_unlock();
	return retval;
}

static int sched_read_attr(struct sched_attr __user *uattr,
			   struct sched_attr *attr,
			   unsigned int usize)
{
	int ret;

	if (!access_ok(VERIFY_WRITE, uattr, usize))
		return -EFAULT;

	/*
	 * If we're handed a smaller struct than we know of,
	 * ensure all the unknown bits are 0 - i.e. old
	 * user-space does not get uncomplete information.
	 */
	if (usize < sizeof(*attr)) {
		unsigned char *addr;
		unsigned char *end;

		addr = (void *)attr + usize;
		end  = (void *)attr + sizeof(*attr);

		for (; addr < end; addr++) {
			if (*addr)
				return -EFBIG;
		}

		attr->size = usize;
	}

	ret = copy_to_user(uattr, attr, attr->size);
	if (ret)
		return -EFAULT;

	return 0;
}

/**
 * sys_sched_getattr - similar to sched_getparam, but with sched_attr
 * @pid: the pid in question.
 * @uattr: structure containing the extended parameters.
 * @size: sizeof(attr) for fwd/bwd comp.
 * @flags: for future extension.
 */
SYSCALL_DEFINE4(sched_getattr, pid_t, pid, struct sched_attr __user *, uattr,
		unsigned int, size, unsigned int, flags)
{
	struct sched_attr attr = {
		.size = sizeof(struct sched_attr),
	};
	struct task_struct *p;
	int retval;

	if (!uattr || pid < 0 || size > PAGE_SIZE ||
	    size < SCHED_ATTR_SIZE_VER0 || flags)
		return -EINVAL;

	rcu_read_lock();
	p = find_process_by_pid(pid);
	retval = -ESRCH;
	if (!p)
		goto out_unlock;

	retval = security_task_getscheduler(p);
	if (retval)
		goto out_unlock;

	attr.sched_policy = p->policy;
	if (p->sched_reset_on_fork)
		attr.sched_flags |= SCHED_FLAG_RESET_ON_FORK;
	if (task_has_dl_policy(p))
		__getparam_dl(p, &attr);
	else if (task_has_rt_policy(p))
		attr.sched_priority = p->rt_priority;
	else
		attr.sched_nice = task_nice(p);

	rcu_read_unlock();

	retval = sched_read_attr(uattr, &attr, size);
	return retval;

out_unlock:
	rcu_read_unlock();
	return retval;
}

long sched_setaffinity(pid_t pid, const struct cpumask *in_mask)
{
	cpumask_var_t cpus_allowed, new_mask;
	struct task_struct *p;
	int retval;
	int dest_cpu;
	cpumask_t allowed_mask;

	rcu_read_lock();

	p = find_process_by_pid(pid);
	if (!p) {
		rcu_read_unlock();
		return -ESRCH;
	}

	/* Prevent p going away */
	get_task_struct(p);
	rcu_read_unlock();

	if (p->flags & PF_NO_SETAFFINITY) {
		retval = -EINVAL;
		goto out_put_task;
	}
	if (!alloc_cpumask_var(&cpus_allowed, GFP_KERNEL)) {
		retval = -ENOMEM;
		goto out_put_task;
	}
	if (!alloc_cpumask_var(&new_mask, GFP_KERNEL)) {
		retval = -ENOMEM;
		goto out_free_cpus_allowed;
	}
	retval = -EPERM;
	if (!check_same_owner(p)) {
		rcu_read_lock();
		if (!ns_capable(__task_cred(p)->user_ns, CAP_SYS_NICE)) {
			rcu_read_unlock();
			goto out_free_new_mask;
		}
		rcu_read_unlock();
	}

	retval = security_task_setscheduler(p);
	if (retval)
		goto out_free_new_mask;


	cpuset_cpus_allowed(p, cpus_allowed);
	cpumask_and(new_mask, in_mask, cpus_allowed);

	/*
	 * Since bandwidth control happens on root_domain basis,
	 * if admission test is enabled, we only admit -deadline
	 * tasks allowed to run on all the CPUs in the task's
	 * root_domain.
	 */
#ifdef CONFIG_SMP
	if (task_has_dl_policy(p) && dl_bandwidth_enabled()) {
		rcu_read_lock();
		if (!cpumask_subset(task_rq(p)->rd->span, new_mask)) {
			retval = -EBUSY;
			rcu_read_unlock();
			goto out_free_new_mask;
		}
		rcu_read_unlock();
	}
#endif
again:
	cpumask_andnot(&allowed_mask, new_mask, cpu_isolated_mask);
	dest_cpu = cpumask_any_and(cpu_active_mask, &allowed_mask);
	if (dest_cpu < nr_cpu_ids) {
		retval = __set_cpus_allowed_ptr(p, new_mask, true);
		if (!retval) {
			cpuset_cpus_allowed(p, cpus_allowed);
			if (!cpumask_subset(new_mask, cpus_allowed)) {
				/*
				 * We must have raced with a concurrent cpuset
				 * update. Just reset the cpus_allowed to the
				 * cpuset's cpus_allowed
				 */
				cpumask_copy(new_mask, cpus_allowed);
				goto again;
			}
		}
	} else {
		retval = -EINVAL;
	}

out_free_new_mask:
	free_cpumask_var(new_mask);
out_free_cpus_allowed:
	free_cpumask_var(cpus_allowed);
out_put_task:
	put_task_struct(p);
	return retval;
}

static int get_user_cpu_mask(unsigned long __user *user_mask_ptr, unsigned len,
			     struct cpumask *new_mask)
{
	if (len < cpumask_size())
		cpumask_clear(new_mask);
	else if (len > cpumask_size())
		len = cpumask_size();

	return copy_from_user(new_mask, user_mask_ptr, len) ? -EFAULT : 0;
}

/**
 * sys_sched_setaffinity - set the CPU affinity of a process
 * @pid: pid of the process
 * @len: length in bytes of the bitmask pointed to by user_mask_ptr
 * @user_mask_ptr: user-space pointer to the new CPU mask
 *
 * Return: 0 on success. An error code otherwise.
 */
SYSCALL_DEFINE3(sched_setaffinity, pid_t, pid, unsigned int, len,
		unsigned long __user *, user_mask_ptr)
{
	cpumask_var_t new_mask;
	int retval;

	if (!alloc_cpumask_var(&new_mask, GFP_KERNEL))
		return -ENOMEM;

	retval = get_user_cpu_mask(user_mask_ptr, len, new_mask);
	if (retval == 0)
		retval = sched_setaffinity(pid, new_mask);
	free_cpumask_var(new_mask);
	return retval;
}

long sched_getaffinity(pid_t pid, struct cpumask *mask)
{
	struct task_struct *p;
	unsigned long flags;
	int retval;

	rcu_read_lock();

	retval = -ESRCH;
	p = find_process_by_pid(pid);
	if (!p)
		goto out_unlock;

	retval = security_task_getscheduler(p);
	if (retval)
		goto out_unlock;

	raw_spin_lock_irqsave(&p->pi_lock, flags);
	cpumask_and(mask, &p->cpus_allowed, cpu_active_mask);

	/* The userspace tasks are forbidden to run on
	 * isolated CPUs. So exclude isolated CPUs from
	 * the getaffinity.
	 */
	if (!(p->flags & PF_KTHREAD))
		cpumask_andnot(mask, mask, cpu_isolated_mask);

	raw_spin_unlock_irqrestore(&p->pi_lock, flags);

out_unlock:
	rcu_read_unlock();

	return retval;
}

/**
 * sys_sched_getaffinity - get the CPU affinity of a process
 * @pid: pid of the process
 * @len: length in bytes of the bitmask pointed to by user_mask_ptr
 * @user_mask_ptr: user-space pointer to hold the current CPU mask
 *
 * Return: size of CPU mask copied to user_mask_ptr on success. An
 * error code otherwise.
 */
SYSCALL_DEFINE3(sched_getaffinity, pid_t, pid, unsigned int, len,
		unsigned long __user *, user_mask_ptr)
{
	int ret;
	cpumask_var_t mask;

	if ((len * BITS_PER_BYTE) < nr_cpu_ids)
		return -EINVAL;
	if (len & (sizeof(unsigned long)-1))
		return -EINVAL;

	if (!alloc_cpumask_var(&mask, GFP_KERNEL))
		return -ENOMEM;

	ret = sched_getaffinity(pid, mask);
	if (ret == 0) {
		size_t retlen = min_t(size_t, len, cpumask_size());

		if (copy_to_user(user_mask_ptr, mask, retlen))
			ret = -EFAULT;
		else
			ret = retlen;
	}
	free_cpumask_var(mask);

	return ret;
}

/**
 * sys_sched_yield - yield the current processor to other threads.
 *
 * This function yields the current CPU to other tasks. If there are no
 * other threads running on this CPU then this function will return.
 *
 * Return: 0.
 */
SYSCALL_DEFINE0(sched_yield)
{
	struct rq_flags rf;
	struct rq *rq;

	local_irq_disable();
	rq = this_rq();
	rq_lock(rq, &rf);

	schedstat_inc(rq->yld_count);
	current->sched_class->yield_task(rq);

	/*
	 * Since we are going to call schedule() anyway, there's
	 * no need to preempt or enable interrupts:
	 */
	preempt_disable();
	rq_unlock(rq, &rf);
	sched_preempt_enable_no_resched();

	schedule();

	return 0;
}

#ifndef CONFIG_PREEMPT
int __sched _cond_resched(void)
{
	if (should_resched(0)) {
		preempt_schedule_common();
		return 1;
	}
	return 0;
}
EXPORT_SYMBOL(_cond_resched);
#endif

/*
 * __cond_resched_lock() - if a reschedule is pending, drop the given lock,
 * call schedule, and on return reacquire the lock.
 *
 * This works OK both with and without CONFIG_PREEMPT. We do strange low-level
 * operations here to prevent schedule() from being called twice (once via
 * spin_unlock(), once by hand).
 */
int __cond_resched_lock(spinlock_t *lock)
{
	int resched = should_resched(PREEMPT_LOCK_OFFSET);
	int ret = 0;

	lockdep_assert_held(lock);

	if (spin_needbreak(lock) || resched) {
		spin_unlock(lock);
		if (resched)
			preempt_schedule_common();
		else
			cpu_relax();
		ret = 1;
		spin_lock(lock);
	}
	return ret;
}
EXPORT_SYMBOL(__cond_resched_lock);

int __sched __cond_resched_softirq(void)
{
	BUG_ON(!in_softirq());

	if (should_resched(SOFTIRQ_DISABLE_OFFSET)) {
		local_bh_enable();
		preempt_schedule_common();
		local_bh_disable();
		return 1;
	}
	return 0;
}
EXPORT_SYMBOL(__cond_resched_softirq);

/**
 * yield - yield the current processor to other threads.
 *
 * Do not ever use this function, there's a 99% chance you're doing it wrong.
 *
 * The scheduler is at all times free to pick the calling task as the most
 * eligible task to run, if removing the yield() call from your code breaks
 * it, its already broken.
 *
 * Typical broken usage is:
 *
 * while (!event)
 *	yield();
 *
 * where one assumes that yield() will let 'the other' process run that will
 * make event true. If the current task is a SCHED_FIFO task that will never
 * happen. Never use yield() as a progress guarantee!!
 *
 * If you want to use yield() to wait for something, use wait_event().
 * If you want to use yield() to be 'nice' for others, use cond_resched().
 * If you still want to use yield(), do not!
 */
void __sched yield(void)
{
	set_current_state(TASK_RUNNING);
	sys_sched_yield();
}
EXPORT_SYMBOL(yield);

/**
 * yield_to - yield the current processor to another thread in
 * your thread group, or accelerate that thread toward the
 * processor it's on.
 * @p: target task
 * @preempt: whether task preemption is allowed or not
 *
 * It's the caller's job to ensure that the target task struct
 * can't go away on us before we can do any checks.
 *
 * Return:
 *	true (>0) if we indeed boosted the target task.
 *	false (0) if we failed to boost the target.
 *	-ESRCH if there's no task to yield to.
 */
int __sched yield_to(struct task_struct *p, bool preempt)
{
	struct task_struct *curr = current;
	struct rq *rq, *p_rq;
	unsigned long flags;
	int yielded = 0;

	local_irq_save(flags);
	rq = this_rq();

again:
	p_rq = task_rq(p);
	/*
	 * If we're the only runnable task on the rq and target rq also
	 * has only one task, there's absolutely no point in yielding.
	 */
	if (rq->nr_running == 1 && p_rq->nr_running == 1) {
		yielded = -ESRCH;
		goto out_irq;
	}

	double_rq_lock(rq, p_rq);
	if (task_rq(p) != p_rq) {
		double_rq_unlock(rq, p_rq);
		goto again;
	}

	if (!curr->sched_class->yield_to_task)
		goto out_unlock;

	if (curr->sched_class != p->sched_class)
		goto out_unlock;

	if (task_running(p_rq, p) || p->state)
		goto out_unlock;

	yielded = curr->sched_class->yield_to_task(rq, p, preempt);
	if (yielded) {
		schedstat_inc(rq->yld_count);
		/*
		 * Make p's CPU reschedule; pick_next_entity takes care of
		 * fairness.
		 */
		if (preempt && rq != p_rq)
			resched_curr(p_rq);
	}

out_unlock:
	double_rq_unlock(rq, p_rq);
out_irq:
	local_irq_restore(flags);

	if (yielded > 0)
		schedule();

	return yielded;
}
EXPORT_SYMBOL_GPL(yield_to);

int io_schedule_prepare(void)
{
	int old_iowait = current->in_iowait;

	current->in_iowait = 1;
	blk_schedule_flush_plug(current);

	return old_iowait;
}

void io_schedule_finish(int token)
{
	current->in_iowait = token;
}

/*
 * This task is about to go to sleep on IO. Increment rq->nr_iowait so
 * that process accounting knows that this is a task in IO wait state.
 */
long __sched io_schedule_timeout(long timeout)
{
	int token;
	long ret;

	token = io_schedule_prepare();
	ret = schedule_timeout(timeout);
	io_schedule_finish(token);

	return ret;
}
EXPORT_SYMBOL(io_schedule_timeout);

void io_schedule(void)
{
	int token;

	token = io_schedule_prepare();
	schedule();
	io_schedule_finish(token);
}
EXPORT_SYMBOL(io_schedule);

/**
 * sys_sched_get_priority_max - return maximum RT priority.
 * @policy: scheduling class.
 *
 * Return: On success, this syscall returns the maximum
 * rt_priority that can be used by a given scheduling class.
 * On failure, a negative error code is returned.
 */
SYSCALL_DEFINE1(sched_get_priority_max, int, policy)
{
	int ret = -EINVAL;

	switch (policy) {
	case SCHED_FIFO:
	case SCHED_RR:
		ret = MAX_USER_RT_PRIO-1;
		break;
	case SCHED_DEADLINE:
	case SCHED_NORMAL:
	case SCHED_BATCH:
	case SCHED_IDLE:
		ret = 0;
		break;
	}
	return ret;
}

/**
 * sys_sched_get_priority_min - return minimum RT priority.
 * @policy: scheduling class.
 *
 * Return: On success, this syscall returns the minimum
 * rt_priority that can be used by a given scheduling class.
 * On failure, a negative error code is returned.
 */
SYSCALL_DEFINE1(sched_get_priority_min, int, policy)
{
	int ret = -EINVAL;

	switch (policy) {
	case SCHED_FIFO:
	case SCHED_RR:
		ret = 1;
		break;
	case SCHED_DEADLINE:
	case SCHED_NORMAL:
	case SCHED_BATCH:
	case SCHED_IDLE:
		ret = 0;
	}
	return ret;
}

/**
 * sys_sched_rr_get_interval - return the default timeslice of a process.
 * @pid: pid of the process.
 * @interval: userspace pointer to the timeslice value.
 *
 * this syscall writes the default timeslice value of a given process
 * into the user-space timespec buffer. A value of '0' means infinity.
 *
 * Return: On success, 0 and the timeslice is in @interval. Otherwise,
 * an error code.
 */
SYSCALL_DEFINE2(sched_rr_get_interval, pid_t, pid,
		struct timespec __user *, interval)
{
	struct task_struct *p;
	unsigned int time_slice;
	struct rq_flags rf;
	struct timespec t;
	struct rq *rq;
	int retval;

	if (pid < 0)
		return -EINVAL;

	retval = -ESRCH;
	rcu_read_lock();
	p = find_process_by_pid(pid);
	if (!p)
		goto out_unlock;

	retval = security_task_getscheduler(p);
	if (retval)
		goto out_unlock;

	rq = task_rq_lock(p, &rf);
	time_slice = 0;
	if (p->sched_class->get_rr_interval)
		time_slice = p->sched_class->get_rr_interval(rq, p);
	task_rq_unlock(rq, p, &rf);

	rcu_read_unlock();
	jiffies_to_timespec(time_slice, &t);
	retval = copy_to_user(interval, &t, sizeof(t)) ? -EFAULT : 0;
	return retval;

out_unlock:
	rcu_read_unlock();
	return retval;
}

void sched_show_task(struct task_struct *p)
{
	unsigned long free = 0;
	int ppid;

	if (!try_get_task_stack(p))
		return;

	printk(KERN_INFO "%-15.15s %c", p->comm, task_state_to_char(p));

	if (p->state == TASK_RUNNING)
		printk(KERN_CONT "  running task    ");
#ifdef CONFIG_DEBUG_STACK_USAGE
	free = stack_not_used(p);
#endif
	ppid = 0;
	rcu_read_lock();
	if (pid_alive(p))
		ppid = task_pid_nr(rcu_dereference(p->real_parent));
	rcu_read_unlock();
	printk(KERN_CONT "%5lu %5d %6d 0x%08lx\n", free,
		task_pid_nr(p), ppid,
		(unsigned long)task_thread_info(p)->flags);

	print_worker_info(KERN_INFO, p);
	show_stack(p, NULL);
	put_task_stack(p);
}

static inline bool
state_filter_match(unsigned long state_filter, struct task_struct *p)
{
	/* no filter, everything matches */
	if (!state_filter)
		return true;

	/* filter, but doesn't match */
	if (!(p->state & state_filter))
		return false;

	/*
	 * When looking for TASK_UNINTERRUPTIBLE skip TASK_IDLE (allows
	 * TASK_KILLABLE).
	 */
	if (state_filter == TASK_UNINTERRUPTIBLE && p->state == TASK_IDLE)
		return false;

	return true;
}


void show_state_filter(unsigned long state_filter)
{
	struct task_struct *g, *p;

#if BITS_PER_LONG == 32
	printk(KERN_INFO
		"  task                PC stack   pid father\n");
#else
	printk(KERN_INFO
		"  task                        PC stack   pid father\n");
#endif
	rcu_read_lock();
	for_each_process_thread(g, p) {
		/*
		 * reset the NMI-timeout, listing all files on a slow
		 * console might take a lot of time:
		 * Also, reset softlockup watchdogs on all CPUs, because
		 * another CPU might be blocked waiting for us to process
		 * an IPI.
		 */
		touch_nmi_watchdog();
		touch_all_softlockup_watchdogs();
		if (state_filter_match(state_filter, p))
			sched_show_task(p);
	}

#ifdef CONFIG_SCHED_DEBUG
	if (!state_filter)
		sysrq_sched_debug_show();
#endif
	rcu_read_unlock();
	/*
	 * Only show locks if all tasks are dumped:
	 */
	if (!state_filter)
		debug_show_all_locks();
}

/**
 * init_idle - set up an idle thread for a given CPU
 * @idle: task in question
 * @cpu: CPU the idle task belongs to
 *
 * NOTE: this function does not set the idle thread's NEED_RESCHED
 * flag, to make booting more robust.
 */
void init_idle(struct task_struct *idle, int cpu, bool cpu_up)
{
	struct rq *rq = cpu_rq(cpu);
	unsigned long flags;

	__sched_fork(0, idle);
	if (!cpu_up)
		init_new_task_load(idle, true);

	raw_spin_lock_irqsave(&idle->pi_lock, flags);
	raw_spin_lock(&rq->lock);

	idle->state = TASK_RUNNING;
	idle->se.exec_start = sched_clock();
	idle->flags |= PF_IDLE;

	kasan_unpoison_task_stack(idle);

#ifdef CONFIG_SMP
	/*
	 * Its possible that init_idle() gets called multiple times on a task,
	 * in that case do_set_cpus_allowed() will not do the right thing.
	 *
	 * And since this is boot we can forgo the serialization.
	 */
	set_cpus_allowed_common(idle, cpumask_of(cpu));
#endif
	/*
	 * We're having a chicken and egg problem, even though we are
	 * holding rq->lock, the CPU isn't yet set to this CPU so the
	 * lockdep check in task_group() will fail.
	 *
	 * Similar case to sched_fork(). / Alternatively we could
	 * use task_rq_lock() here and obtain the other rq->lock.
	 *
	 * Silence PROVE_RCU
	 */
	rcu_read_lock();
	__set_task_cpu(idle, cpu);
	rcu_read_unlock();

	rq->curr = rq->idle = idle;
	idle->on_rq = TASK_ON_RQ_QUEUED;
#ifdef CONFIG_SMP
	idle->on_cpu = 1;
#endif
	raw_spin_unlock(&rq->lock);
	raw_spin_unlock_irqrestore(&idle->pi_lock, flags);

	/* Set the preempt count _outside_ the spinlocks! */
	init_idle_preempt_count(idle, cpu);

	/*
	 * The idle tasks have their own, simple scheduling class:
	 */
	idle->sched_class = &idle_sched_class;
	ftrace_graph_init_idle_task(idle, cpu);
	vtime_init_idle(idle, cpu);
#ifdef CONFIG_SMP
	sprintf(idle->comm, "%s/%d", INIT_TASK_COMM, cpu);
#endif
}

#ifdef CONFIG_SMP

int cpuset_cpumask_can_shrink(const struct cpumask *cur,
			      const struct cpumask *trial)
{
	int ret = 1;

	if (!cpumask_weight(cur))
		return ret;

	ret = dl_cpuset_cpumask_can_shrink(cur, trial);

	return ret;
}

int task_can_attach(struct task_struct *p,
		    const struct cpumask *cs_cpus_allowed)
{
	int ret = 0;

	/*
	 * Kthreads which disallow setaffinity shouldn't be moved
	 * to a new cpuset; we don't want to change their CPU
	 * affinity and isolating such threads by their set of
	 * allowed nodes is unnecessary.  Thus, cpusets are not
	 * applicable for such threads.  This prevents checking for
	 * success of set_cpus_allowed_ptr() on all attached tasks
	 * before cpus_allowed may be changed.
	 */
	if (p->flags & PF_NO_SETAFFINITY) {
		ret = -EINVAL;
		goto out;
	}

	if (dl_task(p) && !cpumask_intersects(task_rq(p)->rd->span,
					      cs_cpus_allowed))
		ret = dl_task_can_attach(p, cs_cpus_allowed);

out:
	return ret;
}

bool sched_smp_initialized __read_mostly;

#ifdef CONFIG_NUMA_BALANCING
/* Migrate current task p to target_cpu */
int migrate_task_to(struct task_struct *p, int target_cpu)
{
	struct migration_arg arg = { p, target_cpu };
	int curr_cpu = task_cpu(p);

	if (curr_cpu == target_cpu)
		return 0;

	if (!cpumask_test_cpu(target_cpu, &p->cpus_allowed))
		return -EINVAL;

	/* TODO: This is not properly updating schedstats */

	trace_sched_move_numa(p, curr_cpu, target_cpu);
	return stop_one_cpu(curr_cpu, migration_cpu_stop, &arg);
}

/*
 * Requeue a task on a given node and accurately track the number of NUMA
 * tasks on the runqueues
 */
void sched_setnuma(struct task_struct *p, int nid)
{
	bool queued, running;
	struct rq_flags rf;
	struct rq *rq;

	rq = task_rq_lock(p, &rf);
	queued = task_on_rq_queued(p);
	running = task_current(rq, p);

	if (queued)
		dequeue_task(rq, p, DEQUEUE_SAVE);
	if (running)
		put_prev_task(rq, p);

	p->numa_preferred_nid = nid;

	if (queued)
		enqueue_task(rq, p, ENQUEUE_RESTORE | ENQUEUE_NOCLOCK);
	if (running)
		set_curr_task(rq, p);
	task_rq_unlock(rq, p, &rf);
}
#endif /* CONFIG_NUMA_BALANCING */

#ifdef CONFIG_HOTPLUG_CPU
/*
 * Ensure that the idle task is using init_mm right before its CPU goes
 * offline.
 */
void idle_task_exit(void)
{
	struct mm_struct *mm = current->active_mm;

	BUG_ON(cpu_online(smp_processor_id()));

	if (mm != &init_mm) {
		switch_mm(mm, &init_mm, current);
		finish_arch_post_lock_switch();
	}
	mmdrop(mm);
}

/*
 * Since this CPU is going 'away' for a while, fold any nr_active delta
 * we might have. Assumes we're called after migrate_tasks() so that the
 * nr_active count is stable. We need to take the teardown thread which
 * is calling this into account, so we hand in adjust = 1 to the load
 * calculation.
 *
 * Also see the comment "Global load-average calculations".
 */
static void calc_load_migrate(struct rq *rq)
{
	long delta = calc_load_fold_active(rq, 1);
	if (delta)
		atomic_long_add(delta, &calc_load_tasks);
}

static void put_prev_task_fake(struct rq *rq, struct task_struct *prev)
{
}

static const struct sched_class fake_sched_class = {
	.put_prev_task = put_prev_task_fake,
};

static struct task_struct fake_task = {
	/*
	 * Avoid pull_{rt,dl}_task()
	 */
	.prio = MAX_PRIO + 1,
	.sched_class = &fake_sched_class,
};

/*
 * Remove a task from the runqueue and pretend that it's migrating. This
 * should prevent migrations for the detached task and disallow further
 * changes to tsk_cpus_allowed.
 */
static void
detach_one_task(struct task_struct *p, struct rq *rq, struct list_head *tasks)
{
	lockdep_assert_held(&rq->lock);

	p->on_rq = TASK_ON_RQ_MIGRATING;
	deactivate_task(rq, p, 0);
	list_add(&p->se.group_node, tasks);
}

static void attach_tasks(struct list_head *tasks, struct rq *rq)
{
	struct task_struct *p;

	lockdep_assert_held(&rq->lock);

	while (!list_empty(tasks)) {
		p = list_first_entry(tasks, struct task_struct, se.group_node);
		list_del_init(&p->se.group_node);

		BUG_ON(task_rq(p) != rq);
		activate_task(rq, p, 0);
		p->on_rq = TASK_ON_RQ_QUEUED;
	}
}

/*
 * Migrate all tasks (not pinned if pinned argument say so) from the rq,
 * sleeping tasks will be migrated by try_to_wake_up()->select_task_rq().
 *
 * Called with rq->lock held even though we'er in stop_machine() and
 * there's no concurrency possible, we hold the required locks anyway
 * because of lock validation efforts.
 */
static void migrate_tasks(struct rq *dead_rq, struct rq_flags *rf,
			  bool migrate_pinned_tasks)
{
	struct rq *rq = dead_rq;
	struct task_struct *next, *stop = rq->stop;
	struct rq_flags orf = *rf;
	int dest_cpu;
	unsigned int num_pinned_kthreads = 1; /* this thread */
	LIST_HEAD(tasks);
	cpumask_t avail_cpus;

	cpumask_andnot(&avail_cpus, cpu_online_mask, cpu_isolated_mask);

	/*
	 * Fudge the rq selection such that the below task selection loop
	 * doesn't get stuck on the currently eligible stop task.
	 *
	 * We're currently inside stop_machine() and the rq is either stuck
	 * in the stop_machine_cpu_stop() loop, or we're executing this code,
	 * either way we should never end up calling schedule() until we're
	 * done here.
	 */
	rq->stop = NULL;

	/*
	 * put_prev_task() and pick_next_task() sched
	 * class method both need to have an up-to-date
	 * value of rq->clock[_task]
	 */
	update_rq_clock(rq);

	for (;;) {
		/*
		 * There's this thread running, bail when that's the only
		 * remaining thread.
		 */
		if (rq->nr_running == 1)
			break;

		/*
		 * pick_next_task() assumes pinned rq->lock:
		 */
		next = pick_next_task(rq, &fake_task, rf);
		BUG_ON(!next);
		put_prev_task(rq, next);

		if (!migrate_pinned_tasks && next->flags & PF_KTHREAD &&
			!cpumask_intersects(&avail_cpus, &next->cpus_allowed)) {
			detach_one_task(next, rq, &tasks);
			num_pinned_kthreads += 1;
			continue;
		}

		/*
		 * Rules for changing task_struct::cpus_allowed are holding
		 * both pi_lock and rq->lock, such that holding either
		 * stabilizes the mask.
		 *
		 * Drop rq->lock is not quite as disastrous as it usually is
		 * because !cpu_active at this point, which means load-balance
		 * will not interfere. Also, stop-machine.
		 */
		rq_unlock(rq, rf);
		raw_spin_lock(&next->pi_lock);
		rq_relock(rq, rf);

		/*
		 * Since we're inside stop-machine, _nothing_ should have
		 * changed the task, WARN if weird stuff happened, because in
		 * that case the above rq->lock drop is a fail too.
		 * However, during cpu isolation the load balancer might have
		 * interferred since we don't stop all CPUs. Ignore warning for
		 * this case.
		 */
		if (task_rq(next) != rq || !task_on_rq_queued(next)) {
			WARN_ON(migrate_pinned_tasks);
			raw_spin_unlock(&next->pi_lock);
			continue;
		}

		/* Find suitable destination for @next, with force if needed. */
		dest_cpu = select_fallback_rq(dead_rq->cpu, next, false);
		rq = __migrate_task(rq, rf, next, dest_cpu);
		if (rq != dead_rq) {
			rq_unlock(rq, rf);
			rq = dead_rq;
			*rf = orf;
			rq_relock(rq, rf);
		}
		raw_spin_unlock(&next->pi_lock);
	}

	rq->stop = stop;

	if (num_pinned_kthreads > 1)
		attach_tasks(&tasks, rq);
}

void set_rq_online(struct rq *rq);
void set_rq_offline(struct rq *rq);

int do_isolation_work_cpu_stop(void *data)
{
	unsigned int cpu = smp_processor_id();
	struct rq *rq = cpu_rq(cpu);
	struct rq_flags rf;

	watchdog_disable(cpu);

	local_irq_disable();

	irq_migrate_all_off_this_cpu();

	sched_ttwu_pending();

	/* Update our root-domain */
	raw_spin_lock(&rq->lock);

	/*
	 * Temporarily mark the rq as offline. This will allow us to
	 * move tasks off the CPU.
	 */
	if (rq->rd) {
		BUG_ON(!cpumask_test_cpu(cpu, rq->rd->span));
		set_rq_offline(rq);
	}

	migrate_tasks(rq, &rf, false);

	if (rq->rd)
		set_rq_online(rq);
	raw_spin_unlock(&rq->lock);

	clear_walt_request(cpu);
	local_irq_enable();
	return 0;
}

int do_unisolation_work_cpu_stop(void *data)
{
	watchdog_enable(smp_processor_id());
	return 0;
}

static void sched_update_group_capacities(int cpu)
{
	struct sched_domain *sd;

	mutex_lock(&sched_domains_mutex);
	rcu_read_lock();

	for_each_domain(cpu, sd) {
		int balance_cpu = group_balance_cpu(sd->groups);

		init_sched_groups_capacity(cpu, sd);
		/*
		 * Need to ensure this is also called with balancing
		 * cpu.
		 */
		if (cpu != balance_cpu)
			init_sched_groups_capacity(balance_cpu, sd);
	}

	rcu_read_unlock();
	mutex_unlock(&sched_domains_mutex);
}

static unsigned int cpu_isolation_vote[NR_CPUS];

int sched_isolate_count(const cpumask_t *mask, bool include_offline)
{
	cpumask_t count_mask = CPU_MASK_NONE;

	if (include_offline) {
		cpumask_complement(&count_mask, cpu_online_mask);
		cpumask_or(&count_mask, &count_mask, cpu_isolated_mask);
		cpumask_and(&count_mask, &count_mask, mask);
	} else {
		cpumask_and(&count_mask, mask, cpu_isolated_mask);
	}

	return cpumask_weight(&count_mask);
}

/*
 * 1) CPU is isolated and cpu is offlined:
 *	Unisolate the core.
 * 2) CPU is not isolated and CPU is offlined:
 *	No action taken.
 * 3) CPU is offline and request to isolate
 *	Request ignored.
 * 4) CPU is offline and isolated:
 *	Not a possible state.
 * 5) CPU is online and request to isolate
 *	Normal case: Isolate the CPU
 * 6) CPU is not isolated and comes back online
 *	Nothing to do
 *
 * Note: The client calling sched_isolate_cpu() is repsonsible for ONLY
 * calling sched_unisolate_cpu() on a CPU that the client previously isolated.
 * Client is also responsible for unisolating when a core goes offline
 * (after CPU is marked offline).
 */
int sched_isolate_cpu(int cpu)
{
	struct rq *rq = cpu_rq(cpu);
	cpumask_t avail_cpus;
	int ret_code = 0;
	u64 start_time = 0;

	if (trace_sched_isolate_enabled())
		start_time = sched_clock();

	cpu_maps_update_begin();

	cpumask_andnot(&avail_cpus, cpu_online_mask, cpu_isolated_mask);

	/* We cannot isolate ALL cpus in the system */
	if (cpumask_weight(&avail_cpus) == 1) {
		ret_code = -EINVAL;
		goto out;
	}

	if (!cpu_online(cpu)) {
		ret_code = -EINVAL;
		goto out;
	}

	if (++cpu_isolation_vote[cpu] > 1)
		goto out;

	set_cpu_isolated(cpu, true);
	cpumask_clear_cpu(cpu, &avail_cpus);

	/* Migrate timers */
	smp_call_function_any(&avail_cpus, hrtimer_quiesce_cpu, &cpu, 1);
	smp_call_function_any(&avail_cpus, timer_quiesce_cpu, &cpu, 1);

	stop_cpus(cpumask_of(cpu), do_isolation_work_cpu_stop, 0);

	calc_load_migrate(rq);
	update_max_interval();
	sched_update_group_capacities(cpu);

out:
	cpu_maps_update_done();
	trace_sched_isolate(cpu, cpumask_bits(cpu_isolated_mask)[0],
			    start_time, 1);
	return ret_code;
}

/*
 * Note: The client calling sched_isolate_cpu() is repsonsible for ONLY
 * calling sched_unisolate_cpu() on a CPU that the client previously isolated.
 * Client is also responsible for unisolating when a core goes offline
 * (after CPU is marked offline).
 */
int sched_unisolate_cpu_unlocked(int cpu)
{
	int ret_code = 0;
	struct rq *rq = cpu_rq(cpu);
	u64 start_time = 0;

	if (trace_sched_isolate_enabled())
		start_time = sched_clock();

	if (!cpu_isolation_vote[cpu]) {
		ret_code = -EINVAL;
		goto out;
	}

	if (--cpu_isolation_vote[cpu])
		goto out;

	if (cpu_online(cpu)) {
		unsigned long flags;

		raw_spin_lock_irqsave(&rq->lock, flags);
		rq->age_stamp = sched_clock_cpu(cpu);
		raw_spin_unlock_irqrestore(&rq->lock, flags);
	}

	set_cpu_isolated(cpu, false);
	update_max_interval();
	sched_update_group_capacities(cpu);

	if (cpu_online(cpu)) {
		stop_cpus(cpumask_of(cpu), do_unisolation_work_cpu_stop, 0);

		/* Kick CPU to immediately do load balancing */
		if (!test_and_set_bit(NOHZ_BALANCE_KICK, nohz_flags(cpu)))
			smp_send_reschedule(cpu);
	}

out:
	trace_sched_isolate(cpu, cpumask_bits(cpu_isolated_mask)[0],
			    start_time, 0);
	return ret_code;
}

int sched_unisolate_cpu(int cpu)
{
	int ret_code;

	cpu_maps_update_begin();
	ret_code = sched_unisolate_cpu_unlocked(cpu);
	cpu_maps_update_done();
	return ret_code;
}

#endif /* CONFIG_HOTPLUG_CPU */

void set_rq_online(struct rq *rq)
{
	if (!rq->online) {
		const struct sched_class *class;

		cpumask_set_cpu(rq->cpu, rq->rd->online);
		rq->online = 1;

		for_each_class(class) {
			if (class->rq_online)
				class->rq_online(rq);
		}
	}
}

void set_rq_offline(struct rq *rq)
{
	if (rq->online) {
		const struct sched_class *class;

		for_each_class(class) {
			if (class->rq_offline)
				class->rq_offline(rq);
		}

		cpumask_clear_cpu(rq->cpu, rq->rd->online);
		rq->online = 0;
	}
}

static void set_cpu_rq_start_time(unsigned int cpu)
{
	struct rq *rq = cpu_rq(cpu);

	rq->age_stamp = sched_clock_cpu(cpu);
}

/*
 * used to mark begin/end of suspend/resume:
 */
static int num_cpus_frozen;

/*
 * Update cpusets according to cpu_active mask.  If cpusets are
 * disabled, cpuset_update_active_cpus() becomes a simple wrapper
 * around partition_sched_domains().
 *
 * If we come here as part of a suspend/resume, don't touch cpusets because we
 * want to restore it back to its original state upon resume anyway.
 */
static void cpuset_cpu_active(void)
{
	if (cpuhp_tasks_frozen) {
		/*
		 * num_cpus_frozen tracks how many CPUs are involved in suspend
		 * resume sequence. As long as this is not the last online
		 * operation in the resume sequence, just build a single sched
		 * domain, ignoring cpusets.
		 */
		partition_sched_domains(1, NULL, NULL);
		if (--num_cpus_frozen)
			return;
		/*
		 * This is the last CPU online operation. So fall through and
		 * restore the original sched domains by considering the
		 * cpuset configurations.
		 */
		cpuset_force_rebuild();
	}
	cpuset_update_active_cpus();
}

static int cpuset_cpu_inactive(unsigned int cpu)
{
	if (!cpuhp_tasks_frozen) {
		if (dl_cpu_busy(cpu))
			return -EBUSY;
		cpuset_update_active_cpus();
	} else {
		num_cpus_frozen++;
		partition_sched_domains(1, NULL, NULL);
	}
	return 0;
}

int sched_cpu_activate(unsigned int cpu)
{
	struct rq *rq = cpu_rq(cpu);
	struct rq_flags rf;

	set_cpu_active(cpu, true);

	if (sched_smp_initialized) {
		sched_domains_numa_masks_set(cpu);
		cpuset_cpu_active();
	}

	/*
	 * Put the rq online, if not already. This happens:
	 *
	 * 1) In the early boot process, because we build the real domains
	 *    after all CPUs have been brought up.
	 *
	 * 2) At runtime, if cpuset_cpu_active() fails to rebuild the
	 *    domains.
	 */
	rq_lock_irqsave(rq, &rf);
	if (rq->rd) {
		BUG_ON(!cpumask_test_cpu(cpu, rq->rd->span));
		set_rq_online(rq);
	}
	rq_unlock_irqrestore(rq, &rf);

	update_max_interval();

	return 0;
}

int sched_cpu_deactivate(unsigned int cpu)
{
	int ret;

	set_cpu_active(cpu, false);
	/*
	 * We've cleared cpu_active_mask, wait for all preempt-disabled and RCU
	 * users of this state to go away such that all new such users will
	 * observe it.
	 *
	 * Do sync before park smpboot threads to take care the rcu boost case.
	 */
	synchronize_rcu_mult(call_rcu, call_rcu_sched);

	if (!sched_smp_initialized)
		return 0;

	ret = cpuset_cpu_inactive(cpu);
	if (ret) {
		set_cpu_active(cpu, true);
		return ret;
	}
	sched_domains_numa_masks_clear(cpu);
	return 0;
}

static void sched_rq_cpu_starting(unsigned int cpu)
{
	struct rq *rq = cpu_rq(cpu);
	unsigned long flags;

	raw_spin_lock_irqsave(&rq->lock, flags);
	set_window_start(rq);
	raw_spin_unlock_irqrestore(&rq->lock, flags);

	rq->calc_load_update = calc_load_update;
	update_max_interval();
}

int sched_cpu_starting(unsigned int cpu)
{
	set_cpu_rq_start_time(cpu);
	sched_rq_cpu_starting(cpu);
	return 0;
}

#ifdef CONFIG_HOTPLUG_CPU
int sched_cpu_dying(unsigned int cpu)
{
	struct rq *rq = cpu_rq(cpu);
	struct rq_flags rf;

	/* Handle pending wakeups and then migrate everything off */
	sched_ttwu_pending();

	rq_lock_irqsave(rq, &rf);

	if (rq->rd) {
		BUG_ON(!cpumask_test_cpu(cpu, rq->rd->span));
		set_rq_offline(rq);
	}
	migrate_tasks(rq, &rf, true);
	BUG_ON(rq->nr_running != 1);
	rq_unlock_irqrestore(rq, &rf);

	clear_walt_request(cpu);

	calc_load_migrate(rq);
	update_max_interval();
	nohz_balance_exit_idle(cpu);
	hrtick_clear(rq);
	return 0;
}
#endif

#ifdef CONFIG_SCHED_SMT
DEFINE_STATIC_KEY_FALSE(sched_smt_present);

static void sched_init_smt(void)
{
	/*
	 * We've enumerated all CPUs and will assume that if any CPU
	 * has SMT siblings, CPU0 will too.
	 */
	if (cpumask_weight(cpu_smt_mask(0)) > 1)
		static_branch_enable(&sched_smt_present);
}
#else
static inline void sched_init_smt(void) { }
#endif

void __init sched_init_smp(void)
{
	cpumask_var_t non_isolated_cpus;

	alloc_cpumask_var(&non_isolated_cpus, GFP_KERNEL);

	sched_init_numa();

	/*
	 * There's no userspace yet to cause hotplug operations; hence all the
	 * CPU masks are stable and all blatant races in the below code cannot
	 * happen.
	 */
	mutex_lock(&sched_domains_mutex);
	sched_init_domains(cpu_active_mask);
	cpumask_andnot(non_isolated_cpus, cpu_possible_mask, cpu_isolated_map);
	if (cpumask_empty(non_isolated_cpus))
		cpumask_set_cpu(smp_processor_id(), non_isolated_cpus);
	mutex_unlock(&sched_domains_mutex);

	update_cluster_topology();

	/* Move init over to a non-isolated CPU */
	if (set_cpus_allowed_ptr(current, non_isolated_cpus) < 0)
		BUG();
	sched_init_granularity();
	free_cpumask_var(non_isolated_cpus);

	init_sched_rt_class();
	init_sched_dl_class();

	sched_init_smt();

	sched_smp_initialized = true;
}

static int __init migration_init(void)
{
	sched_rq_cpu_starting(smp_processor_id());
	return 0;
}
early_initcall(migration_init);

#else
void __init sched_init_smp(void)
{
	sched_init_granularity();
}
#endif /* CONFIG_SMP */

int in_sched_functions(unsigned long addr)
{
	return in_lock_functions(addr) ||
		(addr >= (unsigned long)__sched_text_start
		&& addr < (unsigned long)__sched_text_end);
}

#ifdef CONFIG_CGROUP_SCHED
/*
 * Default task group.
 * Every task in system belongs to this group at bootup.
 */
struct task_group root_task_group;
LIST_HEAD(task_groups);

/* Cacheline aligned slab cache for task_group */
static struct kmem_cache *task_group_cache __read_mostly;
#endif

DECLARE_PER_CPU(cpumask_var_t, load_balance_mask);
DECLARE_PER_CPU(cpumask_var_t, select_idle_mask);

void __init sched_init(void)
{
	int i, j;
	unsigned long alloc_size = 0, ptr;

	sched_clock_init();
	wait_bit_init();

	init_clusters();

#ifdef CONFIG_FAIR_GROUP_SCHED
	alloc_size += 2 * nr_cpu_ids * sizeof(void **);
#endif
#ifdef CONFIG_RT_GROUP_SCHED
	alloc_size += 2 * nr_cpu_ids * sizeof(void **);
#endif
	if (alloc_size) {
		ptr = (unsigned long)kzalloc(alloc_size, GFP_NOWAIT);

#ifdef CONFIG_FAIR_GROUP_SCHED
		root_task_group.se = (struct sched_entity **)ptr;
		ptr += nr_cpu_ids * sizeof(void **);

		root_task_group.cfs_rq = (struct cfs_rq **)ptr;
		ptr += nr_cpu_ids * sizeof(void **);

#endif /* CONFIG_FAIR_GROUP_SCHED */
#ifdef CONFIG_RT_GROUP_SCHED
		root_task_group.rt_se = (struct sched_rt_entity **)ptr;
		ptr += nr_cpu_ids * sizeof(void **);

		root_task_group.rt_rq = (struct rt_rq **)ptr;
		ptr += nr_cpu_ids * sizeof(void **);

#endif /* CONFIG_RT_GROUP_SCHED */
	}
#ifdef CONFIG_CPUMASK_OFFSTACK
	for_each_possible_cpu(i) {
		per_cpu(load_balance_mask, i) = (cpumask_var_t)kzalloc_node(
			cpumask_size(), GFP_KERNEL, cpu_to_node(i));
		per_cpu(select_idle_mask, i) = (cpumask_var_t)kzalloc_node(
			cpumask_size(), GFP_KERNEL, cpu_to_node(i));
	}
#endif /* CONFIG_CPUMASK_OFFSTACK */

	init_rt_bandwidth(&def_rt_bandwidth, global_rt_period(), global_rt_runtime());
	init_dl_bandwidth(&def_dl_bandwidth, global_rt_period(), global_rt_runtime());

#ifdef CONFIG_SMP
	init_defrootdomain();
#endif

#ifdef CONFIG_RT_GROUP_SCHED
	init_rt_bandwidth(&root_task_group.rt_bandwidth,
			global_rt_period(), global_rt_runtime());
#endif /* CONFIG_RT_GROUP_SCHED */

#ifdef CONFIG_CGROUP_SCHED
	task_group_cache = KMEM_CACHE(task_group, 0);

	list_add(&root_task_group.list, &task_groups);
	INIT_LIST_HEAD(&root_task_group.children);
	INIT_LIST_HEAD(&root_task_group.siblings);
	autogroup_init(&init_task);
#endif /* CONFIG_CGROUP_SCHED */

	for_each_possible_cpu(i) {
		struct rq *rq;

		rq = cpu_rq(i);
		raw_spin_lock_init(&rq->lock);
		rq->nr_running = 0;
		rq->calc_load_active = 0;
		rq->calc_load_update = jiffies + LOAD_FREQ;
		init_cfs_rq(&rq->cfs);
		init_rt_rq(&rq->rt);
		init_dl_rq(&rq->dl);
#ifdef CONFIG_FAIR_GROUP_SCHED
		root_task_group.shares = ROOT_TASK_GROUP_LOAD;
		INIT_LIST_HEAD(&rq->leaf_cfs_rq_list);
		rq->tmp_alone_branch = &rq->leaf_cfs_rq_list;
		/*
		 * How much CPU bandwidth does root_task_group get?
		 *
		 * In case of task-groups formed thr' the cgroup filesystem, it
		 * gets 100% of the CPU resources in the system. This overall
		 * system CPU resource is divided among the tasks of
		 * root_task_group and its child task-groups in a fair manner,
		 * based on each entity's (task or task-group's) weight
		 * (se->load.weight).
		 *
		 * In other words, if root_task_group has 10 tasks of weight
		 * 1024) and two child groups A0 and A1 (of weight 1024 each),
		 * then A0's share of the CPU resource is:
		 *
		 *	A0's bandwidth = 1024 / (10*1024 + 1024 + 1024) = 8.33%
		 *
		 * We achieve this by letting root_task_group's tasks sit
		 * directly in rq->cfs (i.e root_task_group->se[] = NULL).
		 */
		init_cfs_bandwidth(&root_task_group.cfs_bandwidth);
		init_tg_cfs_entry(&root_task_group, &rq->cfs, NULL, i, NULL);
#endif /* CONFIG_FAIR_GROUP_SCHED */

		rq->rt.rt_runtime = def_rt_bandwidth.rt_runtime;
#ifdef CONFIG_RT_GROUP_SCHED
		init_tg_rt_entry(&root_task_group, &rq->rt, NULL, i, NULL);
#endif

		for (j = 0; j < CPU_LOAD_IDX_MAX; j++)
			rq->cpu_load[j] = 0;

#ifdef CONFIG_SMP
		rq->sd = NULL;
		rq->rd = NULL;
		rq->cpu_capacity = rq->cpu_capacity_orig = SCHED_CAPACITY_SCALE;
		rq->balance_callback = NULL;
		rq->active_balance = 0;
		rq->next_balance = jiffies;
		rq->push_cpu = 0;
		rq->cpu = i;
		rq->online = 0;
		rq->idle_stamp = 0;
		rq->avg_idle = 2*sysctl_sched_migration_cost;
		rq->max_idle_balance_cost = sysctl_sched_migration_cost;
		rq->push_task = NULL;
		walt_sched_init(rq);

		INIT_LIST_HEAD(&rq->cfs_tasks);

		rq_attach_root(rq, &def_root_domain);
#ifdef CONFIG_NO_HZ_COMMON
		rq->last_load_update_tick = jiffies;
		rq->last_blocked_load_update_tick = jiffies;
		rq->nohz_flags = 0;
#endif
#ifdef CONFIG_NO_HZ_FULL
		rq->last_sched_tick = 0;
#endif
#endif /* CONFIG_SMP */
		init_rq_hrtick(rq);
		atomic_set(&rq->nr_iowait, 0);
	}

	BUG_ON(alloc_related_thread_groups());

	set_load_weight(&init_task);

	/*
	 * The boot idle thread does lazy MMU switching as well:
	 */
	mmgrab(&init_mm);
	enter_lazy_tlb(&init_mm, current);

	/*
	 * Make us the idle thread. Technically, schedule() should not be
	 * called from this thread, however somewhere below it might be,
	 * but because we are the idle thread, we just pick up running again
	 * when this runqueue becomes "idle".
	 */
	init_idle(current, smp_processor_id(), false);

	calc_load_update = jiffies + LOAD_FREQ;

#ifdef CONFIG_SMP
	/* May be allocated at isolcpus cmdline parse time */
	if (cpu_isolated_map == NULL)
		zalloc_cpumask_var(&cpu_isolated_map, GFP_NOWAIT);
	idle_thread_set_boot_cpu();
	set_cpu_rq_start_time(smp_processor_id());
#endif
	init_sched_fair_class();

	init_schedstats();

	scheduler_running = 1;
}

#ifdef CONFIG_DEBUG_ATOMIC_SLEEP
static inline int preempt_count_equals(int preempt_offset)
{
	int nested = preempt_count() + rcu_preempt_depth();

	return (nested == preempt_offset);
}

void __might_sleep(const char *file, int line, int preempt_offset)
{
	/*
	 * Blocking primitives will set (and therefore destroy) current->state,
	 * since we will exit with TASK_RUNNING make sure we enter with it,
	 * otherwise we will destroy state.
	 */
	WARN_ONCE(current->state != TASK_RUNNING && current->task_state_change,
			"do not call blocking ops when !TASK_RUNNING; "
			"state=%lx set at [<%p>] %pS\n",
			current->state,
			(void *)current->task_state_change,
			(void *)current->task_state_change);

	___might_sleep(file, line, preempt_offset);
}
EXPORT_SYMBOL(__might_sleep);

void ___might_sleep(const char *file, int line, int preempt_offset)
{
	/* Ratelimiting timestamp: */
	static unsigned long prev_jiffy;

	unsigned long preempt_disable_ip;

	/* WARN_ON_ONCE() by default, no rate limit required: */
	rcu_sleep_check();

	if ((preempt_count_equals(preempt_offset) && !irqs_disabled() &&
	     !is_idle_task(current)) ||
	    system_state == SYSTEM_BOOTING || system_state > SYSTEM_RUNNING ||
	    oops_in_progress)
		return;

	if (time_before(jiffies, prev_jiffy + HZ) && prev_jiffy)
		return;
	prev_jiffy = jiffies;

	/* Save this before calling printk(), since that will clobber it: */
	preempt_disable_ip = get_preempt_disable_ip(current);

	printk(KERN_ERR
		"BUG: sleeping function called from invalid context at %s:%d\n",
			file, line);
	printk(KERN_ERR
		"in_atomic(): %d, irqs_disabled(): %d, pid: %d, name: %s\n",
			in_atomic(), irqs_disabled(),
			current->pid, current->comm);

	if (task_stack_end_corrupted(current))
		printk(KERN_EMERG "Thread overran stack, or stack corrupted\n");

	debug_show_held_locks(current);
	if (irqs_disabled())
		print_irqtrace_events(current);
	if (IS_ENABLED(CONFIG_DEBUG_PREEMPT)
	    && !preempt_count_equals(preempt_offset)) {
		pr_err("Preemption disabled at:");
		print_ip_sym(preempt_disable_ip);
		pr_cont("\n");
	}
#ifdef CONFIG_PANIC_ON_SCHED_BUG
	BUG();
#endif
	dump_stack();
	add_taint(TAINT_WARN, LOCKDEP_STILL_OK);
}
EXPORT_SYMBOL(___might_sleep);
#endif

#ifdef CONFIG_MAGIC_SYSRQ
void normalize_rt_tasks(void)
{
	struct task_struct *g, *p;
	struct sched_attr attr = {
		.sched_policy = SCHED_NORMAL,
	};

	read_lock(&tasklist_lock);
	for_each_process_thread(g, p) {
		/*
		 * Only normalize user tasks:
		 */
		if (p->flags & PF_KTHREAD)
			continue;

		p->se.exec_start = 0;
		schedstat_set(p->se.statistics.wait_start,  0);
		schedstat_set(p->se.statistics.sleep_start, 0);
		schedstat_set(p->se.statistics.block_start, 0);

		if (!dl_task(p) && !rt_task(p)) {
			/*
			 * Renice negative nice level userspace
			 * tasks back to 0:
			 */
			if (task_nice(p) < 0)
				set_user_nice(p, 0);
			continue;
		}

		__sched_setscheduler(p, &attr, false, false);
	}
	read_unlock(&tasklist_lock);
}

#endif /* CONFIG_MAGIC_SYSRQ */

#if defined(CONFIG_IA64) || defined(CONFIG_KGDB_KDB)
/*
 * These functions are only useful for the IA64 MCA handling, or kdb.
 *
 * They can only be called when the whole system has been
 * stopped - every CPU needs to be quiescent, and no scheduling
 * activity can take place. Using them for anything else would
 * be a serious bug, and as a result, they aren't even visible
 * under any other configuration.
 */

/**
 * curr_task - return the current task for a given CPU.
 * @cpu: the processor in question.
 *
 * ONLY VALID WHEN THE WHOLE SYSTEM IS STOPPED!
 *
 * Return: The current task for @cpu.
 */
struct task_struct *curr_task(int cpu)
{
	return cpu_curr(cpu);
}

#endif /* defined(CONFIG_IA64) || defined(CONFIG_KGDB_KDB) */

#ifdef CONFIG_IA64
/**
 * set_curr_task - set the current task for a given CPU.
 * @cpu: the processor in question.
 * @p: the task pointer to set.
 *
 * Description: This function must only be used when non-maskable interrupts
 * are serviced on a separate stack. It allows the architecture to switch the
 * notion of the current task on a CPU in a non-blocking manner. This function
 * must be called with all CPU's synchronized, and interrupts disabled, the
 * and caller must save the original value of the current task (see
 * curr_task() above) and restore that value before reenabling interrupts and
 * re-starting the system.
 *
 * ONLY VALID WHEN THE WHOLE SYSTEM IS STOPPED!
 */
void ia64_set_curr_task(int cpu, struct task_struct *p)
{
	cpu_curr(cpu) = p;
}

#endif

#ifdef CONFIG_CGROUP_SCHED
/* task_group_lock serializes the addition/removal of task groups */
static DEFINE_SPINLOCK(task_group_lock);

static void sched_free_group(struct task_group *tg)
{
	free_fair_sched_group(tg);
	free_rt_sched_group(tg);
	autogroup_free(tg);
	kmem_cache_free(task_group_cache, tg);
}

/* allocate runqueue etc for a new task group */
struct task_group *sched_create_group(struct task_group *parent)
{
	struct task_group *tg;

	tg = kmem_cache_alloc(task_group_cache, GFP_KERNEL | __GFP_ZERO);
	if (!tg)
		return ERR_PTR(-ENOMEM);

	if (!alloc_fair_sched_group(tg, parent))
		goto err;

	if (!alloc_rt_sched_group(tg, parent))
		goto err;

	return tg;

err:
	sched_free_group(tg);
	return ERR_PTR(-ENOMEM);
}

void sched_online_group(struct task_group *tg, struct task_group *parent)
{
	unsigned long flags;

	spin_lock_irqsave(&task_group_lock, flags);
	list_add_rcu(&tg->list, &task_groups);

	/* Root should already exist: */
	WARN_ON(!parent);

	tg->parent = parent;
	INIT_LIST_HEAD(&tg->children);
	list_add_rcu(&tg->siblings, &parent->children);
	spin_unlock_irqrestore(&task_group_lock, flags);

	online_fair_sched_group(tg);
}

/* rcu callback to free various structures associated with a task group */
static void sched_free_group_rcu(struct rcu_head *rhp)
{
	/* Now it should be safe to free those cfs_rqs: */
	sched_free_group(container_of(rhp, struct task_group, rcu));
}

void sched_destroy_group(struct task_group *tg)
{
	/* Wait for possible concurrent references to cfs_rqs complete: */
	call_rcu(&tg->rcu, sched_free_group_rcu);
}

void sched_offline_group(struct task_group *tg)
{
	unsigned long flags;

	/* End participation in shares distribution: */
	unregister_fair_sched_group(tg);

	spin_lock_irqsave(&task_group_lock, flags);
	list_del_rcu(&tg->list);
	list_del_rcu(&tg->siblings);
	spin_unlock_irqrestore(&task_group_lock, flags);
}

static void sched_change_group(struct task_struct *tsk, int type)
{
	struct task_group *tg;

	/*
	 * All callers are synchronized by task_rq_lock(); we do not use RCU
	 * which is pointless here. Thus, we pass "true" to task_css_check()
	 * to prevent lockdep warnings.
	 */
	tg = container_of(task_css_check(tsk, cpu_cgrp_id, true),
			  struct task_group, css);
	tg = autogroup_task_group(tsk, tg);
	tsk->sched_task_group = tg;

#ifdef CONFIG_FAIR_GROUP_SCHED
	if (tsk->sched_class->task_change_group)
		tsk->sched_class->task_change_group(tsk, type);
	else
#endif
		set_task_rq(tsk, task_cpu(tsk));
}

/*
 * Change task's runqueue when it moves between groups.
 *
 * The caller of this function should have put the task in its new group by
 * now. This function just updates tsk->se.cfs_rq and tsk->se.parent to reflect
 * its new group.
 */
void sched_move_task(struct task_struct *tsk)
{
	int queued, running, queue_flags =
		DEQUEUE_SAVE | DEQUEUE_MOVE | DEQUEUE_NOCLOCK;
	struct rq_flags rf;
	struct rq *rq;

	rq = task_rq_lock(tsk, &rf);
	update_rq_clock(rq);

	running = task_current(rq, tsk);
	queued = task_on_rq_queued(tsk);

	if (queued)
		dequeue_task(rq, tsk, queue_flags);
	if (running)
		put_prev_task(rq, tsk);

	sched_change_group(tsk, TASK_MOVE_GROUP);

	if (queued)
		enqueue_task(rq, tsk, queue_flags);
	if (running)
		set_curr_task(rq, tsk);

	task_rq_unlock(rq, tsk, &rf);
}

#ifdef CONFIG_PROC_SYSCTL
static int find_capacity_margin_levels(void)
{
	int cpu, max_clusters;

	for (cpu = max_clusters = 0; cpu < num_possible_cpus();) {
		cpu += cpumask_weight(topology_core_cpumask(cpu));
		max_clusters++;
	}

	/*
	 * Capacity margin levels is number of clusters available in
	 * the system subtracted by 1.
	 */
	return max_clusters - 1;
}

static void sched_update_up_migrate_values(int cap_margin_levels,
				const struct cpumask *cluster_cpus[])
{
	int i, cpu;

	if (cap_margin_levels > 1) {
		/*
		 * No need to worry about CPUs in last cluster
		 * if there are more than 2 clusters in the system
		 */
		for (i = 0; i < cap_margin_levels; i++)
			if (cluster_cpus[i])
				for_each_cpu(cpu, cluster_cpus[i])
					sched_capacity_margin_up[cpu] =
					sysctl_sched_capacity_margin_up[i];
	} else {
		for_each_possible_cpu(cpu)
			sched_capacity_margin_up[cpu] =
				sysctl_sched_capacity_margin_up[0];
	}
}

static void sched_update_down_migrate_values(int cap_margin_levels,
				const struct cpumask *cluster_cpus[])
{
	int i, cpu;

	if (cap_margin_levels > 1) {
		/*
		 * Skip first cluster as down migrate value isn't needed
		 */
		for (i = 0; i < cap_margin_levels; i++)
			if (cluster_cpus[i+1])
				for_each_cpu(cpu, cluster_cpus[i+1])
					sched_capacity_margin_down[cpu] =
					sysctl_sched_capacity_margin_down[i];
	} else {
		for_each_possible_cpu(cpu)
			sched_capacity_margin_down[cpu] =
				sysctl_sched_capacity_margin_down[0];
	}
}

static int sched_update_updown_migrate_values(unsigned int *data,
					int cap_margin_levels, int ret)
{
	int i, cpu;
	static const struct cpumask *cluster_cpus[MAX_CLUSTERS];

	for (i = cpu = 0; (!cluster_cpus[i]) &&
				cpu < num_possible_cpus(); i++) {
		cluster_cpus[i] = topology_core_cpumask(cpu);
		cpu += cpumask_weight(topology_core_cpumask(cpu));
	}

	if (data == &sysctl_sched_capacity_margin_up[0])
		sched_update_up_migrate_values(cap_margin_levels,
							cluster_cpus);
	else if (data == &sysctl_sched_capacity_margin_down[0])
		sched_update_down_migrate_values(cap_margin_levels,
							cluster_cpus);
	else
		ret = -EINVAL;

	return ret;
}

int sched_updown_migrate_handler(struct ctl_table *table, int write,
				 void __user *buffer, size_t *lenp,
				 loff_t *ppos)
{
	int ret, i;
	unsigned int *data = (unsigned int *)table->data;
	unsigned int *old_val;
	static DEFINE_MUTEX(mutex);
	static int cap_margin_levels = -1;

	mutex_lock(&mutex);

	if (cap_margin_levels == -1 ||
		table->maxlen != (sizeof(unsigned int) * cap_margin_levels)) {
		cap_margin_levels = find_capacity_margin_levels();
		table->maxlen = sizeof(unsigned int) * cap_margin_levels;
	}

	if (cap_margin_levels <= 0) {
		ret = -EINVAL;
		goto unlock_mutex;
	}

	old_val = kzalloc(table->maxlen, GFP_KERNEL);
	if (!old_val) {
		ret = -ENOMEM;
		goto unlock_mutex;
	}

	memcpy(old_val, data, table->maxlen);

	ret = proc_douintvec_capacity(table, write, buffer, lenp, ppos);

	if (!ret && write) {
		for (i = 0; i < cap_margin_levels; i++) {
			if (sysctl_sched_capacity_margin_up[i] >
					sysctl_sched_capacity_margin_down[i]) {
				memcpy(data, old_val, table->maxlen);
				ret = -EINVAL;
				goto free_old_val;
			}
		}

		ret = sched_update_updown_migrate_values(data,
						cap_margin_levels, ret);
	}
free_old_val:
	kfree(old_val);
unlock_mutex:
	mutex_unlock(&mutex);

	return ret;
}
#endif

static inline struct task_group *css_tg(struct cgroup_subsys_state *css)
{
	return css ? container_of(css, struct task_group, css) : NULL;
}

static struct cgroup_subsys_state *
cpu_cgroup_css_alloc(struct cgroup_subsys_state *parent_css)
{
	struct task_group *parent = css_tg(parent_css);
	struct task_group *tg;

	if (!parent) {
		/* This is early initialization for the top cgroup */
		return &root_task_group.css;
	}

	tg = sched_create_group(parent);
	if (IS_ERR(tg))
		return ERR_PTR(-ENOMEM);

	return &tg->css;
}

/* Expose task group only after completing cgroup initialization */
static int cpu_cgroup_css_online(struct cgroup_subsys_state *css)
{
	struct task_group *tg = css_tg(css);
	struct task_group *parent = css_tg(css->parent);

	if (parent)
		sched_online_group(tg, parent);
	return 0;
}

static void cpu_cgroup_css_released(struct cgroup_subsys_state *css)
{
	struct task_group *tg = css_tg(css);

	sched_offline_group(tg);
}

static void cpu_cgroup_css_free(struct cgroup_subsys_state *css)
{
	struct task_group *tg = css_tg(css);

	/*
	 * Relies on the RCU grace period between css_released() and this.
	 */
	sched_free_group(tg);
}

/*
 * This is called before wake_up_new_task(), therefore we really only
 * have to set its group bits, all the other stuff does not apply.
 */
static void cpu_cgroup_fork(struct task_struct *task)
{
	struct rq_flags rf;
	struct rq *rq;

	rq = task_rq_lock(task, &rf);

	update_rq_clock(rq);
	sched_change_group(task, TASK_SET_GROUP);

	task_rq_unlock(rq, task, &rf);
}

static int cpu_cgroup_can_attach(struct cgroup_taskset *tset)
{
	struct task_struct *task;
	struct cgroup_subsys_state *css;
	int ret = 0;

	cgroup_taskset_for_each(task, css, tset) {
#ifdef CONFIG_RT_GROUP_SCHED
		if (!sched_rt_can_attach(css_tg(css), task))
			return -EINVAL;
#else
		/* We don't support RT-tasks being in separate groups */
		if (task->sched_class != &fair_sched_class)
			return -EINVAL;
#endif
		/*
		 * Serialize against wake_up_new_task() such that if its
		 * running, we're sure to observe its full state.
		 */
		raw_spin_lock_irq(&task->pi_lock);
		/*
		 * Avoid calling sched_move_task() before wake_up_new_task()
		 * has happened. This would lead to problems with PELT, due to
		 * move wanting to detach+attach while we're not attached yet.
		 */
		if (task->state == TASK_NEW)
			ret = -EINVAL;
		raw_spin_unlock_irq(&task->pi_lock);

		if (ret)
			break;
	}
	return ret;
}

static void cpu_cgroup_attach(struct cgroup_taskset *tset)
{
	struct task_struct *task;
	struct cgroup_subsys_state *css;

	cgroup_taskset_for_each(task, css, tset)
		sched_move_task(task);
}

#ifdef CONFIG_FAIR_GROUP_SCHED
static int cpu_shares_write_u64(struct cgroup_subsys_state *css,
				struct cftype *cftype, u64 shareval)
{
	return sched_group_set_shares(css_tg(css), scale_load(shareval));
}

static u64 cpu_shares_read_u64(struct cgroup_subsys_state *css,
			       struct cftype *cft)
{
	struct task_group *tg = css_tg(css);

	return (u64) scale_load_down(tg->shares);
}

#ifdef CONFIG_CFS_BANDWIDTH
static DEFINE_MUTEX(cfs_constraints_mutex);

const u64 max_cfs_quota_period = 1 * NSEC_PER_SEC; /* 1s */
const u64 min_cfs_quota_period = 1 * NSEC_PER_MSEC; /* 1ms */

static int __cfs_schedulable(struct task_group *tg, u64 period, u64 runtime);

static int tg_set_cfs_bandwidth(struct task_group *tg, u64 period, u64 quota)
{
	int i, ret = 0, runtime_enabled, runtime_was_enabled;
	struct cfs_bandwidth *cfs_b = &tg->cfs_bandwidth;

	if (tg == &root_task_group)
		return -EINVAL;

	/*
	 * Ensure we have at some amount of bandwidth every period.  This is
	 * to prevent reaching a state of large arrears when throttled via
	 * entity_tick() resulting in prolonged exit starvation.
	 */
	if (quota < min_cfs_quota_period || period < min_cfs_quota_period)
		return -EINVAL;

	/*
	 * Likewise, bound things on the otherside by preventing insane quota
	 * periods.  This also allows us to normalize in computing quota
	 * feasibility.
	 */
	if (period > max_cfs_quota_period)
		return -EINVAL;

	/*
	 * Prevent race between setting of cfs_rq->runtime_enabled and
	 * unthrottle_offline_cfs_rqs().
	 */
	get_online_cpus();
	mutex_lock(&cfs_constraints_mutex);
	ret = __cfs_schedulable(tg, period, quota);
	if (ret)
		goto out_unlock;

	runtime_enabled = quota != RUNTIME_INF;
	runtime_was_enabled = cfs_b->quota != RUNTIME_INF;
	/*
	 * If we need to toggle cfs_bandwidth_used, off->on must occur
	 * before making related changes, and on->off must occur afterwards
	 */
	if (runtime_enabled && !runtime_was_enabled)
		cfs_bandwidth_usage_inc();
	raw_spin_lock_irq(&cfs_b->lock);
	cfs_b->period = ns_to_ktime(period);
	cfs_b->quota = quota;

	__refill_cfs_bandwidth_runtime(cfs_b);

	/* Restart the period timer (if active) to handle new period expiry: */
	if (runtime_enabled)
		start_cfs_bandwidth(cfs_b);

	raw_spin_unlock_irq(&cfs_b->lock);

	for_each_online_cpu(i) {
		struct cfs_rq *cfs_rq = tg->cfs_rq[i];
		struct rq *rq = cfs_rq->rq;
		struct rq_flags rf;

		rq_lock_irq(rq, &rf);
		cfs_rq->runtime_enabled = runtime_enabled;
		cfs_rq->runtime_remaining = 0;

		if (cfs_rq->throttled)
			unthrottle_cfs_rq(cfs_rq);
		rq_unlock_irq(rq, &rf);
	}
	if (runtime_was_enabled && !runtime_enabled)
		cfs_bandwidth_usage_dec();
out_unlock:
	mutex_unlock(&cfs_constraints_mutex);
	put_online_cpus();

	return ret;
}

int tg_set_cfs_quota(struct task_group *tg, long cfs_quota_us)
{
	u64 quota, period;

	period = ktime_to_ns(tg->cfs_bandwidth.period);
	if (cfs_quota_us < 0)
		quota = RUNTIME_INF;
	else
		quota = (u64)cfs_quota_us * NSEC_PER_USEC;

	return tg_set_cfs_bandwidth(tg, period, quota);
}

long tg_get_cfs_quota(struct task_group *tg)
{
	u64 quota_us;

	if (tg->cfs_bandwidth.quota == RUNTIME_INF)
		return -1;

	quota_us = tg->cfs_bandwidth.quota;
	do_div(quota_us, NSEC_PER_USEC);

	return quota_us;
}

int tg_set_cfs_period(struct task_group *tg, long cfs_period_us)
{
	u64 quota, period;

	period = (u64)cfs_period_us * NSEC_PER_USEC;
	quota = tg->cfs_bandwidth.quota;

	return tg_set_cfs_bandwidth(tg, period, quota);
}

long tg_get_cfs_period(struct task_group *tg)
{
	u64 cfs_period_us;

	cfs_period_us = ktime_to_ns(tg->cfs_bandwidth.period);
	do_div(cfs_period_us, NSEC_PER_USEC);

	return cfs_period_us;
}

static s64 cpu_cfs_quota_read_s64(struct cgroup_subsys_state *css,
				  struct cftype *cft)
{
	return tg_get_cfs_quota(css_tg(css));
}

static int cpu_cfs_quota_write_s64(struct cgroup_subsys_state *css,
				   struct cftype *cftype, s64 cfs_quota_us)
{
	return tg_set_cfs_quota(css_tg(css), cfs_quota_us);
}

static u64 cpu_cfs_period_read_u64(struct cgroup_subsys_state *css,
				   struct cftype *cft)
{
	return tg_get_cfs_period(css_tg(css));
}

static int cpu_cfs_period_write_u64(struct cgroup_subsys_state *css,
				    struct cftype *cftype, u64 cfs_period_us)
{
	return tg_set_cfs_period(css_tg(css), cfs_period_us);
}

struct cfs_schedulable_data {
	struct task_group *tg;
	u64 period, quota;
};

/*
 * normalize group quota/period to be quota/max_period
 * note: units are usecs
 */
static u64 normalize_cfs_quota(struct task_group *tg,
			       struct cfs_schedulable_data *d)
{
	u64 quota, period;

	if (tg == d->tg) {
		period = d->period;
		quota = d->quota;
	} else {
		period = tg_get_cfs_period(tg);
		quota = tg_get_cfs_quota(tg);
	}

	/* note: these should typically be equivalent */
	if (quota == RUNTIME_INF || quota == -1)
		return RUNTIME_INF;

	return to_ratio(period, quota);
}

static int tg_cfs_schedulable_down(struct task_group *tg, void *data)
{
	struct cfs_schedulable_data *d = data;
	struct cfs_bandwidth *cfs_b = &tg->cfs_bandwidth;
	s64 quota = 0, parent_quota = -1;

	if (!tg->parent) {
		quota = RUNTIME_INF;
	} else {
		struct cfs_bandwidth *parent_b = &tg->parent->cfs_bandwidth;

		quota = normalize_cfs_quota(tg, d);
		parent_quota = parent_b->hierarchical_quota;

		/*
		 * Ensure max(child_quota) <= parent_quota, inherit when no
		 * limit is set:
		 */
		if (quota == RUNTIME_INF)
			quota = parent_quota;
		else if (parent_quota != RUNTIME_INF && quota > parent_quota)
			return -EINVAL;
	}
	cfs_b->hierarchical_quota = quota;

	return 0;
}

static int __cfs_schedulable(struct task_group *tg, u64 period, u64 quota)
{
	int ret;
	struct cfs_schedulable_data data = {
		.tg = tg,
		.period = period,
		.quota = quota,
	};

	if (quota != RUNTIME_INF) {
		do_div(data.period, NSEC_PER_USEC);
		do_div(data.quota, NSEC_PER_USEC);
	}

	rcu_read_lock();
	ret = walk_tg_tree(tg_cfs_schedulable_down, tg_nop, &data);
	rcu_read_unlock();

	return ret;
}

static int cpu_stats_show(struct seq_file *sf, void *v)
{
	struct task_group *tg = css_tg(seq_css(sf));
	struct cfs_bandwidth *cfs_b = &tg->cfs_bandwidth;

	seq_printf(sf, "nr_periods %d\n", cfs_b->nr_periods);
	seq_printf(sf, "nr_throttled %d\n", cfs_b->nr_throttled);
	seq_printf(sf, "throttled_time %llu\n", cfs_b->throttled_time);

	return 0;
}
#endif /* CONFIG_CFS_BANDWIDTH */
#endif /* CONFIG_FAIR_GROUP_SCHED */

#ifdef CONFIG_RT_GROUP_SCHED
static int cpu_rt_runtime_write(struct cgroup_subsys_state *css,
				struct cftype *cft, s64 val)
{
	return sched_group_set_rt_runtime(css_tg(css), val);
}

static s64 cpu_rt_runtime_read(struct cgroup_subsys_state *css,
			       struct cftype *cft)
{
	return sched_group_rt_runtime(css_tg(css));
}

static int cpu_rt_period_write_uint(struct cgroup_subsys_state *css,
				    struct cftype *cftype, u64 rt_period_us)
{
	return sched_group_set_rt_period(css_tg(css), rt_period_us);
}

static u64 cpu_rt_period_read_uint(struct cgroup_subsys_state *css,
				   struct cftype *cft)
{
	return sched_group_rt_period(css_tg(css));
}
#endif /* CONFIG_RT_GROUP_SCHED */

static struct cftype cpu_files[] = {
#ifdef CONFIG_FAIR_GROUP_SCHED
	{
		.name = "shares",
		.read_u64 = cpu_shares_read_u64,
		.write_u64 = cpu_shares_write_u64,
	},
#endif
#ifdef CONFIG_CFS_BANDWIDTH
	{
		.name = "cfs_quota_us",
		.read_s64 = cpu_cfs_quota_read_s64,
		.write_s64 = cpu_cfs_quota_write_s64,
	},
	{
		.name = "cfs_period_us",
		.read_u64 = cpu_cfs_period_read_u64,
		.write_u64 = cpu_cfs_period_write_u64,
	},
	{
		.name = "stat",
		.seq_show = cpu_stats_show,
	},
#endif
#ifdef CONFIG_RT_GROUP_SCHED
	{
		.name = "rt_runtime_us",
		.read_s64 = cpu_rt_runtime_read,
		.write_s64 = cpu_rt_runtime_write,
	},
	{
		.name = "rt_period_us",
		.read_u64 = cpu_rt_period_read_uint,
		.write_u64 = cpu_rt_period_write_uint,
	},
#endif
	{ }	/* Terminate */
};

struct cgroup_subsys cpu_cgrp_subsys = {
	.css_alloc	= cpu_cgroup_css_alloc,
	.css_online	= cpu_cgroup_css_online,
	.css_released	= cpu_cgroup_css_released,
	.css_free	= cpu_cgroup_css_free,
	.fork		= cpu_cgroup_fork,
	.can_attach	= cpu_cgroup_can_attach,
	.attach		= cpu_cgroup_attach,
	.legacy_cftypes	= cpu_files,
	.early_init	= true,
};

#endif	/* CONFIG_CGROUP_SCHED */

void dump_cpu_task(int cpu)
{
	pr_info("Task dump for CPU %d:\n", cpu);
	sched_show_task(cpu_curr(cpu));
}

/*
 * Nice levels are multiplicative, with a gentle 10% change for every
 * nice level changed. I.e. when a CPU-bound task goes from nice 0 to
 * nice 1, it will get ~10% less CPU time than another CPU-bound task
 * that remained on nice 0.
 *
 * The "10% effect" is relative and cumulative: from _any_ nice level,
 * if you go up 1 level, it's -10% CPU usage, if you go down 1 level
 * it's +10% CPU usage. (to achieve that we use a multiplier of 1.25.
 * If a task goes up by ~10% and another task goes down by ~10% then
 * the relative distance between them is ~25%.)
 */
const int sched_prio_to_weight[40] = {
 /* -20 */     88761,     71755,     56483,     46273,     36291,
 /* -15 */     29154,     23254,     18705,     14949,     11916,
 /* -10 */      9548,      7620,      6100,      4904,      3906,
 /*  -5 */      3121,      2501,      1991,      1586,      1277,
 /*   0 */      1024,       820,       655,       526,       423,
 /*   5 */       335,       272,       215,       172,       137,
 /*  10 */       110,        87,        70,        56,        45,
 /*  15 */        36,        29,        23,        18,        15,
};

/*
 * Inverse (2^32/x) values of the sched_prio_to_weight[] array, precalculated.
 *
 * In cases where the weight does not change often, we can use the
 * precalculated inverse to speed up arithmetics by turning divisions
 * into multiplications:
 */
const u32 sched_prio_to_wmult[40] = {
 /* -20 */     48388,     59856,     76040,     92818,    118348,
 /* -15 */    147320,    184698,    229616,    287308,    360437,
 /* -10 */    449829,    563644,    704093,    875809,   1099582,
 /*  -5 */   1376151,   1717300,   2157191,   2708050,   3363326,
 /*   0 */   4194304,   5237765,   6557202,   8165337,  10153587,
 /*   5 */  12820798,  15790321,  19976592,  24970740,  31350126,
 /*  10 */  39045157,  49367440,  61356676,  76695844,  95443717,
 /*  15 */ 119304647, 148102320, 186737708, 238609294, 286331153,
};

#ifdef CONFIG_SCHED_WALT
/*
 * sched_exit() - Set EXITING_TASK_MARKER in task's ravg.demand field
 *
 * Stop accounting (exiting) task's future cpu usage
 *
 * We need this so that reset_all_windows_stats() can function correctly.
 * reset_all_window_stats() depends on do_each_thread/for_each_thread task
 * iterators to reset *all* task's statistics. Exiting tasks however become
 * invisible to those iterators. sched_exit() is called on a exiting task prior
 * to being removed from task_list, which will let reset_all_window_stats()
 * function correctly.
 */
void sched_exit(struct task_struct *p)
{
	struct rq_flags rf;
	struct rq *rq;
	u64 wallclock;

	sched_set_group_id(p, 0);

	rq = task_rq_lock(p, &rf);

	/* rq->curr == p */
	wallclock = ktime_get_ns();
	update_task_ravg(rq->curr, rq, TASK_UPDATE, wallclock, 0);
	dequeue_task(rq, p, 0);
	/*
	 * task's contribution is already removed from the
	 * cumulative window demand in dequeue. As the
	 * task's stats are reset, the next enqueue does
	 * not change the cumulative window demand.
	 */
	reset_task_stats(p);
	p->ravg.mark_start = wallclock;
	p->ravg.sum_history[0] = EXITING_TASK_MARKER;

	enqueue_task(rq, p, 0);
	clear_ed_task(p, rq);
	task_rq_unlock(rq, p, &rf);
	free_task_load_ptrs(p);
}
#endif /* CONFIG_SCHED_WALT */

__read_mostly bool sched_predl = 1;<|MERGE_RESOLUTION|>--- conflicted
+++ resolved
@@ -1541,7 +1541,6 @@
 		for_each_cpu(dest_cpu, &p->cpus_allowed) {
 			if (!is_cpu_allowed(p, dest_cpu))
 				continue;
-<<<<<<< HEAD
 			if (cpu_isolated(dest_cpu)) {
 				if (allow_iso)
 					isolated_candidate = dest_cpu;
@@ -1552,9 +1551,6 @@
 
 		if (isolated_candidate != -1) {
 			dest_cpu = isolated_candidate;
-=======
-
->>>>>>> a6d69138
 			goto out;
 		}
 
@@ -1626,15 +1622,9 @@
 	 * [ this allows ->select_task() to simply return task_cpu(p) and
 	 *   not worry about this generic constraint ]
 	 */
-<<<<<<< HEAD
-	if (unlikely(!cpumask_test_cpu(cpu, &p->cpus_allowed) ||
-		     !cpu_online(cpu)) ||
-		     (cpu_isolated(cpu) && !allow_isolated))
+	if (unlikely(!is_cpu_allowed(p, cpu)) || (cpu_isolated(cpu) &&
+						 !allow_isolated))
 		cpu = select_fallback_rq(task_cpu(p), p, allow_isolated);
-=======
-	if (unlikely(!is_cpu_allowed(p, cpu)))
-		cpu = select_fallback_rq(task_cpu(p), p);
->>>>>>> a6d69138
 
 	return cpu;
 }
