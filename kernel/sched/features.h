--- conflicted
+++ resolved
@@ -138,9 +138,6 @@
  * generally leads to usage of higher frequencies.
  * If disabled, boosts will only bias tasks to higher-capacity CPUs.
  */
-<<<<<<< HEAD
-SCHED_FEAT(SCHEDTUNE_BOOST_UTIL, true)
-=======
 SCHED_FEAT(SCHEDTUNE_BOOST_UTIL, true)
 
 /*
@@ -150,5 +147,4 @@
  * that the selection algorithm for a boosted task
  * should be used.
  */
-SCHED_FEAT(SYNC_BOOST, true)
->>>>>>> d3113db9
+SCHED_FEAT(SYNC_BOOST, true)