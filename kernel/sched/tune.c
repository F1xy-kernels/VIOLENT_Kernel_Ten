#include <linux/binfmts.h>
#include <linux/cgroup.h>
#include <linux/err.h>
#include <linux/kernel.h>
#include <linux/percpu.h>
#include <linux/printk.h>
#include <linux/rcupdate.h>
#include <linux/slab.h>

#include <trace/events/sched.h>

#include "sched.h"
#include "tune.h"

bool schedtune_initialized = false;
extern struct reciprocal_value schedtune_spc_rdiv;

/* We hold schedtune boost in effect for at least this long */
#define SCHEDTUNE_BOOST_HOLD_NS 50000000ULL

/*
 * EAS scheduler tunables for task groups.
 */

/* SchdTune tunables for a group of tasks */
struct schedtune {
	/* SchedTune CGroup subsystem */
	struct cgroup_subsys_state css;

	/* Boost group allocated ID */
	int idx;

	/* Boost value for tasks on that SchedTune CGroup */
	int boost;

#ifdef CONFIG_SCHED_WALT
	/* Toggle ability to override sched boost enabled */
	bool sched_boost_no_override;

	/*
	 * Controls whether a cgroup is eligible for sched boost or not. This
	 * can temporariliy be disabled by the kernel based on the no_override
	 * flag above.
	 */
	bool sched_boost_enabled;

	/*
	 * Controls whether tasks of this cgroup should be colocated with each
	 * other and tasks of other cgroups that have the same flag turned on.
	 */
	bool colocate;

	/* Controls whether further updates are allowed to the colocate flag */
	bool colocate_update_disabled;
#endif /* CONFIG_SCHED_WALT */

	/* Hint to bias scheduling of tasks on that SchedTune CGroup
	 * towards idle CPUs */
	int prefer_idle;
};

static inline struct schedtune *css_st(struct cgroup_subsys_state *css)
{
	return css ? container_of(css, struct schedtune, css) : NULL;
}

static inline struct schedtune *task_schedtune(struct task_struct *tsk)
{
	return css_st(task_css(tsk, schedtune_cgrp_id));
}

static inline struct schedtune *parent_st(struct schedtune *st)
{
	return css_st(st->css.parent);
}

/*
 * SchedTune root control group
 * The root control group is used to defined a system-wide boosting tuning,
 * which is applied to all tasks in the system.
 * Task specific boost tuning could be specified by creating and
 * configuring a child control group under the root one.
 * By default, system-wide boosting is disabled, i.e. no boosting is applied
 * to tasks which are not into a child control group.
 */
static struct schedtune
root_schedtune = {
	.boost	= 0,
#ifdef CONFIG_SCHED_WALT
	.sched_boost_no_override = false,
	.sched_boost_enabled = true,
	.colocate = false,
	.colocate_update_disabled = false,
#endif
	.prefer_idle = 0,
};

/*
 * Maximum number of boost groups to support
 * When per-task boosting is used we still allow only limited number of
 * boost groups for two main reasons:
 * 1. on a real system we usually have only few classes of workloads which
 *    make sense to boost with different values (e.g. background vs foreground
 *    tasks, interactive vs low-priority tasks)
 * 2. a limited number allows for a simpler and more memory/time efficient
 *    implementation especially for the computation of the per-CPU boost
 *    value
 */
#define BOOSTGROUPS_COUNT 6

/* Array of configured boostgroups */
static struct schedtune *allocated_group[BOOSTGROUPS_COUNT] = {
	&root_schedtune,
	NULL,
};

/* SchedTune boost groups
 * Keep track of all the boost groups which impact on CPU, for example when a
 * CPU has two RUNNABLE tasks belonging to two different boost groups and thus
 * likely with different boost values.
 * Since on each system we expect only a limited number of boost groups, here
 * we use a simple array to keep track of the metrics required to compute the
 * maximum per-CPU boosting value.
 */
struct boost_groups {
	/* Maximum boost value for all RUNNABLE tasks on a CPU */
	bool idle;
	int boost_max;
	u64 boost_ts;
	struct {
		/* The boost for tasks on that boost group */
		int boost;
		/* Count of RUNNABLE tasks on that boost group */
		unsigned tasks;
		/* Timestamp of boost activation */
		u64 ts;
	} group[BOOSTGROUPS_COUNT];
	/* CPU's boost group locking */
	raw_spinlock_t lock;
};

/* Boost groups affecting each CPU in the system */
DEFINE_PER_CPU(struct boost_groups, cpu_boost_groups);

#ifdef CONFIG_SCHED_WALT
static inline void init_sched_boost(struct schedtune *st)
{
	st->sched_boost_no_override = false;
	st->sched_boost_enabled = true;
	st->colocate = false;
	st->colocate_update_disabled = false;
}

bool same_schedtune(struct task_struct *tsk1, struct task_struct *tsk2)
{
	return task_schedtune(tsk1) == task_schedtune(tsk2);
}

void update_cgroup_boost_settings(void)
{
	int i;

	for (i = 0; i < BOOSTGROUPS_COUNT; i++) {
		if (!allocated_group[i])
			break;

		if (allocated_group[i]->sched_boost_no_override)
			continue;

		allocated_group[i]->sched_boost_enabled = false;
	}
}

void restore_cgroup_boost_settings(void)
{
	int i;

	for (i = 0; i < BOOSTGROUPS_COUNT; i++) {
		if (!allocated_group[i])
			break;

		allocated_group[i]->sched_boost_enabled = true;
	}
}

bool task_sched_boost(struct task_struct *p)
{
	struct schedtune *st = task_schedtune(p);

	return st->sched_boost_enabled;
}

static u64
sched_boost_override_read(struct cgroup_subsys_state *css,
			struct cftype *cft)
{
	struct schedtune *st = css_st(css);

	return st->sched_boost_no_override;
}

static int sched_boost_override_write(struct cgroup_subsys_state *css,
			struct cftype *cft, u64 override)
{
	struct schedtune *st = css_st(css);

	st->sched_boost_no_override = !!override;

	return 0;
}

#endif /* CONFIG_SCHED_WALT */

static inline bool schedtune_boost_timeout(u64 now, u64 ts)
{
	return ((now - ts) > SCHEDTUNE_BOOST_HOLD_NS);
}

static inline bool
schedtune_boost_group_active(int idx, struct boost_groups* bg, u64 now)
{
	if (bg->group[idx].tasks)
		return true;

	return !schedtune_boost_timeout(now, bg->group[idx].ts);
}

static void
schedtune_cpu_update(int cpu, u64 now)
{
	struct boost_groups *bg = &per_cpu(cpu_boost_groups, cpu);
	int boost_max;
	u64 boost_ts;
	int idx;

	/* The root boost group is always active */
	boost_max = bg->group[0].boost;
	boost_ts = now;
	for (idx = 1; idx < BOOSTGROUPS_COUNT; ++idx) {
		/*
		 * A boost group affects a CPU only if it has
		 * RUNNABLE tasks on that CPU or it has hold
		 * in effect from a previous task.
		 */
		if (!schedtune_boost_group_active(idx, bg, now))
			continue;

		/* This boost group is active */
		if (boost_max > bg->group[idx].boost)
			continue;

		boost_max = bg->group[idx].boost;
		boost_ts =  bg->group[idx].ts;
	}
	/* Ensures boost_max is non-negative when all cgroup boost values
	 * are neagtive. Avoids under-accounting of cpu capacity which may cause
	 * task stacking and frequency spikes.*/
	boost_max = max(boost_max, 0);
	bg->boost_max = boost_max;
	bg->boost_ts = boost_ts;
}

static int
schedtune_boostgroup_update(int idx, int boost)
{
	struct boost_groups *bg;
	int cur_boost_max;
	int old_boost;
	int cpu;
	u64 now;

	/* Update per CPU boost groups */
	for_each_possible_cpu(cpu) {
		bg = &per_cpu(cpu_boost_groups, cpu);

		/*
		 * Keep track of current boost values to compute the per CPU
		 * maximum only when it has been affected by the new value of
		 * the updated boost group
		 */
		cur_boost_max = bg->boost_max;
		old_boost = bg->group[idx].boost;

		/* Update the boost value of this boost group */
		bg->group[idx].boost = boost;

		/* Check if this update increase current max */
		now = sched_clock_cpu(cpu);
		if (boost > cur_boost_max &&
			schedtune_boost_group_active(idx, bg, now)) {
			bg->boost_max = boost;
			bg->boost_ts = bg->group[idx].ts;

			trace_sched_tune_boostgroup_update(cpu, 1, bg->boost_max);
			continue;
		}

		/* Check if this update has decreased current max */
		if (cur_boost_max == old_boost && old_boost > boost) {
			schedtune_cpu_update(cpu, now);
			trace_sched_tune_boostgroup_update(cpu, -1, bg->boost_max);
			continue;
		}

		trace_sched_tune_boostgroup_update(cpu, 0, bg->boost_max);
	}

	return 0;
}

#define ENQUEUE_TASK  1
#define DEQUEUE_TASK -1

static inline bool
schedtune_update_timestamp(struct task_struct *p)
{
	if (sched_feat(SCHEDTUNE_BOOST_HOLD_ALL))
		return true;

	return task_has_rt_policy(p);
}

static inline void
schedtune_tasks_update(struct task_struct *p, int cpu, int idx, int task_count)
{
	struct boost_groups *bg = &per_cpu(cpu_boost_groups, cpu);
	int tasks = bg->group[idx].tasks + task_count;

	/* Update boosted tasks count while avoiding to make it negative */
	bg->group[idx].tasks = max(0, tasks);

	/* Update timeout on enqueue */
	if (task_count > 0) {
		u64 now = sched_clock_cpu(cpu);

		if (schedtune_update_timestamp(p))
			bg->group[idx].ts = now;

		/* Boost group activation or deactivation on that RQ */
		if (bg->group[idx].tasks == 1)
			schedtune_cpu_update(cpu, now);
	}

	trace_sched_tune_tasks_update(p, cpu, tasks, idx,
			bg->group[idx].boost, bg->boost_max,
			bg->group[idx].ts);
}

/*
 * NOTE: This function must be called while holding the lock on the CPU RQ
 */
void schedtune_enqueue_task(struct task_struct *p, int cpu)
{
	struct boost_groups *bg = &per_cpu(cpu_boost_groups, cpu);
	unsigned long irq_flags;
	struct schedtune *st;
	int idx;

	if (unlikely(!schedtune_initialized))
		return;

	/*
	 * Boost group accouting is protected by a per-cpu lock and requires
	 * interrupt to be disabled to avoid race conditions for example on
	 * do_exit()::cgroup_exit() and task migration.
	 */
	raw_spin_lock_irqsave(&bg->lock, irq_flags);
	rcu_read_lock();

	st = task_schedtune(p);
	idx = st->idx;

	schedtune_tasks_update(p, cpu, idx, ENQUEUE_TASK);

	rcu_read_unlock();
	raw_spin_unlock_irqrestore(&bg->lock, irq_flags);
}

int schedtune_can_attach(struct cgroup_taskset *tset)
{
	struct task_struct *task;
	struct cgroup_subsys_state *css;
	struct boost_groups *bg;
	struct rq_flags rq_flags;
	unsigned int cpu;
	struct rq *rq;
	int src_bg; /* Source boost group index */
	int dst_bg; /* Destination boost group index */
	int tasks;
	u64 now;

	if (unlikely(!schedtune_initialized))
		return 0;


	cgroup_taskset_for_each(task, css, tset) {

		/*
		 * Lock the CPU's RQ the task is enqueued to avoid race
		 * conditions with migration code while the task is being
		 * accounted
		 */
		rq = task_rq_lock(task, &rq_flags);

		if (!task->on_rq) {
			task_rq_unlock(rq, task, &rq_flags);
			continue;
		}

		/*
		 * Boost group accouting is protected by a per-cpu lock and requires
		 * interrupt to be disabled to avoid race conditions on...
		 */
		cpu = cpu_of(rq);
		bg = &per_cpu(cpu_boost_groups, cpu);
		raw_spin_lock(&bg->lock);

		dst_bg = css_st(css)->idx;
		src_bg = task_schedtune(task)->idx;

		/*
		 * Current task is not changing boostgroup, which can
		 * happen when the new hierarchy is in use.
		 */
		if (unlikely(dst_bg == src_bg)) {
			raw_spin_unlock(&bg->lock);
			task_rq_unlock(rq, task, &rq_flags);
			continue;
		}

		/*
		 * This is the case of a RUNNABLE task which is switching its
		 * current boost group.
		 */

		/* Move task from src to dst boost group */
		tasks = bg->group[src_bg].tasks - 1;
		bg->group[src_bg].tasks = max(0, tasks);
		bg->group[dst_bg].tasks += 1;

		/* Update boost hold start for this group */
		now = sched_clock_cpu(cpu);
		bg->group[dst_bg].ts = now;

		/* Force boost group re-evaluation at next boost check */
		bg->boost_ts = now - SCHEDTUNE_BOOST_HOLD_NS;

		raw_spin_unlock(&bg->lock);
		task_rq_unlock(rq, task, &rq_flags);
	}

	return 0;
}

#ifdef CONFIG_SCHED_WALT
static u64 sched_colocate_read(struct cgroup_subsys_state *css,
			struct cftype *cft)
{
	struct schedtune *st = css_st(css);

	return st->colocate;
}

static int sched_colocate_write(struct cgroup_subsys_state *css,
			struct cftype *cft, u64 colocate)
{
	struct schedtune *st = css_st(css);

	if (st->colocate_update_disabled)
		return -EPERM;

	st->colocate = !!colocate;
	st->colocate_update_disabled = true;
	return 0;
}

#else /* CONFIG_SCHED_WALT */

static inline void init_sched_boost(struct schedtune *st) { }

#endif /* CONFIG_SCHED_WALT */

void schedtune_cancel_attach(struct cgroup_taskset *tset)
{
	/* This can happen only if SchedTune controller is mounted with
	 * other hierarchies ane one of them fails. Since usually SchedTune is
	 * mouted on its own hierarcy, for the time being we do not implement
	 * a proper rollback mechanism */
	WARN(1, "SchedTune cancel attach not implemented");
}

/*
 * NOTE: This function must be called while holding the lock on the CPU RQ
 */
void schedtune_dequeue_task(struct task_struct *p, int cpu)
{
	struct boost_groups *bg = &per_cpu(cpu_boost_groups, cpu);
	unsigned long irq_flags;
	struct schedtune *st;
	int idx;

	if (unlikely(!schedtune_initialized))
		return;

	/*
	 * Boost group accouting is protected by a per-cpu lock and requires
	 * interrupt to be disabled to avoid race conditions on...
	 */
	raw_spin_lock_irqsave(&bg->lock, irq_flags);
	rcu_read_lock();

	st = task_schedtune(p);
	idx = st->idx;

	schedtune_tasks_update(p, cpu, idx, DEQUEUE_TASK);

	rcu_read_unlock();
	raw_spin_unlock_irqrestore(&bg->lock, irq_flags);
}

int schedtune_cpu_boost(int cpu)
{
	struct boost_groups *bg;
	u64 now;

	bg = &per_cpu(cpu_boost_groups, cpu);
	now = sched_clock_cpu(cpu);

	/* Check to see if we have a hold in effect */
	if (schedtune_boost_timeout(now, bg->boost_ts))
		schedtune_cpu_update(cpu, now);

	return bg->boost_max;
}

int schedtune_task_boost(struct task_struct *p)
{
	struct schedtune *st;
	int task_boost;

	if (unlikely(!schedtune_initialized))
		return 0;

	/* Get task boost value */
	rcu_read_lock();
	st = task_schedtune(p);
	task_boost = st->boost;
	rcu_read_unlock();

	return task_boost;
}

/*  The same as schedtune_task_boost except assuming the caller has the rcu read
 *  lock.
 */
int schedtune_task_boost_rcu_locked(struct task_struct *p)
{
	struct schedtune *st;
	int task_boost;

	if (unlikely(!schedtune_initialized))
		return 0;

	/* Get task boost value */
	st = task_schedtune(p);
	task_boost = st->boost;

	return task_boost;
}

int schedtune_prefer_idle(struct task_struct *p)
{
	struct schedtune *st;
	int prefer_idle;

	if (unlikely(!schedtune_initialized))
		return 0;

	/* Get prefer_idle value */
	rcu_read_lock();
	st = task_schedtune(p);
	prefer_idle = st->prefer_idle;
	rcu_read_unlock();

	return prefer_idle;
}

static u64
prefer_idle_read(struct cgroup_subsys_state *css, struct cftype *cft)
{
	struct schedtune *st = css_st(css);

	return st->prefer_idle;
}

static int
prefer_idle_write(struct cgroup_subsys_state *css, struct cftype *cft,
	    u64 prefer_idle)
{
	struct schedtune *st = css_st(css);
	st->prefer_idle = !!prefer_idle;

	return 0;
}

static s64
boost_read(struct cgroup_subsys_state *css, struct cftype *cft)
{
	struct schedtune *st = css_st(css);

	return st->boost;
}

#ifdef CONFIG_SCHED_WALT
static void schedtune_attach(struct cgroup_taskset *tset)
{
	struct task_struct *task;
	struct cgroup_subsys_state *css;
	struct schedtune *st;
	bool colocate;

	cgroup_taskset_first(tset, &css);
	st = css_st(css);

	colocate = st->colocate;

	cgroup_taskset_for_each(task, css, tset)
		sync_cgroup_colocation(task, colocate);

}
#else
static void schedtune_attach(struct cgroup_taskset *tset)
{
}
#endif

static int
boost_write(struct cgroup_subsys_state *css, struct cftype *cft,
	    s64 boost)
{
	struct schedtune *st = css_st(css);

	if (boost < 0 || boost > 100)
		return -EINVAL;

	st->boost = boost;

	/* Update CPU boost */
	schedtune_boostgroup_update(st->idx, st->boost);

	return 0;
}

#ifdef CONFIG_STUNE_ASSIST
#ifdef CONFIG_SCHED_WALT
static int sched_boost_override_write_wrapper(struct cgroup_subsys_state *css,
					      struct cftype *cft, u64 override)
{
	if (task_is_booster(current))
		return 0;

	return sched_boost_override_write(css, cft, override);
}

static int sched_colocate_write_wrapper(struct cgroup_subsys_state *css,
					struct cftype *cft, u64 colocate)
{
	if (task_is_booster(current))
		return 0;

	return sched_colocate_write(css, cft, colocate);
}
#endif

static int boost_write_wrapper(struct cgroup_subsys_state *css,
			       struct cftype *cft, s64 boost)
{
	if (task_is_booster(current))
		return 0;

	return boost_write(css, cft, boost);
}

static int prefer_idle_write_wrapper(struct cgroup_subsys_state *css,
				     struct cftype *cft, u64 prefer_idle)
{
	if (task_is_booster(current))
		return 0;

	return prefer_idle_write(css, cft, prefer_idle);
}
#endif

static struct cftype files[] = {
#ifdef CONFIG_SCHED_WALT
	{
		.name = "sched_boost_no_override",
		.read_u64 = sched_boost_override_read,
		.write_u64 = sched_boost_override_write_wrapper,
	},
	{
		.name = "colocate",
		.read_u64 = sched_colocate_read,
		.write_u64 = sched_colocate_write_wrapper,
	},
#endif
	{
		.name = "boost",
		.read_s64 = boost_read,
		.write_s64 = boost_write_wrapper,
	},
	{
		.name = "prefer_idle",
		.read_u64 = prefer_idle_read,
		.write_u64 = prefer_idle_write_wrapper,
	},
	{ }	/* terminate */
};

static int
schedtune_boostgroup_init(struct schedtune *st)
{
	struct boost_groups *bg;
	int cpu;

	/* Keep track of allocated boost groups */
	allocated_group[st->idx] = st;

	/* Initialize the per CPU boost groups */
	for_each_possible_cpu(cpu) {
		bg = &per_cpu(cpu_boost_groups, cpu);
		bg->group[st->idx].boost = 0;
		bg->group[st->idx].tasks = 0;
		bg->group[st->idx].ts = 0;
	}

	return 0;
}

#ifdef CONFIG_STUNE_ASSIST
struct st_data {
	char *name;
	int boost;
	bool prefer_idle;
	bool colocate;
	bool no_override;
};

static void write_default_values(struct cgroup_subsys_state *css)
{
	static struct st_data st_targets[] = {
		{ "audio-app",	0, 0, 0, 0 },
		{ "background",	0, 0, 1, 0 },
<<<<<<< HEAD
		{ "foreground",	1, 1, 0, 1 },
=======
		{ "foreground",	0, 1, 0, 1 },
>>>>>>> d3113db9
		{ "rt",		0, 0, 0, 0 },
		{ "top-app",	5, 1, 0, 1 },
	};
	int i;

	for (i = 0; i < ARRAY_SIZE(st_targets); i++) {
		struct st_data tgt = st_targets[i];

		if (!strcmp(css->cgroup->kn->name, tgt.name)) {
			pr_info("stune_assist: setting values for %s: boost=%d prefer_idle=%d colocate=%d no_override=%d\n",
				tgt.name, tgt.boost, tgt.prefer_idle,
				tgt.colocate, tgt.no_override);

			boost_write(css, NULL, tgt.boost);
			prefer_idle_write(css, NULL, tgt.prefer_idle);
#ifdef CONFIG_SCHED_WALT
			sched_colocate_write(css, NULL, tgt.colocate);
			sched_boost_override_write(css, NULL, tgt.no_override);
#endif
		}
	}
}
#endif

static struct cgroup_subsys_state *
schedtune_css_alloc(struct cgroup_subsys_state *parent_css)
{
	struct schedtune *st;
	int idx;

	if (!parent_css)
		return &root_schedtune.css;

	/* Allow only single level hierachies */
	if (parent_css != &root_schedtune.css) {
		pr_err("Nested SchedTune boosting groups not allowed\n");
		return ERR_PTR(-ENOMEM);
	}

	for (idx = 1; idx < BOOSTGROUPS_COUNT; ++idx) {
		if (!allocated_group[idx])
			break;
#ifdef CONFIG_STUNE_ASSIST
		write_default_values(&allocated_group[idx]->css);
#endif
	}
	if (idx == BOOSTGROUPS_COUNT) {
		pr_err("Trying to create more than %d SchedTune boosting groups\n",
		       BOOSTGROUPS_COUNT);
		return ERR_PTR(-ENOSPC);
	}

	st = kzalloc(sizeof(*st), GFP_KERNEL);
	if (!st)
		goto out;

	/* Initialize per CPUs boost group support */
	st->idx = idx;
	init_sched_boost(st);
	if (schedtune_boostgroup_init(st))
		goto release;

	return &st->css;

release:
	kfree(st);
out:
	return ERR_PTR(-ENOMEM);
}

static void
schedtune_boostgroup_release(struct schedtune *st)
{
	/* Reset this boost group */
	schedtune_boostgroup_update(st->idx, 0);

	/* Keep track of allocated boost groups */
	allocated_group[st->idx] = NULL;
}

static void
schedtune_css_free(struct cgroup_subsys_state *css)
{
	struct schedtune *st = css_st(css);

	schedtune_boostgroup_release(st);
	kfree(st);
}

struct cgroup_subsys schedtune_cgrp_subsys = {
	.css_alloc	= schedtune_css_alloc,
	.css_free	= schedtune_css_free,
	.attach		= schedtune_attach,
	.can_attach     = schedtune_can_attach,
	.cancel_attach  = schedtune_cancel_attach,
	.legacy_cftypes	= files,
	.early_init	= 1,
};

static inline void
schedtune_init_cgroups(void)
{
	struct boost_groups *bg;
	int cpu;

	/* Initialize the per CPU boost groups */
	for_each_possible_cpu(cpu) {
		bg = &per_cpu(cpu_boost_groups, cpu);
		memset(bg, 0, sizeof(struct boost_groups));
		raw_spin_lock_init(&bg->lock);
	}

	pr_info("schedtune: configured to support %d boost groups\n",
		BOOSTGROUPS_COUNT);

	schedtune_initialized = true;
}

/*
 * Initialize the cgroup structures
 */
static int
schedtune_init(void)
{
	schedtune_spc_rdiv = reciprocal_value(100);
	schedtune_init_cgroups();
	return 0;
}
postcore_initcall(schedtune_init);<|MERGE_RESOLUTION|>--- conflicted
+++ resolved
@@ -751,11 +751,7 @@
 	static struct st_data st_targets[] = {
 		{ "audio-app",	0, 0, 0, 0 },
 		{ "background",	0, 0, 1, 0 },
-<<<<<<< HEAD
-		{ "foreground",	1, 1, 0, 1 },
-=======
 		{ "foreground",	0, 1, 0, 1 },
->>>>>>> d3113db9
 		{ "rt",		0, 0, 0, 0 },
 		{ "top-app",	5, 1, 0, 1 },
 	};
