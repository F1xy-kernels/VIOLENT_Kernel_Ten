--- conflicted
+++ resolved
@@ -2054,15 +2054,11 @@
 		insert_vmap_area(va, &vmap_area_root, &vmap_area_list);
 	}
 
-<<<<<<< HEAD
 	/*
 	 * Now we can initialize a free vmap space.
 	 */
 	vmap_init_free_space();
-=======
-	vmap_area_pcpu_hole = VMALLOC_END;
 	calc_total_vmalloc_size();
->>>>>>> e460c1da
 	vmap_initialized = true;
 }
 
