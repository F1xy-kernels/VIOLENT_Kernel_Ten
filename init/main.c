--- conflicted
+++ resolved
@@ -553,7 +553,6 @@
 	build_all_zonelists(NULL);
 	page_alloc_init();
 
-<<<<<<< HEAD
 	p = NULL;
 	p = strstr(command_line, "androidboot.fpsensor=fpc");
 	if(p) {
@@ -561,11 +560,10 @@
 	} else {
 		fpsensor = 2;//goodix fingerprint
 	}
-=======
+
 	pr_notice("Kernel command line: %s\n", boot_command_line);
 	/* parameters may set static keys */
 	jump_label_init();
->>>>>>> d526662b
 	parse_early_param();
 	after_dashes = parse_args("Booting kernel",
 				  static_command_line, __start___param,
